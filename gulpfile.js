--- conflicted
+++ resolved
@@ -562,14 +562,8 @@
 // Stop zipping examples Feb 28, 2016
 //gulp.task('build-docs', ['build-devguide-docs', 'build-api-docs', 'build-plunkers', '_zip-examples']);
 
-<<<<<<< HEAD
-gulp.task('build-api-docs', ['build-js-api-docs', 'build-ts-api-docs', 'build-dart-cheatsheet']
-  // On TRAVIS? Skip building the Dart API docs for now.
-  .concat(process.env.TRAVIS ? [] : ['build-dart-api-docs']));
-=======
 gulp.task('build-api-docs', ['build-js-api-docs', 'build-ts-api-docs']
     .concat(buildDartApiDocs ? ['build-dart-api-docs', 'build-dart-cheatsheet'] : []));
->>>>>>> 66984d5f
 
 gulp.task('build-devguide-docs', ['_shred-devguide-examples', '_shred-devguide-shared-jade'], function() {
   return buildShredMaps(true);
@@ -584,50 +578,37 @@
 });
 
 gulp.task('build-dart-api-docs', ['_shred-api-examples', 'dartdoc'], function() {
-<<<<<<< HEAD
-  // TODO(chalin): also build build-dart-cheatsheet
-  // return buildApiDocsForDart();
-=======
   return buildApiDocsForDart();
->>>>>>> 66984d5f
 });
 
 gulp.task('build-plunkers', ['_copy-example-boilerplate'], function() {
   return plunkerBuilder.buildPlunkers(EXAMPLES_PATH, LIVE_EXAMPLES_PATH, { errFn: gutil.log });
 });
 
-<<<<<<< HEAD
-gulp.task('build-dart-cheatsheet', ['build-ts-api-docs'], function() {
-  // gutil.log('build-dart-cheatsheet - NOT IMPLEMENTED YET - copying TS cheatsheet data');
-  // const src = './public/docs/ts/latest/guide/cheatsheet.json';
-  // fs.copy(src, './public/docs/dart/latest/guide/cheatsheet.json', {clobber: true},
-  //   (err) => { if(err) throw err });
-=======
 gulp.task('build-dart-cheatsheet', [], function() {
   return buildDartCheatsheet();
->>>>>>> 66984d5f
 });
 
 gulp.task('dartdoc', ['pub upgrade'], function() {
-  // const ngRepoPath = ngPathFor('dart');
-  // if (argv.fast && fs.existsSync(path.resolve(ngRepoPath, 'doc'))) {
-  //   gutil.log('Skipping dartdoc: --fast flag enabled and "doc" dir exists');
-  //   return true;
-  // }
-  // checkAngularProjectPath(ngRepoPath);
-  // const dartdoc = spawnExt('dartdoc', ['--output', 'doc/api', '--add-crossdart'], { cwd: ngRepoPath});
-  // return dartdoc.promise;
+  const ngRepoPath = ngPathFor('dart');
+  if (argv.fast && fs.existsSync(path.resolve(ngRepoPath, 'doc'))) {
+    gutil.log('Skipping dartdoc: --fast flag enabled and "doc" dir exists');
+    return true;
+  }
+  checkAngularProjectPath(ngRepoPath);
+  const dartdoc = spawnExt('dartdoc', ['--output', 'doc/api', '--add-crossdart'], { cwd: ngRepoPath});
+  return dartdoc.promise;
 });
 
 gulp.task('pub upgrade', [], function() {
-  // const ngRepoPath = ngPathFor('dart');
-  // if (argv.fast && fs.existsSync(path.resolve(ngRepoPath, 'packages'))) {
-  //   gutil.log('Skipping pub upgrade: --fast flag enabled and "packages" dir exists');
-  //   return true;
-  // }
-  // checkAngularProjectPath(ngRepoPath);
-  // const pubUpgrade = spawnExt('pub', ['upgrade'], { cwd: ngRepoPath});
-  // return pubUpgrade.promise;
+  const ngRepoPath = ngPathFor('dart');
+  if (argv.fast && fs.existsSync(path.resolve(ngRepoPath, 'packages'))) {
+    gutil.log('Skipping pub upgrade: --fast flag enabled and "packages" dir exists');
+    return true;
+  }
+  checkAngularProjectPath(ngRepoPath);
+  const pubUpgrade = spawnExt('pub', ['upgrade'], { cwd: ngRepoPath});
+  return pubUpgrade.promise;
 });
 
 gulp.task('git-changed-examples', ['_shred-devguide-examples'], function(){
@@ -1065,9 +1046,7 @@
   execCommands(['npm run harp -- server .'], {}, cb);
 
   var browserSync = require('browser-sync').create();
-  browserSync.init({
-    proxy: 'localhost:9000',
-    scrollRestoreTechnique: 'cookie'});
+  browserSync.init({proxy: 'localhost:9000'});
 
   if (options.devGuide) {
     devGuideExamplesWatch(_devguideShredOptions, browserSync.reload);
@@ -1265,7 +1244,7 @@
       dab.createApiDataAndJadeFiles(apiEntries);
 
     }).catch((err) => {
-      console.log(err);
+      console.log(err);    
     });
 
   } catch(err) {
