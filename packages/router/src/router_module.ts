--- conflicted
+++ resolved
@@ -168,73 +168,76 @@
    * Creates a module with all the router providers and directives. It also optionally sets up an
    * application listener to perform an initial navigation.
    *
-<<<<<<< HEAD
    * 创建一个带有所有路由器服务提供商和指令的模块。它还可以（可选的）设置一个应用监听器，来执行首次导航。
    *
-   * Options (see `ExtraOptions`):
-   *
-   * 选项（参见 `ExtraOptions`）：
-   *
-   * * `enableTracing` makes the router log all its internal events to the console.
-   *
-   *   `enableTracing` 让路由器把它所有的内部事件都记录到控制台中。
-   *
-   * * `useHash` enables the location strategy that uses the URL fragment instead of the history
-   * API.
-   *
-   *   `useHash` 修改位置策略（`LocationStrategy`），用 URL 片段（`#`）代替 `history` API。
-   *
-   * * `initialNavigation` disables the initial navigation.
-   *
-   *   `initialNavigation` 禁用首次导航。
-   *
-   * * `errorHandler` provides a custom error handler.
-   *
-   *   `errorHandler` 提供一个自定义的错误处理器。
-   *
-   * * `preloadingStrategy` configures a preloading strategy (see `PreloadAllModules`).
-   *
-   *   `preloadingStrategy` 配置预加载策略（参见 `PreloadAllModules`）。
-   *
-   * * `onSameUrlNavigation` configures how the router handles navigation to the current URL. See
-   * `ExtraOptions` for more details.
-   *
-   *   `onSameUrlNavigation` 会配置路由器在导航到当前 URL 时该如何处理。欲知详情，参见 `ExtraOptions`。
-   *
-   * * `paramsInheritanceStrategy` defines how the router merges params, data and resolved data
-   * from parent to child routes.
-   *
-   *   `paramsInheritanceStrategy` 定义了路由器要如何把父路由的参数、数据和解析出的数据合并到子路由中。
-   *
-   */
-=======
    * Configuration Options:
    *
+   * 配置项：
+   *
    * * `enableTracing` Toggles whether the router should log all navigation events to the console.
+   *
+   *   `enableTracing` 可以切换路由器是否应该把它所有的内部事件都记录到控制台中。
+   *
    * * `useHash` Enables the location strategy that uses the URL fragment instead of the history
    * API.
+   *
+   *   `useHash` 启用 `LocationStrategy` 位置策略，用 URL 片段（`#`）代替 `history` API。
+   *
    * * `initialNavigation` Disables the initial navigation.
+   *
+   *   `initialNavigation` 禁用首次导航。
+   *
    * * `errorHandler` Defines a custom error handler for failed navigations.
+   *
+   *   `errorHandler` 为那些失败的导航定义了一个自定义错误处理器。
+   *
    * * `preloadingStrategy` Configures a preloading strategy. See `PreloadAllModules`.
+   *
+   *   `preloadingStrategy` 配置预加载策略（参见 `PreloadAllModules`）。
+   *
    * * `onSameUrlNavigation` Define what the router should do if it receives a navigation request to
    * the current URL.
+   *
+   *   `onSameUrlNavigation` 定义了当路由器接收到一个到当前 URL 的导航请求时，应该做什么。
+   *
    * * `scrollPositionRestoration` Configures if the scroll position needs to be restored when
    * navigating back.
+   *
+   *    `scrollPositionRestoration` 配置了当导航回来时是否需要还原滚动位置。
+   *
    * * `anchorScrolling` Configures if the router should scroll to the element when the url has a
    * fragment.
+   *
+   *    `anchorScrolling` 配置了当 URL 指定了一个片段（fragment）时，路由器是否需要滚动到那个元素处。
+   *
    * * `scrollOffset` Configures the scroll offset the router will use when scrolling to an element.
+   *
+   *    `scrollOffset` 配置了当滚动到某个元素时，路由应该使用的滚动偏移量。
+   *
    * * `paramsInheritanceStrategy` Defines how the router merges params, data and resolved data from
    * parent to child routes.
+   *
+   *   `paramsInheritanceStrategy` 定义了路由器要如何把父路由的参数、数据和解析出的数据合并到子路由中。
+   *
    * * `malformedUriErrorHandler` Defines a custom malformed uri error handler function. This
    * handler is invoked when encodedURI contains invalid character sequences.
+   *
+   *    `malformedUriErrorHandler` 定义了一个自定义的无效 uri 错误处理器函数。当 encodedURI 的参数中包含错误的字符序列时，就会调用这个处理器。
+   *
    * * `urlUpdateStrategy` Defines when the router updates the browser URL. The default behavior is
    * to update after successful navigation.
+   *
+   *    `urlUpdateStrategy` 定义了路由器应该何时更新浏览器的 URL。默认的行为是在成功的导航之后才更新。
+   *
    * * `relativeLinkResolution` Enables the correct relative link resolution in components with
    * empty paths.
    *
+   *    `relativeLinkResolution` 指定了在空路径路由的组件中应该正确解析相对路径。
+   *
    * See `ExtraOptions` for more details about the above options.
+   *
+   * 请参见 `ExtraOptions` 以了解上述选项的详情。
   */
->>>>>>> cb6dea47
   static forRoot(routes: Routes, config?: ExtraOptions): ModuleWithProviders<RouterModule> {
     return {
       ngModule: RouterModule,
@@ -443,78 +446,27 @@
   /**
    * Configures if the scroll position needs to be restored when navigating back.
    *
-<<<<<<< HEAD
    * 配置是否需要在导航回来的时候恢复滚动位置。
    *
-   * * 'disabled'--does nothing (default).
-   *
-   *   'disabled' - 什么也不做（默认）。
-   *
-   * * 'top'--set the scroll position to 0,0..
-   *
-   *   'top' - 把滚动位置设置为 0,0。
-   *
-   * * 'enabled'--set the scroll position to the stored position. This option will be the default in
-   * the future.
-   *
-   *   'enabled' - 把滚动位置设置为以前保存的位置。将来这个选项会变成默认值。
-   *
-   * When enabled, the router stores and restores scroll positions during navigation.
-   * When navigating forward, the scroll position will be set to [0, 0], or to the anchor
-   * if one is provided.
-   *
-   * 当启用时，路由器会在导航时保存和恢复滚动位置。当向前导航时，滚动位置会设置为 [0, 0]，如果指定了锚点，则跳转到那个锚点。
-   *
-   * You can implement custom scroll restoration behavior as follows.
-   *
-   * 你可以自定义滚动位置的恢复策略。
-   *
-   * ```typescript
-   * class AppModule {
-   *  constructor(router: Router, viewportScroller: ViewportScroller, store: Store<AppState>) {
-   *    router.events.pipe(filter(e => e instanceof Scroll), switchMap(e => {
-   *      return store.pipe(first(), timeout(200), map(() => e));
-   *    }).subscribe(e => {
-   *      if (e.position) {
-   *        viewportScroller.scrollToPosition(e.position);
-   *      } else if (e.anchor) {
-   *        viewportScroller.scrollToAnchor(e.anchor);
-   *      } else {
-   *        viewportScroller.scrollToPosition([0, 0]);
-   *      }
-   *    });
-   *  }
-   * }
-   * ```
-   *
-   * You can also implement component-specific scrolling like this:
-   *
-   * 你还可以像这样在组件级实现滚动位置恢复策略：
-   *
-   * ```typescript
-   * class ListComponent {
-   *   list: any[];
-   *   constructor(router: Router, viewportScroller: ViewportScroller, fetcher: ListFetcher) {
-   *     const scrollEvents = router.events.filter(e => e instanceof Scroll);
-   *     listFetcher.fetch().pipe(withLatestFrom(scrollEvents)).subscribe(([list, e]) => {
-   *       this.list = list;
-   *       if (e.position) {
-   *         viewportScroller.scrollToPosition(e.position);
-   *       } else {
-   *         viewportScroller.scrollToPosition([0, 0]);
-   *       }
-   *     });
-   *   }
-   * }
-=======
    * * 'disabled'--does nothing (default).  Scroll position will be maintained on navigation.
+   *
+   *   'disabled' - 什么也不做（默认）。在导航时，会自动维护滚动位置
+   *
    * * 'top'--set the scroll position to x = 0, y = 0 on all navigation.
+   *
+   *   'top' - 在任何一次导航中都把滚动位置设置为 x=0, y=0。
+   *
    * * 'enabled'--restores the previous scroll position on backward navigation, else sets the
    * position to the anchor if one is provided, or sets the scroll position to [0, 0] (forward
    * navigation). This option will be the default in the future.
    *
+   *   'enabled' —— 当向后导航时，滚动到以前的滚动位置。当向前导航时，如果提供了锚点，则自动滚动到那个锚点，否则把滚动位置设置为 [0, 0]。该选项将来会变成默认值。
+   *
    * You can implement custom scroll restoration behavior by adapting the enabled behavior as
    * follows:
+   *
+   * 你可以通过如下方式来适配启用时的行为，来自定义恢复滚动位置的策略。
+   *
    * ```typescript
    * class AppModule {
     *   constructor(router: Router, viewportScroller: ViewportScroller) {
@@ -535,7 +487,6 @@
     *   }
     * }
     * ```
->>>>>>> cb6dea47
    */
   scrollPositionRestoration?: 'disabled'|'enabled'|'top';
 
@@ -665,15 +616,10 @@
    *
    * `<a [routerLink]="['../a']">Link to A</a>`
    *
-<<<<<<< HEAD
-   * In other words, you're required to use `../` rather than `./`. The current default in v6
-   * is `legacy`, and this option will be removed in v7 to default to the corrected behavior.
-   *
-   * 换句话说，要使用 `../` 而不是 `./`。目前 v6 版本的默认值是 `legacy`，到 v7 就会移除该选项，以纠正此行为。
-=======
    * In other words, you're required to use `../` rather than `./`. This is currently the default
    * behavior. Setting this option to `corrected` enables the fix.
->>>>>>> cb6dea47
+   *
+   * 换句话说，要使用 `../` 而不是 `./`。目前 v6 版本的默认值是 `legacy`，到 v7 就会移除该选项，以纠正此行为。
    */
   relativeLinkResolution?: 'legacy'|'corrected';
 }
