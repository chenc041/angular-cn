/**
 * @license
 * Copyright Google Inc. All Rights Reserved.
 *
 * Use of this source code is governed by an MIT-style license that can be
 * found in the LICENSE file at https://angular.io/license
 */

import {Type} from '@angular/core';
import {BehaviorSubject, Observable} from 'rxjs';
import {map} from 'rxjs/operators';

import {Data, ResolveData, Route} from './config';
import {PRIMARY_OUTLET, ParamMap, Params, convertToParamMap} from './shared';
import {UrlSegment, UrlSegmentGroup, UrlTree, equalSegments} from './url_tree';
import {shallowEqual, shallowEqualArrays} from './utils/collection';
import {Tree, TreeNode} from './utils/tree';



/**
 * Represents the state of the router as a tree of activated routes.
 *
 * @usageNotes
 *
 * Every node in the route tree is an `ActivatedRoute` instance
 * that knows about the "consumed" URL segments, the extracted parameters,
 * and the resolved data.
 * Use the `ActivatedRoute` properties to traverse the tree from any node.
 *
 * ### Example
 *
 * ```
 * @Component({templateUrl:'template.html'})
 * class MyComponent {
 *   constructor(router: Router) {
 *     const state: RouterState = router.routerState;
 *     const root: ActivatedRoute = state.root;
 *     const child = root.firstChild;
 *     const id: Observable<string> = child.params.map(p => p.id);
 *     //...
 *   }
 * }
 * ```
 *
 * @see `ActivatedRoute`
 *
 * @publicApi
 */
export class RouterState extends Tree<ActivatedRoute> {
  /** @internal */
  constructor(
      root: TreeNode<ActivatedRoute>,
      /** The current snapshot of the router state */
      public snapshot: RouterStateSnapshot) {
    super(root);
    setRouterState(<RouterState>this, root);
  }

  toString(): string { return this.snapshot.toString(); }
}

export function createEmptyState(urlTree: UrlTree, rootComponent: Type<any>| null): RouterState {
  const snapshot = createEmptyStateSnapshot(urlTree, rootComponent);
  const emptyUrl = new BehaviorSubject([new UrlSegment('', {})]);
  const emptyParams = new BehaviorSubject({});
  const emptyData = new BehaviorSubject({});
  const emptyQueryParams = new BehaviorSubject({});
  const fragment = new BehaviorSubject('');
  const activated = new ActivatedRoute(
      emptyUrl, emptyParams, emptyQueryParams, fragment, emptyData, PRIMARY_OUTLET, rootComponent,
      snapshot.root);
  activated.snapshot = snapshot.root;
  return new RouterState(new TreeNode<ActivatedRoute>(activated, []), snapshot);
}

export function createEmptyStateSnapshot(
    urlTree: UrlTree, rootComponent: Type<any>| null): RouterStateSnapshot {
  const emptyParams = {};
  const emptyData = {};
  const emptyQueryParams = {};
  const fragment = '';
  const activated = new ActivatedRouteSnapshot(
      [], emptyParams, emptyQueryParams, fragment, emptyData, PRIMARY_OUTLET, rootComponent, null,
      urlTree.root, -1, {});
  return new RouterStateSnapshot('', new TreeNode<ActivatedRouteSnapshot>(activated, []));
}

/**
 * Provides access to information about a route associated with a component
 * that is loaded in an outlet.
 * Use to traverse the `RouterState` tree and extract information from nodes.
 *
 * 包含与当前组件相关的路由信息。`ActivatedRoute` 也可用于遍历路由器的状态树。
 *
 * {@example router/activated-route/module.ts region="activated-route"
 *     header="activated-route.component.ts"}
 *
 * @publicApi
 */
export class ActivatedRoute {
<<<<<<< HEAD
  /** The current snapshot of this route
   *
   * 本路由此刻的快照
   */
  // TODO(issue/24571): remove '!'.
=======
  /** The current snapshot of this route */
>>>>>>> 6d28a209
  snapshot !: ActivatedRouteSnapshot;
  /** @internal */
  _futureSnapshot: ActivatedRouteSnapshot;
  /** @internal */
  _routerState !: RouterState;
  /** @internal */
  _paramMap !: Observable<ParamMap>;
  /** @internal */
  _queryParamMap !: Observable<ParamMap>;

  /** @internal */
  constructor(
<<<<<<< HEAD
      /** An observable of the URL segments matched by this route
       *
       * 一个 `Observable`，表示与当前路由匹配的 URL 段
       */
      public url: Observable<UrlSegment[]>,
      /** An observable of the matrix parameters scoped to this route
       *
       * 一个 `Observable`，表示当前路由范围内的矩阵参数（`;`）
       */
      public params: Observable<Params>,
      /** An observable of the query parameters shared by all the routes
       *
       * 一个 `Observable`，表示所有路由共享的查询参数（`?`）
       */
      public queryParams: Observable<Params>,
      /** An observable of the URL fragment shared by all the routes
       *
       * 一个 `Observable`，表示由所有路由共享的 URL 片段（`#`）
       */
=======
      /** An observable of the URL segments matched by this route. */
      public url: Observable<UrlSegment[]>,
      /** An observable of the matrix parameters scoped to this route. */
      public params: Observable<Params>,
      /** An observable of the query parameters shared by all the routes. */
      public queryParams: Observable<Params>,
      /** An observable of the URL fragment shared by all the routes. */
>>>>>>> 6d28a209
      public fragment: Observable<string>,
      /** An observable of the static and resolved data of this route.
       *
       * 一个 `Observable`，表示该路由的静态数据和解析出的数据。
       */
      public data: Observable<Data>,
<<<<<<< HEAD
      /** The outlet name of the route. It's a constant
       *
       * 本路由对应的出口名，是个常量
       */
      public outlet: string,
      /** The component of the route. It's a constant
       *
       * 本路由对应的组件，是个常量
       */
=======
      /** The outlet name of the route, a constant. */
      public outlet: string,
      /** The component of the route, a constant. */
>>>>>>> 6d28a209
      // TODO(vsavkin): remove |string
      public component: Type<any>|string|null, futureSnapshot: ActivatedRouteSnapshot) {
    this._futureSnapshot = futureSnapshot;
  }

<<<<<<< HEAD
  /** The configuration used to match this route
   *
   * 用于匹配本路由的配置项
   */
  get routeConfig(): Route|null { return this._futureSnapshot.routeConfig; }

  /** The root of the router state
   *
   * 路由器状态树的根节点
   */
  get root(): ActivatedRoute { return this._routerState.root; }

  /** The parent of this route in the router state tree
   *
   * 在路由器状态树中，当前路由的父路由
   */
  get parent(): ActivatedRoute|null { return this._routerState.parent(this); }

  /** The first child of this route in the router state tree
   *
   * 在路由器状态树中，当前路由的第一个子路由
   */
  get firstChild(): ActivatedRoute|null { return this._routerState.firstChild(this); }

  /** The children of this route in the router state tree
   *
   * 在路由器状态树中，当前路由的所有子路由
   */
  get children(): ActivatedRoute[] { return this._routerState.children(this); }

  /** The path from the root of the router state tree to this route
   *
   * 在路由器状态树中从根节点开始到当前路由的完整路径
   */
=======
  /** The configuration used to match this route. */
  get routeConfig(): Route|null { return this._futureSnapshot.routeConfig; }

  /** The root of the router state. */
  get root(): ActivatedRoute { return this._routerState.root; }

  /** The parent of this route in the router state tree. */
  get parent(): ActivatedRoute|null { return this._routerState.parent(this); }

  /** The first child of this route in the router state tree. */
  get firstChild(): ActivatedRoute|null { return this._routerState.firstChild(this); }

  /** The children of this route in the router state tree. */
  get children(): ActivatedRoute[] { return this._routerState.children(this); }

  /** The path from the root of the router state tree to this route. */
>>>>>>> 6d28a209
  get pathFromRoot(): ActivatedRoute[] { return this._routerState.pathFromRoot(this); }

  /** An Observable that contains a map of the required and optional parameters
   * specific to the route.
   * The map supports retrieving single and multiple values from the same parameter. */
  get paramMap(): Observable<ParamMap> {
    if (!this._paramMap) {
      this._paramMap = this.params.pipe(map((p: Params): ParamMap => convertToParamMap(p)));
    }
    return this._paramMap;
  }

  /**
   * An Observable that contains a map of the query parameters available to all routes.
   * The map supports retrieving single and multiple values from the query parameter.
   */
  get queryParamMap(): Observable<ParamMap> {
    if (!this._queryParamMap) {
      this._queryParamMap =
          this.queryParams.pipe(map((p: Params): ParamMap => convertToParamMap(p)));
    }
    return this._queryParamMap;
  }

  toString(): string {
    return this.snapshot ? this.snapshot.toString() : `Future(${this._futureSnapshot})`;
  }
}

export type ParamsInheritanceStrategy = 'emptyOnly' | 'always';

/** @internal */
export type Inherited = {
  params: Params,
  data: Data,
  resolve: Data,
};

/**
 * Returns the inherited params, data, and resolve for a given route.
 * By default, this only inherits values up to the nearest path-less or component-less route.
 * @internal
 */
export function inheritedParamsDataResolve(
    route: ActivatedRouteSnapshot,
    paramsInheritanceStrategy: ParamsInheritanceStrategy = 'emptyOnly'): Inherited {
  const pathFromRoot = route.pathFromRoot;

  let inheritingStartingFrom = 0;
  if (paramsInheritanceStrategy !== 'always') {
    inheritingStartingFrom = pathFromRoot.length - 1;

    while (inheritingStartingFrom >= 1) {
      const current = pathFromRoot[inheritingStartingFrom];
      const parent = pathFromRoot[inheritingStartingFrom - 1];
      // current route is an empty path => inherits its parent's params and data
      if (current.routeConfig && current.routeConfig.path === '') {
        inheritingStartingFrom--;

        // parent is componentless => current route should inherit its params and data
      } else if (!parent.component) {
        inheritingStartingFrom--;

      } else {
        break;
      }
    }
  }

  return flattenInherited(pathFromRoot.slice(inheritingStartingFrom));
}

/** @internal */
function flattenInherited(pathFromRoot: ActivatedRouteSnapshot[]): Inherited {
  return pathFromRoot.reduce((res, curr) => {
    const params = {...res.params, ...curr.params};
    const data = {...res.data, ...curr.data};
    const resolve = {...res.resolve, ...curr._resolvedData};
    return {params, data, resolve};
  }, <any>{params: {}, data: {}, resolve: {}});
}

/**
 * @description
 *
 * Contains the information about a route associated with a component loaded in an
 * outlet at a particular moment in time. ActivatedRouteSnapshot can also be used to
 * traverse the router state tree.
 *
 * 包含与当前组件相关的路由的当前瞬间信息。`ActivatedRoute` 也可用于遍历路由器的状态树。
 * `ActivatedRouteSnapshot` 也能用于遍历路由器状态树。
 *
 * ```
 * @Component({templateUrl:'./my-component.html'})
 * class MyComponent {
 *   constructor(route: ActivatedRoute) {
 *     const id: string = route.snapshot.params.id;
 *     const url: string = route.snapshot.url.join('');
 *     const user = route.snapshot.data.user;
 *   }
 * }
 * ```
 *
 * @publicApi
 */
export class ActivatedRouteSnapshot {
  /** The configuration used to match this route
   *
   * 用于匹配当前路由的配置项
   **/
  public readonly routeConfig: Route|null;
  /** @internal **/
  _urlSegment: UrlSegmentGroup;
  /** @internal */
  _lastPathIndex: number;
  /** @internal */
  _resolve: ResolveData;
  /** @internal */
  // TODO(issue/24571): remove '!'.
  _resolvedData !: Data;
  /** @internal */
  // TODO(issue/24571): remove '!'.
  _routerState !: RouterStateSnapshot;
  /** @internal */
  // TODO(issue/24571): remove '!'.
  _paramMap !: ParamMap;
  /** @internal */
  // TODO(issue/24571): remove '!'.
  _queryParamMap !: ParamMap;

  /** @internal */
  constructor(
      /** The URL segments matched by this route
       *
       * 与当前路由匹配的 URL 段
       */
      public url: UrlSegment[],
      /** The matrix parameters scoped to this route
       *
       * 此路由范围内的矩阵参数（`;`）
       */
      public params: Params,
      /** The query parameters shared by all the routes
       *
       * 所有路由共享的查询参数（`?`）
       */
      public queryParams: Params,
      /** The URL fragment shared by all the routes
       *
       * 所有路由共享的 URL 片段（`#`）
       */
      public fragment: string,
      /** The static and resolved data of this route
       *
       * 此路由的静态数据和已解析数据
       */
      public data: Data,
      /** The outlet name of the route
       *
       * 此路由的出口（outlet）名称
       */
      public outlet: string,
      /** The component of the route
       *
       * 此路由对应的组件
       */
      public component: Type<any>|string|null, routeConfig: Route|null, urlSegment: UrlSegmentGroup,
      lastPathIndex: number, resolve: ResolveData) {
    this.routeConfig = routeConfig;
    this._urlSegment = urlSegment;
    this._lastPathIndex = lastPathIndex;
    this._resolve = resolve;
  }

  /** The root of the router state
   *
   * 路由器状态树的根节点
   */
  get root(): ActivatedRouteSnapshot { return this._routerState.root; }

  /** The parent of this route in the router state tree
   *
   * 在路由器状态树中，当前路由的父路由
   */
  get parent(): ActivatedRouteSnapshot|null { return this._routerState.parent(this); }

  /** The first child of this route in the router state tree
   *
   * 在路由器状态树中，当前路由的第一个子路由
   */
  get firstChild(): ActivatedRouteSnapshot|null { return this._routerState.firstChild(this); }

  /** The children of this route in the router state tree
   *
   * 在路由器状态树中，当前路由的所有子路由
   */
  get children(): ActivatedRouteSnapshot[] { return this._routerState.children(this); }

  /** The path from the root of the router state tree to this route
   *
   * 在路由器状态树中从根节点开始到当前路由的完整路径
   */
  get pathFromRoot(): ActivatedRouteSnapshot[] { return this._routerState.pathFromRoot(this); }

  get paramMap(): ParamMap {
    if (!this._paramMap) {
      this._paramMap = convertToParamMap(this.params);
    }
    return this._paramMap;
  }

  get queryParamMap(): ParamMap {
    if (!this._queryParamMap) {
      this._queryParamMap = convertToParamMap(this.queryParams);
    }
    return this._queryParamMap;
  }

  toString(): string {
    const url = this.url.map(segment => segment.toString()).join('/');
    const matched = this.routeConfig ? this.routeConfig.path : '';
    return `Route(url:'${url}', path:'${matched}')`;
  }
}

/**
 * @description
 *
 * Represents the state of the router at a moment in time.
 *
 * 表示路由器在当前瞬间的状态。
 *
 * This is a tree of activated route snapshots. Every node in this tree knows about
 * the "consumed" URL segments, the extracted parameters, and the resolved data.
 *
 * 这是一个由活动路由的快照组成的树。本树中的每个节点都会知道 "已消费的" URL 片段、已提取出的参数和已解析出的数据。
 *
 * @usageNotes
 *
 * ### Example
 *
 * ### 范例
 *
 * ```
 * @Component({templateUrl:'template.html'})
 * class MyComponent {
 *   constructor(router: Router) {
 *     const state: RouterState = router.routerState;
 *     const snapshot: RouterStateSnapshot = state.snapshot;
 *     const root: ActivatedRouteSnapshot = snapshot.root;
 *     const child = root.firstChild;
 *     const id: Observable<string> = child.params.map(p => p.id);
 *     //...
 *   }
 * }
 * ```
 *
 * @publicApi
 */
export class RouterStateSnapshot extends Tree<ActivatedRouteSnapshot> {
  /** @internal */
  constructor(
      /** The url from which this snapshot was created */
      public url: string, root: TreeNode<ActivatedRouteSnapshot>) {
    super(root);
    setRouterState(<RouterStateSnapshot>this, root);
  }

  toString(): string { return serializeNode(this._root); }
}

function setRouterState<U, T extends{_routerState: U}>(state: U, node: TreeNode<T>): void {
  node.value._routerState = state;
  node.children.forEach(c => setRouterState(state, c));
}

function serializeNode(node: TreeNode<ActivatedRouteSnapshot>): string {
  const c = node.children.length > 0 ? ` { ${node.children.map(serializeNode).join(', ')} } ` : '';
  return `${node.value}${c}`;
}

/**
 * The expectation is that the activate route is created with the right set of parameters.
 * So we push new values into the observables only when they are not the initial values.
 * And we detect that by checking if the snapshot field is set.
 *
 * 活动路由在创建时就应该具有一组正确的参数集，所以只有当它们不等于初始值时，我们才需要把新值推送到各个 `Observable` 中。
 * 我们通过检查它的 snapshot 字段是否已经设置过，来判断是否需要推送。
 */
export function advanceActivatedRoute(route: ActivatedRoute): void {
  if (route.snapshot) {
    const currentSnapshot = route.snapshot;
    const nextSnapshot = route._futureSnapshot;
    route.snapshot = nextSnapshot;
    if (!shallowEqual(currentSnapshot.queryParams, nextSnapshot.queryParams)) {
      (<any>route.queryParams).next(nextSnapshot.queryParams);
    }
    if (currentSnapshot.fragment !== nextSnapshot.fragment) {
      (<any>route.fragment).next(nextSnapshot.fragment);
    }
    if (!shallowEqual(currentSnapshot.params, nextSnapshot.params)) {
      (<any>route.params).next(nextSnapshot.params);
    }
    if (!shallowEqualArrays(currentSnapshot.url, nextSnapshot.url)) {
      (<any>route.url).next(nextSnapshot.url);
    }
    if (!shallowEqual(currentSnapshot.data, nextSnapshot.data)) {
      (<any>route.data).next(nextSnapshot.data);
    }
  } else {
    route.snapshot = route._futureSnapshot;

    // this is for resolved data
    (<any>route.data).next(route._futureSnapshot.data);
  }
}


export function equalParamsAndUrlSegments(
    a: ActivatedRouteSnapshot, b: ActivatedRouteSnapshot): boolean {
  const equalUrlParams = shallowEqual(a.params, b.params) && equalSegments(a.url, b.url);
  const parentsMismatch = !a.parent !== !b.parent;

  return equalUrlParams && !parentsMismatch &&
      (!a.parent || equalParamsAndUrlSegments(a.parent, b.parent !));
}<|MERGE_RESOLUTION|>--- conflicted
+++ resolved
@@ -99,15 +99,10 @@
  * @publicApi
  */
 export class ActivatedRoute {
-<<<<<<< HEAD
   /** The current snapshot of this route
    *
    * 本路由此刻的快照
    */
-  // TODO(issue/24571): remove '!'.
-=======
-  /** The current snapshot of this route */
->>>>>>> 6d28a209
   snapshot !: ActivatedRouteSnapshot;
   /** @internal */
   _futureSnapshot: ActivatedRouteSnapshot;
@@ -120,42 +115,31 @@
 
   /** @internal */
   constructor(
-<<<<<<< HEAD
-      /** An observable of the URL segments matched by this route
-       *
-       * 一个 `Observable`，表示与当前路由匹配的 URL 段
+      /** An observable of the URL segments matched by this route.
+       *
+       * 一个 `Observable`，表示与当前路由匹配的 URL 段。
        */
       public url: Observable<UrlSegment[]>,
-      /** An observable of the matrix parameters scoped to this route
-       *
-       * 一个 `Observable`，表示当前路由范围内的矩阵参数（`;`）
+      /** An observable of the matrix parameters scoped to this route.
+       *
+       * 一个 `Observable`，表示当前路由范围内的矩阵参数（`;`）。
        */
       public params: Observable<Params>,
-      /** An observable of the query parameters shared by all the routes
-       *
-       * 一个 `Observable`，表示所有路由共享的查询参数（`?`）
+      /** An observable of the query parameters shared by all the routes.
+       *
+       * 一个 `Observable`，表示所有路由共享的查询参数（`?`）。
        */
       public queryParams: Observable<Params>,
-      /** An observable of the URL fragment shared by all the routes
-       *
-       * 一个 `Observable`，表示由所有路由共享的 URL 片段（`#`）
-       */
-=======
-      /** An observable of the URL segments matched by this route. */
-      public url: Observable<UrlSegment[]>,
-      /** An observable of the matrix parameters scoped to this route. */
-      public params: Observable<Params>,
-      /** An observable of the query parameters shared by all the routes. */
-      public queryParams: Observable<Params>,
-      /** An observable of the URL fragment shared by all the routes. */
->>>>>>> 6d28a209
+      /** An observable of the URL fragment shared by all the routes.
+       *
+       * 一个 `Observable`，表示由所有路由共享的 URL 片段（`#`）。
+       */
       public fragment: Observable<string>,
       /** An observable of the static and resolved data of this route.
        *
        * 一个 `Observable`，表示该路由的静态数据和解析出的数据。
        */
       public data: Observable<Data>,
-<<<<<<< HEAD
       /** The outlet name of the route. It's a constant
        *
        * 本路由对应的出口名，是个常量
@@ -165,69 +149,45 @@
        *
        * 本路由对应的组件，是个常量
        */
-=======
-      /** The outlet name of the route, a constant. */
-      public outlet: string,
-      /** The component of the route, a constant. */
->>>>>>> 6d28a209
       // TODO(vsavkin): remove |string
       public component: Type<any>|string|null, futureSnapshot: ActivatedRouteSnapshot) {
     this._futureSnapshot = futureSnapshot;
   }
 
-<<<<<<< HEAD
-  /** The configuration used to match this route
-   *
-   * 用于匹配本路由的配置项
+  /** The configuration used to match this route.
+   *
+   * 用于匹配本路由的配置项。
    */
   get routeConfig(): Route|null { return this._futureSnapshot.routeConfig; }
 
-  /** The root of the router state
-   *
-   * 路由器状态树的根节点
+  /** The root of the router state.
+   *
+   * 路由器状态树的根节点。
    */
   get root(): ActivatedRoute { return this._routerState.root; }
 
-  /** The parent of this route in the router state tree
-   *
-   * 在路由器状态树中，当前路由的父路由
+  /** The parent of this route in the router state tree.
+   *
+   * 在路由器状态树中，当前路由的父路由。
    */
   get parent(): ActivatedRoute|null { return this._routerState.parent(this); }
 
-  /** The first child of this route in the router state tree
-   *
-   * 在路由器状态树中，当前路由的第一个子路由
+  /** The first child of this route in the router state tree.
+   *
+   * 在路由器状态树中，当前路由的第一个子路由。
    */
   get firstChild(): ActivatedRoute|null { return this._routerState.firstChild(this); }
 
-  /** The children of this route in the router state tree
-   *
-   * 在路由器状态树中，当前路由的所有子路由
+  /** The children of this route in the router state tree.
+   *
+   * 在路由器状态树中，当前路由的所有子路由。
    */
   get children(): ActivatedRoute[] { return this._routerState.children(this); }
 
-  /** The path from the root of the router state tree to this route
-   *
-   * 在路由器状态树中从根节点开始到当前路由的完整路径
-   */
-=======
-  /** The configuration used to match this route. */
-  get routeConfig(): Route|null { return this._futureSnapshot.routeConfig; }
-
-  /** The root of the router state. */
-  get root(): ActivatedRoute { return this._routerState.root; }
-
-  /** The parent of this route in the router state tree. */
-  get parent(): ActivatedRoute|null { return this._routerState.parent(this); }
-
-  /** The first child of this route in the router state tree. */
-  get firstChild(): ActivatedRoute|null { return this._routerState.firstChild(this); }
-
-  /** The children of this route in the router state tree. */
-  get children(): ActivatedRoute[] { return this._routerState.children(this); }
-
-  /** The path from the root of the router state tree to this route. */
->>>>>>> 6d28a209
+  /** The path from the root of the router state tree to this route.
+   *
+   * 在路由器状态树中从根节点开始到当前路由的完整路径。
+   */
   get pathFromRoot(): ActivatedRoute[] { return this._routerState.pathFromRoot(this); }
 
   /** An Observable that contains a map of the required and optional parameters
