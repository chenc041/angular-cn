--- conflicted
+++ resolved
@@ -18,12 +18,10 @@
  *
  * Acts as a placeholder that Angular dynamically fills based on the current router state.
  *
-<<<<<<< HEAD
  * 一个占位符，Angular 会根据当前的路由器状态动态填充它。
-=======
+ *
  * Each outlet can have a unique name, determined by the optional `name` attribute.
  * The name cannot be set or changed dynamically. If not set, default value is "primary".
->>>>>>> 6d28a209
  *
  * ```
  * <router-outlet></router-outlet>
