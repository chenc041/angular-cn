/**
 * @license
 * Copyright Google Inc. All Rights Reserved.
 *
 * Use of this source code is governed by an MIT-style license that can be
 * found in the LICENSE file at https://angular.io/license
 */

import {Injectable} from '@angular/core';

import {AsyncValidatorFn, ValidatorFn} from './directives/validators';
import {AbstractControl, AbstractControlOptions, FormArray, FormControl, FormGroup, FormHooks} from './model';

function isAbstractControlOptions(options: AbstractControlOptions | {[key: string]: any}):
    options is AbstractControlOptions {
  return (<AbstractControlOptions>options).asyncValidators !== undefined ||
      (<AbstractControlOptions>options).validators !== undefined ||
      (<AbstractControlOptions>options).updateOn !== undefined;
}

/**
 * @description
 * Creates an `AbstractControl` from a user-specified configuration.
 *
 * 使用用户指定的配置创建 `AbstractControl`。
 *
 * The `FormBuilder` provides syntactic sugar that shortens creating instances of a `FormControl`,
 * `FormGroup`, or `FormArray`. It reduces the amount of boilerplate needed to build complex
 * forms.
 *
 * `FormBuilder` 提供了一个语法糖，以简化 `FormControl`、`FormGroup` 或 `FormArray` 实例的创建过程。
 * 它会减少构建复杂表单时所需的样板代码的数量。
 *
 * @see [Reactive Forms Guide](/guide/reactive-forms)
 *
<<<<<<< HEAD
 * [响应式表单](/guide/reactive-forms)
 *
=======
 * @publicApi
>>>>>>> 13eb57a5
 */
@Injectable()
export class FormBuilder {
  /**
   * @description
   * Construct a new `FormGroup` instance.
   *
   * 构建一个新的 `FormGroup` 实例。
   *
   * @param controlsConfig A collection of child controls. The key for each child is the name
   * under which it is registered.
   *
<<<<<<< HEAD
   * 一组子控件。每个 key 就是注册进来的控件的名字。
   *
   * @param extra An object of configuration options for the `FormGroup`.
   *
   * 一个对象，表示 `FormGroup` 的配置项。
   *
=======
   * @param options Configuration options object for the `FormGroup`. The object can
   * have two shapes:
   *
   * 1) `AbstractControlOptions` object (preferred), which consists of:
   * * `validators`: A synchronous validator function, or an array of validator functions
   * * `asyncValidators`: A single async validator or array of async validator functions
   * * `updateOn`: The event upon which the control should be updated (options: 'change' | 'blur' |
   * submit')
   *
   * 2) Legacy configuration object, which consists of:
>>>>>>> 13eb57a5
   * * `validator`: A synchronous validator function, or an array of validator functions
   *
   *   `validator`：一个同步验证器函数或其数组
   *
   * * `asyncValidator`: A single async validator or array of async validator functions
   *
   *   `asyncValidator`：一个异步验证器函数或其数组
   *
   */
  group(
      controlsConfig: {[key: string]: any},
      options: AbstractControlOptions|{[key: string]: any}|null = null): FormGroup {
    const controls = this._reduceControls(controlsConfig);

    let validators: ValidatorFn|ValidatorFn[]|null = null;
    let asyncValidators: AsyncValidatorFn|AsyncValidatorFn[]|null = null;
    let updateOn: FormHooks|undefined = undefined;

    if (options != null) {
      if (isAbstractControlOptions(options)) {
        // `options` are `AbstractControlOptions`
        validators = options.validators != null ? options.validators : null;
        asyncValidators = options.asyncValidators != null ? options.asyncValidators : null;
        updateOn = options.updateOn != null ? options.updateOn : undefined;
      } else {
        // `options` are legacy form group options
        validators = options.validator != null ? options.validator : null;
        asyncValidators = options.asyncValidator != null ? options.asyncValidator : null;
      }
    }

    return new FormGroup(controls, {asyncValidators, updateOn, validators});
  }

  /**
   * @description
   * Construct a new `FormControl` with the given state, validators and options.
   *
<<<<<<< HEAD
   * 构建一个新的 `FormControl` 实例。
   *
   * @param formState Initializes the control with an initial value,
   * or an object that defines the initial value and disabled state.
   *
   * 使用一个初始值或一个定义了初始值和禁用状态的对象初始化该控件。
   *
   * @param validator A synchronous validator function, or an array of synchronous validator
   * functions.
   *
   * 一个同步验证器函数或其数组。
   *
   * @param asyncValidator A single async validator or array of async validator functions
=======
   * @param formState Initializes the control with an initial state value, or
   * with an object that contains both a value and a disabled status.
   *
   * @param validatorOrOpts A synchronous validator function, or an array of
   * such functions, or an `AbstractControlOptions` object that contains
   * validation functions and a validation trigger.
   *
   * @param asyncValidator A single async validator or array of async validator
   * functions.
>>>>>>> 13eb57a5
   *
   * 一个异步验证器函数或其数组。
   *
   * @usageNotes
   *
   * ### Initialize a control as disabled
   *
   * ### 把控件初始化为禁用状态
   *
   * The following example returns a control with an initial value in a disabled state.
   *
   * 下面的例子返回一个带有初始值并已禁用的控件。
   *
   * <code-example path="forms/ts/formBuilder/form_builder_example.ts"
   *   linenums="false" region="disabled-control">
   * </code-example>
   */
  control(
      formState: any, validatorOrOpts?: ValidatorFn|ValidatorFn[]|AbstractControlOptions|null,
      asyncValidator?: AsyncValidatorFn|AsyncValidatorFn[]|null): FormControl {
    return new FormControl(formState, validatorOrOpts, asyncValidator);
  }

  /**
   * Constructs a new `FormArray` from the given array of configurations,
   * validators and options.
   *
<<<<<<< HEAD
   * 构造一个新的 `FormArray` 实例。
   *
   * @param controlsConfig An array of child controls. The key for each child control is its index
   * in the array.
   *
   * 一个子控件数组。每个子控件的 key 都是它在数组中的索引。
   *
   * @param validator A synchronous validator function, or an array of synchronous validator
   * functions.
   *
   * 一个同步验证器函数或其数组。
   *
   * @param asyncValidator A single async validator or array of async validator functions
   *
   * 一个异步验证器数组或其数组。
   *
=======
   * @param controlsConfig An array of child controls or control configs. Each
   * child control is given an index when it is registered.
   *
   * @param validatorOrOpts A synchronous validator function, or an array of
   * such functions, or an `AbstractControlOptions` object that contains
   * validation functions and a validation trigger.
   *
   * @param asyncValidator A single async validator or array of async validator
   * functions.
>>>>>>> 13eb57a5
   */
  array(
      controlsConfig: any[],
      validatorOrOpts?: ValidatorFn|ValidatorFn[]|AbstractControlOptions|null,
      asyncValidator?: AsyncValidatorFn|AsyncValidatorFn[]|null): FormArray {
    const controls = controlsConfig.map(c => this._createControl(c));
    return new FormArray(controls, validatorOrOpts, asyncValidator);
  }

  /** @internal */
  _reduceControls(controlsConfig: {[k: string]: any}): {[key: string]: AbstractControl} {
    const controls: {[key: string]: AbstractControl} = {};
    Object.keys(controlsConfig).forEach(controlName => {
      controls[controlName] = this._createControl(controlsConfig[controlName]);
    });
    return controls;
  }

  /** @internal */
  _createControl(controlConfig: any): AbstractControl {
    if (controlConfig instanceof FormControl || controlConfig instanceof FormGroup ||
        controlConfig instanceof FormArray) {
      return controlConfig;

    } else if (Array.isArray(controlConfig)) {
      const value = controlConfig[0];
      const validator: ValidatorFn = controlConfig.length > 1 ? controlConfig[1] : null;
      const asyncValidator: AsyncValidatorFn = controlConfig.length > 2 ? controlConfig[2] : null;
      return this.control(value, validator, asyncValidator);

    } else {
      return this.control(controlConfig);
    }
  }
}<|MERGE_RESOLUTION|>--- conflicted
+++ resolved
@@ -33,12 +33,9 @@
  *
  * @see [Reactive Forms Guide](/guide/reactive-forms)
  *
-<<<<<<< HEAD
  * [响应式表单](/guide/reactive-forms)
  *
-=======
  * @publicApi
->>>>>>> 13eb57a5
  */
 @Injectable()
 export class FormBuilder {
@@ -51,25 +48,34 @@
    * @param controlsConfig A collection of child controls. The key for each child is the name
    * under which it is registered.
    *
-<<<<<<< HEAD
    * 一组子控件。每个 key 就是注册进来的控件的名字。
    *
-   * @param extra An object of configuration options for the `FormGroup`.
-   *
-   * 一个对象，表示 `FormGroup` 的配置项。
-   *
-=======
    * @param options Configuration options object for the `FormGroup`. The object can
    * have two shapes:
    *
+   * `FormGroup` 的配置项对象。该对象可以有两种形态：
+   *
    * 1) `AbstractControlOptions` object (preferred), which consists of:
+   *
+   * 1) `AbstractControlOptions` 对象（首选），它包括如下属性：
+   *
    * * `validators`: A synchronous validator function, or an array of validator functions
+   *
+   *   `validators`：一个同步验证器函数或其数组
+   *
    * * `asyncValidators`: A single async validator or array of async validator functions
+   *
+   *   `asyncValidators`：一个异步验证器函数或其数组
+   *
    * * `updateOn`: The event upon which the control should be updated (options: 'change' | 'blur' |
    * submit')
    *
+   *   `updateOn`：当发生哪个事件时该控件要被更新（选项）'change' | 'blur' | submit'
+   *
    * 2) Legacy configuration object, which consists of:
->>>>>>> 13eb57a5
+   *
+   * 2) 传统的配置对象，它包括如下属性：
+   *
    * * `validator`: A synchronous validator function, or an array of validator functions
    *
    *   `validator`：一个同步验证器函数或其数组
@@ -108,31 +114,21 @@
    * @description
    * Construct a new `FormControl` with the given state, validators and options.
    *
-<<<<<<< HEAD
    * 构建一个新的 `FormControl` 实例。
    *
-   * @param formState Initializes the control with an initial value,
-   * or an object that defines the initial value and disabled state.
-   *
-   * 使用一个初始值或一个定义了初始值和禁用状态的对象初始化该控件。
-   *
-   * @param validator A synchronous validator function, or an array of synchronous validator
-   * functions.
-   *
-   * 一个同步验证器函数或其数组。
-   *
-   * @param asyncValidator A single async validator or array of async validator functions
-=======
    * @param formState Initializes the control with an initial state value, or
    * with an object that contains both a value and a disabled status.
+   *
+   * 使用一个初始值或一个定义了初始值和禁用状态的对象初始化该控件。
    *
    * @param validatorOrOpts A synchronous validator function, or an array of
    * such functions, or an `AbstractControlOptions` object that contains
    * validation functions and a validation trigger.
    *
+   * 一个同步验证器函数或其数组，或者一个包含验证器函数和验证触发器的 `AbstractControlOptions` 对象。
+   *
    * @param asyncValidator A single async validator or array of async validator
    * functions.
->>>>>>> 13eb57a5
    *
    * 一个异步验证器函数或其数组。
    *
@@ -160,34 +156,23 @@
    * Constructs a new `FormArray` from the given array of configurations,
    * validators and options.
    *
-<<<<<<< HEAD
    * 构造一个新的 `FormArray` 实例。
    *
-   * @param controlsConfig An array of child controls. The key for each child control is its index
-   * in the array.
-   *
-   * 一个子控件数组。每个子控件的 key 都是它在数组中的索引。
-   *
-   * @param validator A synchronous validator function, or an array of synchronous validator
-   * functions.
-   *
-   * 一个同步验证器函数或其数组。
-   *
-   * @param asyncValidator A single async validator or array of async validator functions
-   *
-   * 一个异步验证器数组或其数组。
-   *
-=======
    * @param controlsConfig An array of child controls or control configs. Each
    * child control is given an index when it is registered.
+   *
+   * 一个子控件数组。每个子控件的 key 都是它在数组中的索引。
    *
    * @param validatorOrOpts A synchronous validator function, or an array of
    * such functions, or an `AbstractControlOptions` object that contains
    * validation functions and a validation trigger.
    *
+   * 一个同步验证器函数或其数组，或者一个包含验证器函数和验证触发器的 `AbstractControlOptions` 对象。
+   *
    * @param asyncValidator A single async validator or array of async validator
    * functions.
->>>>>>> 13eb57a5
+   *
+   * 一个异步验证器函数或其数组。
    */
   array(
       controlsConfig: any[],
