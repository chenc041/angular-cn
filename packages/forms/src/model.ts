/**
 * @license
 * Copyright Google Inc. All Rights Reserved.
 *
 * Use of this source code is governed by an MIT-style license that can be
 * found in the LICENSE file at https://angular.io/license
 */

import {EventEmitter} from '@angular/core';
import {Observable} from 'rxjs';
import {composeAsyncValidators, composeValidators} from './directives/shared';
import {AsyncValidatorFn, ValidationErrors, ValidatorFn} from './directives/validators';
import {toObservable} from './validators';

/**
 * Reports that a FormControl is valid, meaning that no errors exist in the input value.
 *
 * 表示此 FormControl 有效，也就是说它的输入值中没有错误。
 *
 * @see `status`
 */
export const VALID = 'VALID';

/**
 * Reports that a FormControl is invalid, meaning that an error exists in the input value.
 *
 * 表示此 FormControl 无效，也就是说它的输入值中存在错误。
 *
 * @see `status`
 */
export const INVALID = 'INVALID';

/**
 * Reports that a FormControl is pending, meaning that that async validation is occurring and
 * errors are not yet available for the input value.
 *
 * 表示此 FormControl 处于未决状态，表示正在进行异步验证，还不知道输入值中有没有错误。
 *
 * @see `markAsPending`
 * @see `status`
 */
export const PENDING = 'PENDING';

/**
 * Reports that a FormControl is disabled, meaning that the control is exempt from ancestor
 * calculations of validity or value.
 *
 * 表示此 FormControl 被禁用了，表示该控件不会参与各级祖先对值的有效性的计算。
 *
 * @see `markAsDisabled`
 * @see `status`
 */
export const DISABLED = 'DISABLED';

function _find(control: AbstractControl, path: Array<string|number>|string, delimiter: string) {
  if (path == null) return null;

  if (!Array.isArray(path)) {
    path = path.split(delimiter);
  }
  if (Array.isArray(path) && path.length === 0) return null;

  // Not using Array.reduce here due to a Chrome 80 bug
  // https://bugs.chromium.org/p/chromium/issues/detail?id=1049982
  let controlToFind: AbstractControl|null = control;
  path.forEach((name: string|number) => {
    if (controlToFind instanceof FormGroup) {
      controlToFind = controlToFind.controls.hasOwnProperty(name as string) ?
          controlToFind.controls[name] :
          null;
    } else if (controlToFind instanceof FormArray) {
      controlToFind = controlToFind.at(<number>name) || null;
    } else {
      controlToFind = null;
    }
  });
  return controlToFind;
}

function coerceToValidator(validatorOrOpts?: ValidatorFn|ValidatorFn[]|AbstractControlOptions|
                           null): ValidatorFn|null {
  const validator =
      (isOptionsObj(validatorOrOpts) ? (validatorOrOpts as AbstractControlOptions).validators :
                                       validatorOrOpts) as ValidatorFn |
      ValidatorFn[] | null;

  return Array.isArray(validator) ? composeValidators(validator) : validator || null;
}

function coerceToAsyncValidator(
    asyncValidator?: AsyncValidatorFn|AsyncValidatorFn[]|null,
    validatorOrOpts?: ValidatorFn|ValidatorFn[]|AbstractControlOptions|null): AsyncValidatorFn|
    null {
  const origAsyncValidator =
      (isOptionsObj(validatorOrOpts) ? (validatorOrOpts as AbstractControlOptions).asyncValidators :
                                       asyncValidator) as AsyncValidatorFn |
      AsyncValidatorFn | null;

  return Array.isArray(origAsyncValidator) ? composeAsyncValidators(origAsyncValidator) :
                                             origAsyncValidator || null;
}

export type FormHooks = 'change'|'blur'|'submit';

/**
 * Interface for options provided to an `AbstractControl`.
 *
 * 提供给 `AbstractControl` 的配置项接口。
 *
 * @publicApi
 */
export interface AbstractControlOptions {
  /**
   * @description
   * The list of validators applied to a control.
   *
   * 应用于该控件的验证器列表。
   *
   */
  validators?: ValidatorFn|ValidatorFn[]|null;
  /**
   * @description
   * The list of async validators applied to control.
   *
   * 应用于该控件的异步验证器列表。
   *
   */
  asyncValidators?: AsyncValidatorFn|AsyncValidatorFn[]|null;
  /**
   * @description
   * The event name for control to update upon.
   *
   * 会导致更新控件的事件名称。
   *
   */
  updateOn?: 'change'|'blur'|'submit';
}


function isOptionsObj(validatorOrOpts?: ValidatorFn|ValidatorFn[]|AbstractControlOptions|
                      null): boolean {
  return validatorOrOpts != null && !Array.isArray(validatorOrOpts) &&
      typeof validatorOrOpts === 'object';
}


/**
 * This is the base class for `FormControl`, `FormGroup`, and `FormArray`.
 *
 * 这是 `FormControl`、`FormGroup` 和 `FormArray` 的基类。
 *
 * It provides some of the shared behavior that all controls and groups of controls have, like
 * running validators, calculating status, and resetting state. It also defines the properties
 * that are shared between all sub-classes, like `value`, `valid`, and `dirty`. It shouldn't be
 * instantiated directly.
 *
 * 它提供了一些所有控件和控件组共有的行为，比如运行验证器、计算状态和重置状态。
 * 它还定义了一些所有子类共享的属性，如 `value`、`valid` 和 `dirty`。不允许直接实例化它。
 *
 * @see [Forms Guide](/guide/forms)
 *
 * [表单](/guide/forms)
 *
 * @see [Reactive Forms Guide](/guide/reactive-forms)
 *
 * [响应式表单](/guide/reactive-forms)
 *
 * @see [Dynamic Forms Guide](/guide/dynamic-form)
 *
 * [动态表单](/guide/dynamic-form)
 *
 * @publicApi
 */
export abstract class AbstractControl {
  /** @internal */
  // TODO(issue/24571): remove '!'.
  _pendingDirty!: boolean;

  /** @internal */
  // TODO(issue/24571): remove '!'.
  _pendingTouched!: boolean;

  /** @internal */
  _onCollectionChange = () => {};

  /** @internal */
  // TODO(issue/24571): remove '!'.
  _updateOn!: FormHooks;

  // TODO(issue/24571): remove '!'.
  private _parent!: FormGroup|FormArray;
  private _asyncValidationSubscription: any;

  /**
   * The current value of the control.
   *
   * 控件的当前值。
   *
   * * For a `FormControl`, the current value.
   *
   *   对于 `FormControl`，它是当前值。
   *
   * * For an enabled `FormGroup`, the values of enabled controls as an object
   * with a key-value pair for each member of the group.
   *
   *   对于启用状态的 `FormGroup`，它是由组中的每个已启用的成员控件的名称和值组成的对象。
   *
   * * For a disabled `FormGroup`, the values of all controls as an object
   * with a key-value pair for each member of the group.
   *
   *   对于禁用状态的 `FormGroup`，它是由组中的所有成员控件的名称和值组成的对象。
   *
   * * For a `FormArray`, the values of enabled controls as an array.
   *
   *   对于 `FormArray`，它是有所有已启用的控件的值组成的数组。
   *
   */
  public readonly value: any;

  /**
   * Initialize the AbstractControl instance.
   *
   * 初始化这个 AbstractControl 实例。
   *
   * @param validator The function that determines the synchronous validity of this control.
   *
   * 用于决定该控件有效性的同步函数。
   *
   * @param asyncValidator The function that determines the asynchronous validity of this
   * control.
   *
   * 用于决定该控件有效性的异步函数。
   *
   */
  constructor(public validator: ValidatorFn|null, public asyncValidator: AsyncValidatorFn|null) {}

  /**
   * The parent control.
   *
   * 父控件。
   */
  get parent(): FormGroup|FormArray {
    return this._parent;
  }

  /**
   * The validation status of the control. There are four possible
   * validation status values:
   *
   * 控件的有效性状态。有四个可能的值：
   *
   * * **VALID**: This control has passed all validation checks.
   *
   *   **VALID**: 该控件通过了所有有效性检查。
   *
   * * **INVALID**: This control has failed at least one validation check.
   *
   *   **INVALID** 该控件至少有一个有效性检查失败了。
   *
   * * **PENDING**: This control is in the midst of conducting a validation check.
   *
   *   **PENDING**：该控件正在进行有效性检查，处于中间状态。
   *
   * * **DISABLED**: This control is exempt from validation checks.
   *
   *   **DISABLED**：该控件被禁用，豁免了有效性检查。
   *
   * These status values are mutually exclusive, so a control cannot be
   * both valid AND invalid or invalid AND disabled.
   *
   * 这些状态值是互斥的，因此一个控件不可能同时处于有效状态和无效状态或无效状态和禁用状态。
   */
  // TODO(issue/24571): remove '!'.
  public readonly status!: string;

  /**
   * A control is `valid` when its `status` is `VALID`.
   *
   * 当控件的 `status` 为 `VALID` 时，它就是 `valid` 的。
   *
   * @see {@link AbstractControl.status}
   *
   * @returns True if the control has passed all of its validation tests,
   * false otherwise.
   *
   * 如果该控件通过了所有有效性检查，则为 `true`，否则为 `false`。
   */
  get valid(): boolean {
    return this.status === VALID;
  }

  /**
   * A control is `invalid` when its `status` is `INVALID`.
   *
   * 当控件的 `status` 为 `INVALID` 时，它就是 `invalid` 的。
   *
   * @see {@link AbstractControl.status}
   *
   * @returns True if this control has failed one or more of its validation checks,
   * false otherwise.
   *
   * 如果该控件的一个或多个有效性检查失败了，则为 `true`，否则为 `false`。
   */
  get invalid(): boolean {
    return this.status === INVALID;
  }

  /**
   * A control is `pending` when its `status` is `PENDING`.
   *
   * 当控件的 `status` 为 `PENDING` 时，它就是 `pending` 的。
   *
   * @see {@link AbstractControl.status}
   *
   * @returns True if this control is in the process of conducting a validation check,
   * false otherwise.
   *
   * 如果该控件正在进行有效性检查，则为 `true`，否则为 `false`。
   */
  get pending(): boolean {
    return this.status == PENDING;
  }

  /**
   * A control is `disabled` when its `status` is `DISABLED`.
   *
   * 当控件的 `status` 为 `DISABLED` 时，它就是 `disabled`。
   *
   * Disabled controls are exempt from validation checks and
   * are not included in the aggregate value of their ancestor
   * controls.
   *
   * 被禁用的控件会豁免有效性检查，并且它的值不会聚合进其祖先控件中。
   *
   * @see {@link AbstractControl.status}
   *
   * @returns True if the control is disabled, false otherwise.
   *
   * 如果该控件被禁用了，则为 `true`，否则为 `false`。
   */
  get disabled(): boolean {
    return this.status === DISABLED;
  }

  /**
   * A control is `enabled` as long as its `status` is not `DISABLED`.
   *
   * 如果控件的 `status` 不是 `DISABLED` 时，它就是 `enabled`。
   *
   * @returns True if the control has any status other than 'DISABLED',
   * false if the status is 'DISABLED'.
   *
   * 如果该控件处于 'DISABLED' 之外的任何状态，则为 `true`，否则为 `false`。
   *
   * @see {@link AbstractControl.status}
   *
   */
  get enabled(): boolean {
    return this.status !== DISABLED;
  }

  /**
   * An object containing any errors generated by failing validation,
   * or null if there are no errors.
   *
   * 一个对象，包含由失败的验证所生成的那些错误，如果没出错则为 null。
   */
  // TODO(issue/24571): remove '!'.
  public readonly errors!: ValidationErrors|null;

  /**
   * A control is `pristine` if the user has not yet changed
   * the value in the UI.
   *
   * 如果用户尚未修改 UI 中的值，则该控件是 `pristine`（原始状态）的。
   *
   * @returns True if the user has not yet changed the value in the UI; compare `dirty`.
   * Programmatic changes to a control's value do not mark it dirty.
   *
   * 如果用户尚未修改过 UI 中的值，则为 `true`，与 `dirty` 相反。
   * 以编程的方式修改控件的值不会把它标记为 `dirty`。
   */
  public readonly pristine: boolean = true;

  /**
   * A control is `dirty` if the user has changed the value
   * in the UI.
   *
   * 如果用户修改过 UI 中的值，则控件是 `dirty`（脏） 的。
   *
   * @returns True if the user has changed the value of this control in the UI; compare `pristine`.
   * Programmatic changes to a control's value do not mark it dirty.
   *
   * 如果用户在 UI 中修改过该控件的值，则为 `true`；与 `pristine` 相对。
   * 用编程的方式修改控件的值不会将其标记为 `dirty`。
   */
  get dirty(): boolean {
    return !this.pristine;
  }

  /**
   * True if the control is marked as `touched`.
   *
   * 如果控件被标记为 `touched`（碰过） 则为 `true`。
   *
   * A control is marked `touched` once the user has triggered
   * a `blur` event on it.
   *
   * 一旦用户在控件上触发了 `blur` 事件，则会将其标记为 `touched`。
   */
  public readonly touched: boolean = false;

  /**
   * True if the control has not been marked as touched
   *
   * 如果该控件尚未标记为 `touched`，则为 `true`。
   *
   * A control is `untouched` if the user has not yet triggered
   * a `blur` event on it.
   *
   * 如果用户尚未在控件上触发过 `blur` 事件，则该控件为 `untouched`。
   */
  get untouched(): boolean {
    return !this.touched;
  }

  /**
   * A multicasting observable that emits an event every time the value of the control changes, in
   * the UI or programmatically. It also emits an event each time you call enable() or disable()
   * without passing along {emitEvent: false} as a function argument.
   *
   * 一个多播 Observable（可观察对象），每当控件的值发生变化时，它就会发出一个事件 —— 无论是通过 UI 还是通过程序。每当你调用 `enable()` 或 `disable()`，但没有传入 `{emitEvent: false}` 参数时，它也同样会发出一个事件。
   */
  // TODO(issue/24571): remove '!'.
  public readonly valueChanges!: Observable<any>;

  /**
   * A multicasting observable that emits an event every time the validation `status` of the control
   * recalculates.
   *
   * 一个多播 Observable（可观察对象），每当控件的验证 `status` 被重新计算时，就会发出一个事件。
   *
   * @see {@link AbstractControl.status}
   *
   */
  // TODO(issue/24571): remove '!'.
  public readonly statusChanges!: Observable<any>;

  /**
   * Reports the update strategy of the `AbstractControl` (meaning
   * the event on which the control updates itself).
   * Possible values: `'change'` | `'blur'` | `'submit'`
   * Default value: `'change'`
   *
   * 报告这个 `AbstractControl` 的更新策略（表示控件用来更新自身状态的事件）。
   * 可能的值有 `'change'` | `'blur'` | `'submit'`，默认值是 `'change'`。
   */
  get updateOn(): FormHooks {
    return this._updateOn ? this._updateOn : (this.parent ? this.parent.updateOn : 'change');
  }

  /**
   * Sets the synchronous validators that are active on this control.  Calling
   * this overwrites any existing sync validators.
   *
   * 设置该控件上所激活的同步验证器。调用它将会覆盖所有现存的同步验证器。
   *
   * When you add or remove a validator at run time, you must call
   * `updateValueAndValidity()` for the new validation to take effect.
   *
   */
  setValidators(newValidator: ValidatorFn|ValidatorFn[]|null): void {
    this.validator = coerceToValidator(newValidator);
  }

  /**
   * Sets the async validators that are active on this control. Calling this
   * overwrites any existing async validators.
   *
   * 设置该控件上所激活的异步验证器。调用它就会覆盖所有现存的异步验证器。
   *
   * When you add or remove a validator at run time, you must call
   * `updateValueAndValidity()` for the new validation to take effect.
   *
   */
  setAsyncValidators(newValidator: AsyncValidatorFn|AsyncValidatorFn[]|null): void {
    this.asyncValidator = coerceToAsyncValidator(newValidator);
  }

  /**
   * Empties out the sync validator list.
   *
   * 清空同步验证器列表。
   *
   * When you add or remove a validator at run time, you must call
   * `updateValueAndValidity()` for the new validation to take effect.
   *
   */
  clearValidators(): void {
    this.validator = null;
  }

  /**
   * Empties out the async validator list.
   *
   * 清空异步验证器列表。
   *
   * When you add or remove a validator at run time, you must call
   * `updateValueAndValidity()` for the new validation to take effect.
   *
   */
  clearAsyncValidators(): void {
    this.asyncValidator = null;
  }

  /**
   * Marks the control as `touched`. A control is touched by focus and
   * blur events that do not change the value.
   *
   * @see `markAsUntouched()`
   * @see `markAsDirty()`
   * @see `markAsPristine()`
   *
   * 把该控件标记为 `touched`。控件获得焦点并失去焦点不会修改这个值。与 `markAsDirty` 相对。
   *
   *  @param opts Configuration options that determine how the control propagates changes
   * and emits events after marking is applied.
   *
   * 在应用完此标记后，该配置项会决定控件如何传播变更及发出事件。
   *
   * * `onlySelf`: When true, mark only this control. When false or not supplied,
   * marks all direct ancestors. Default is false.
   *
   *   `onlySelf`：如果为 `true` 则只标记当前控件。如果为 `false` 或不提供，则标记它所有的直系祖先。默认为 `false`。
   */
  markAsTouched(opts: {onlySelf?: boolean} = {}): void {
    (this as {touched: boolean}).touched = true;

    if (this._parent && !opts.onlySelf) {
      this._parent.markAsTouched(opts);
    }
  }

  /**
   * Marks the control and all its descendant controls as `touched`.
   * @see `markAsTouched()`
   */
  markAllAsTouched(): void {
    this.markAsTouched({onlySelf: true});

    this._forEachChild((control: AbstractControl) => control.markAllAsTouched());
  }

  /**
   * Marks the control as `untouched`.
   *
   * 把该控件标记为 `untouched`。
   *
   * If the control has any children, also marks all children as `untouched`
   * and recalculates the `touched` status of all parent controls.
   *
   * 如果该控件有任何子控件，还会把所有子控件标记为 `untouched`，并重新计算所有父控件的 `touched` 状态。
   *
   *  @see `markAsTouched()`
   * @see `markAsDirty()`
   * @see `markAsPristine()`
   *
   * @param opts Configuration options that determine how the control propagates changes
   * and emits events after the marking is applied.
   *
   * 在应用完此标记后，该配置项会决定控件如何传播变更及发出事件。
   *
   * * `onlySelf`: When true, mark only this control. When false or not supplied,
   * marks all direct ancestors. Default is false.
   *
   *   `onlySelf`：如果为 `true` 则只标记当前控件。如果为 `false` 或不提供，则标记它所有的直系祖先。默认为 `false`。
   *
   */
  markAsUntouched(opts: {onlySelf?: boolean} = {}): void {
    (this as {touched: boolean}).touched = false;
    this._pendingTouched = false;

    this._forEachChild((control: AbstractControl) => {
      control.markAsUntouched({onlySelf: true});
    });

    if (this._parent && !opts.onlySelf) {
      this._parent._updateTouched(opts);
    }
  }

  /**
   * Marks the control as `dirty`. A control becomes dirty when
   * the control's value is changed through the UI; compare `markAsTouched`.
   *
   * 把控件标记为 `dirty`。当控件通过 UI 修改过时控件会变成 `dirty` 的；与 `markAsTouched` 相对。
   *
   *  @see `markAsTouched()`
   * @see `markAsUntouched()`
   * @see `markAsPristine()`
   *
   * @param opts Configuration options that determine how the control propagates changes
   * and emits events after marking is applied.
   *
   * 在应用完此标记后，该配置项会决定控件如何传播变更以及发出事件。
   *
   * * `onlySelf`: When true, mark only this control. When false or not supplied,
   * marks all direct ancestors. Default is false.
   *
   *   `onlySelf`：如果为 `true` 则只标记当前控件。如果为 `false` 或不提供，则标记它所有的直系祖先。默认为 `false`。
   *
   */
  markAsDirty(opts: {onlySelf?: boolean} = {}): void {
    (this as {pristine: boolean}).pristine = false;

    if (this._parent && !opts.onlySelf) {
      this._parent.markAsDirty(opts);
    }
  }

  /**
   * Marks the control as `pristine`.
   *
   * 把该控件标记为 `pristine`（原始状态）。
   *
   * If the control has any children, marks all children as `pristine`,
   * and recalculates the `pristine` status of all parent
   * controls.
   *
   * 如果该控件有任何子控件，则把所有子控件标记为 `pristine`，并重新计算所有父控件的 `pristine` 状态。
   *
   *  @see `markAsTouched()`
   * @see `markAsUntouched()`
   * @see `markAsDirty()`
   *
   * @param opts Configuration options that determine how the control emits events after
   * marking is applied.
   *
   * 在应用完此标记后，该配置项会决定控件如何传播更改以及发出事件。
   *
   * * `onlySelf`: When true, mark only this control. When false or not supplied,
<<<<<<< HEAD
   * marks all direct ancestors. Default is false..
   *
   *   `onlySelf`：如果为 `true` 则只标记当前控件。如果为 `false` 或不提供，则标记它所有的直系祖先。默认为 `false`。
   *
=======
   * marks all direct ancestors. Default is false.
>>>>>>> 4f3ac1d9
   */
  markAsPristine(opts: {onlySelf?: boolean} = {}): void {
    (this as {pristine: boolean}).pristine = true;
    this._pendingDirty = false;

    this._forEachChild((control: AbstractControl) => {
      control.markAsPristine({onlySelf: true});
    });

    if (this._parent && !opts.onlySelf) {
      this._parent._updatePristine(opts);
    }
  }

  /**
   * Marks the control as `pending`.
   *
   * 把该控件标记为 `pending`（待定）的。
   *
   * A control is pending while the control performs async validation.
   *
   * 当控件正在执行异步验证时，该控件是 `pending` 的。
   *
   *  @see {@link AbstractControl.status}
   *
   * @param opts Configuration options that determine how the control propagates changes and
   * emits events after marking is applied.
   *
   * 在应用完此标记后，该配置项会决定控件如何传播变更以及发出事件。
   *
   * * `onlySelf`: When true, mark only this control. When false or not supplied,
<<<<<<< HEAD
   * marks all direct ancestors. Default is false..
   *
   *   `onlySelf`：如果为 `true` 则只标记当前控件。如果为 `false` 或不提供，则标记它所有的直系祖先。默认为 `false`。
   *
=======
   * marks all direct ancestors. Default is false.
>>>>>>> 4f3ac1d9
   * * `emitEvent`: When true or not supplied (the default), the `statusChanges`
   * observable emits an event with the latest status the control is marked pending.
   * When false, no events are emitted.
   *
   *   `emitEvent`：如果为 `true` 或未提供（默认值），则 `statusChanges`（Observable）会发出一个事件，传入控件的最近状态，并把控件标记为 `pending` 状态。
   *   如果为 `false`，则不会发出事件。
   *
   */
  markAsPending(opts: {onlySelf?: boolean, emitEvent?: boolean} = {}): void {
    (this as {status: string}).status = PENDING;

    if (opts.emitEvent !== false) {
      (this.statusChanges as EventEmitter<any>).emit(this.status);
    }

    if (this._parent && !opts.onlySelf) {
      this._parent.markAsPending(opts);
    }
  }

  /**
   * Disables the control. This means the control is exempt from validation checks and
   * excluded from the aggregate value of any parent. Its status is `DISABLED`.
   *
   * 禁用此控件。这意味着该控件在表单验证检查时会被豁免，并且从其父控件的聚合值中排除它的值。它的状态是 `DISABLED`。
   *
   * If the control has children, all children are also disabled.
   *
   * 如果该控件有子控件，则所有子控件也会被禁用。
   *
   *  @see {@link AbstractControl.status}
   *
   * @param opts Configuration options that determine how the control propagates
   * changes and emits events after the control is disabled.
   *
   * 在该控件被禁用之后，该配置项决定如何传播更改以及发出事件。
   *
   * * `onlySelf`: When true, mark only this control. When false or not supplied,
<<<<<<< HEAD
   * marks all direct ancestors. Default is false..
   *
   *   `onlySelf`：如果为 `true`，则只标记当前控件。如果为 `false` 或没有提供，则标记所有直系祖先。默认为 `false`。
   *
=======
   * marks all direct ancestors. Default is false.
>>>>>>> 4f3ac1d9
   * * `emitEvent`: When true or not supplied (the default), both the `statusChanges` and
   * `valueChanges`
   * observables emit events with the latest status and value when the control is disabled.
   * When false, no events are emitted.
   *
   *   `emitEvent`：如果为 `true` 或没有提供（默认），则当控件被禁用时，`statusChanges` 和 `valueChanges` 这两个 Observable 都会发出最近的状态和值。
   *   如果为 `false`，则不会发出事件。
   *
   */
  disable(opts: {onlySelf?: boolean, emitEvent?: boolean} = {}): void {
    // If parent has been marked artificially dirty we don't want to re-calculate the
    // parent's dirtiness based on the children.
    const skipPristineCheck = this._parentMarkedDirty(opts.onlySelf);

    (this as {status: string}).status = DISABLED;
    (this as {errors: ValidationErrors | null}).errors = null;
    this._forEachChild((control: AbstractControl) => {
      control.disable({...opts, onlySelf: true});
    });
    this._updateValue();

    if (opts.emitEvent !== false) {
      (this.valueChanges as EventEmitter<any>).emit(this.value);
      (this.statusChanges as EventEmitter<string>).emit(this.status);
    }

    this._updateAncestors({...opts, skipPristineCheck});
    this._onDisabledChange.forEach((changeFn) => changeFn(true));
  }

  /**
   * Enables the control. This means the control is included in validation checks and
   * the aggregate value of its parent. Its status recalculates based on its value and
   * its validators.
   *
   * 启用该控件。这意味着该控件包含在有效性检查中，并会出现在其父控件的聚合值中。它的状态会根据它的值和验证器而重新计算。
   *
   * By default, if the control has children, all children are enabled.
   *
   * 默认情况下，如果该控件具有子控件，则所有子控件都会被启用。
   *
   *  @see {@link AbstractControl.status}
   *
   * @param opts Configure options that control how the control propagates changes and
   * emits events when marked as untouched
   *
   * 当标记为 `untouched` 时，该配置项会决定该控件如何传播变更以及发出事件。
   *
   * * `onlySelf`: When true, mark only this control. When false or not supplied,
<<<<<<< HEAD
   * marks all direct ancestors. Default is false..
   *
   *   `onlySelf`：如果为 `true`，则只标记当前控件。如果为 `false` 或没有提供，则标记所有直系祖先。默认为 `false`。
   *
=======
   * marks all direct ancestors. Default is false.
>>>>>>> 4f3ac1d9
   * * `emitEvent`: When true or not supplied (the default), both the `statusChanges` and
   * `valueChanges`
   * observables emit events with the latest status and value when the control is enabled.
   * When false, no events are emitted.
   *
   *   `emitEvent`：如果为 `true` 或没有提供（默认），则当控件被启用时，`statusChanges` 和 `valueChanges` 这两个 Observable 都会发出最近的状态和值。
   *   如果为 `false`，则不会发出事件。
   */
  enable(opts: {onlySelf?: boolean, emitEvent?: boolean} = {}): void {
    // If parent has been marked artificially dirty we don't want to re-calculate the
    // parent's dirtiness based on the children.
    const skipPristineCheck = this._parentMarkedDirty(opts.onlySelf);

    (this as {status: string}).status = VALID;
    this._forEachChild((control: AbstractControl) => {
      control.enable({...opts, onlySelf: true});
    });
    this.updateValueAndValidity({onlySelf: true, emitEvent: opts.emitEvent});

    this._updateAncestors({...opts, skipPristineCheck});
    this._onDisabledChange.forEach((changeFn) => changeFn(false));
  }

  private _updateAncestors(
      opts: {onlySelf?: boolean, emitEvent?: boolean, skipPristineCheck?: boolean}) {
    if (this._parent && !opts.onlySelf) {
      this._parent.updateValueAndValidity(opts);
      if (!opts.skipPristineCheck) {
        this._parent._updatePristine();
      }
      this._parent._updateTouched();
    }
  }

  /**
   * @param parent Sets the parent of the control
   *
   * 设置该控件的父控件
   */
  setParent(parent: FormGroup|FormArray): void {
    this._parent = parent;
  }

  /**
   * Sets the value of the control. Abstract method (implemented in sub-classes).
   *
   * 设置该控件的值。这是一个抽象方法（由子类实现）。
   */
  abstract setValue(value: any, options?: Object): void;

  /**
   * Patches the value of the control. Abstract method (implemented in sub-classes).
   *
   * 修补（patch）该控件的值。这是一个抽象方法（由子类实现）。
   */
  abstract patchValue(value: any, options?: Object): void;

  /**
   * Resets the control. Abstract method (implemented in sub-classes).
   *
   * 重置控件。这是一个抽象方法（由子类实现）。
   */
  abstract reset(value?: any, options?: Object): void;

  /**
   * Recalculates the value and validation status of the control.
   *
   * 重新计算控件的值和校验状态。
   *
   * By default, it also updates the value and validity of its ancestors.
   *
   * 默认情况下，它还会更新其直系祖先的值和有效性状态。
   *
   * @param opts Configuration options determine how the control propagates changes and emits events
   * after updates and validity checks are applied.
   *
   * 当更新和进行有效性检查之后，该配置项会决定控件如何传播变更并发出事件。
   *
   * * `onlySelf`: When true, only update this control. When false or not supplied,
<<<<<<< HEAD
   * update all direct ancestors. Default is false..
   *
   *   `onlySelf`：如果为 `true`，则只标记当前控件。如果为 `false` 或没有提供，则标记所有直系祖先。默认为 `false`。
   *
=======
   * update all direct ancestors. Default is false.
>>>>>>> 4f3ac1d9
   * * `emitEvent`: When true or not supplied (the default), both the `statusChanges` and
   * `valueChanges`
   * observables emit events with the latest status and value when the control is updated.
   * When false, no events are emitted.
   *
   *   `emitEvent`：如果为 `true` 或没有提供（默认），则当控件被启用时，`statusChanges` 和 `valueChanges` 这两个 Observable 都会发出最近的状态和值。
   *   如果为 `false`，则不会发出事件。
   *
   */
  updateValueAndValidity(opts: {onlySelf?: boolean, emitEvent?: boolean} = {}): void {
    this._setInitialStatus();
    this._updateValue();

    if (this.enabled) {
      this._cancelExistingSubscription();
      (this as {errors: ValidationErrors | null}).errors = this._runValidator();
      (this as {status: string}).status = this._calculateStatus();

      if (this.status === VALID || this.status === PENDING) {
        this._runAsyncValidator(opts.emitEvent);
      }
    }

    if (opts.emitEvent !== false) {
      (this.valueChanges as EventEmitter<any>).emit(this.value);
      (this.statusChanges as EventEmitter<string>).emit(this.status);
    }

    if (this._parent && !opts.onlySelf) {
      this._parent.updateValueAndValidity(opts);
    }
  }

  /** @internal */
  _updateTreeValidity(opts: {emitEvent?: boolean} = {emitEvent: true}) {
    this._forEachChild((ctrl: AbstractControl) => ctrl._updateTreeValidity(opts));
    this.updateValueAndValidity({onlySelf: true, emitEvent: opts.emitEvent});
  }

  private _setInitialStatus() {
    (this as {status: string}).status = this._allControlsDisabled() ? DISABLED : VALID;
  }

  private _runValidator(): ValidationErrors|null {
    return this.validator ? this.validator(this) : null;
  }

  private _runAsyncValidator(emitEvent?: boolean): void {
    if (this.asyncValidator) {
      (this as {status: string}).status = PENDING;
      const obs = toObservable(this.asyncValidator(this));
      this._asyncValidationSubscription =
          obs.subscribe((errors: ValidationErrors|null) => this.setErrors(errors, {emitEvent}));
    }
  }

  private _cancelExistingSubscription(): void {
    if (this._asyncValidationSubscription) {
      this._asyncValidationSubscription.unsubscribe();
    }
  }

  /**
   * Sets errors on a form control when running validations manually, rather than automatically.
   *
   * 在手动（而不是自动）运行校验之后，设置表单控件上的错误信息。
   *
   * Calling `setErrors` also updates the validity of the parent control.
   *
   * 调用 `setErrors` 还会更新父控件的有效性状态。
   *
   * @usageNotes
   *
   * ### Manually set the errors for a control
   *
   * ### 手动设置控件上的错误信息。
   *
   * ```
   * const login = new FormControl('someLogin');
   * login.setErrors({
   *   notUnique: true
   * });
   *
   * expect(login.valid).toEqual(false);
   * expect(login.errors).toEqual({ notUnique: true });
   *
   * login.setValue('someOtherLogin');
   *
   * expect(login.valid).toEqual(true);
   * ```
   */
  setErrors(errors: ValidationErrors|null, opts: {emitEvent?: boolean} = {}): void {
    (this as {errors: ValidationErrors | null}).errors = errors;
    this._updateControlsErrors(opts.emitEvent !== false);
  }

  /**
   * Retrieves a child control given the control's name or path.
   *
   * 根据指定的控件名称或路径获取子控件。
   *
   * @param path A dot-delimited string or array of string/number values that define the path to the
   * control.
   *
   * 一个由点号（`.`）分隔的字符串或 "字符串/数字" 数组定义的控件路径。
   *
   * @usageNotes
   *
   * ### Retrieve a nested control
   *
   * ### 获取嵌套的控件
   *
   * For example, to get a `name` control nested within a `person` sub-group:
   *
   * 比如，要获取子控件组 `person` 中的 `name` 控件：
   *
   * * `this.form.get('person.name');`
   *
   * -OR-
   *
   * - 或 -
   *
   * * `this.form.get(['person', 'name']);`
   */
  get(path: Array<string|number>|string): AbstractControl|null {
    return _find(this, path, '.');
  }

  /**
   * @description
   * Reports error data for the control with the given path.
   *
   * 报告具有指定路径的控件的错误数据。
   *
   * @param errorCode The code of the error to check
   *
   * 所查出的错误的错误码
   *
   * @param path A list of control names that designates how to move from the current control
   * to the control that should be queried for errors.
   *
   * 一个控件名列表，用于指定要如何从当前控件移动到要查询错误的那个控件。
   *
   * @usageNotes
   * For example, for the following `FormGroup`:
   *
   * 比如，对于下列 `FormGroup`：
   *
   * ```
   * form = new FormGroup({
   *   address: new FormGroup({ street: new FormControl() })
   * });
   * ```
   *
   * The path to the 'street' control from the root form would be 'address' -> 'street'.
   *
   * 从根表单移动到这个 'street' 控件的路径应该是 'address' -> 'street'。
   *
   * It can be provided to this method in one of two formats:
   *
   * 可以用两种格式把它提供给此方法：
   *
   * 1. An array of string control names, e.g. `['address', 'street']`
   *
   *    一个表示控件名的字符串数组，比如 `['address', 'street']`
   *
   * 1. A period-delimited list of control names in one string, e.g. `'address.street'`
   *
   *    一个点号分隔的控件名列表构成的单一字符串，比如 `'address.street'`
   *
   * @returns error data for that particular error. If the control or error is not present,
   * null is returned.
   *
   * 特定错误的数据，如果该控件不存在或没有错误，则返回 null。
   *
   */
  getError(errorCode: string, path?: Array<string|number>|string): any {
    const control = path ? this.get(path) : this;
    return control && control.errors ? control.errors[errorCode] : null;
  }

  /**
   * @description
   * Reports whether the control with the given path has the error specified.
   *
   * 报告指定路径下的控件上是否有指定的错误。
   *
   * @param errorCode The code of the error to check
   *
   * 要获取的数据的错误码
   *
   * @param path A list of control names that designates how to move from the current control
   * to the control that should be queried for errors.
   *
   * @usageNotes
   * For example, for the following `FormGroup`:
   *
   * ```
   * form = new FormGroup({
   *   address: new FormGroup({ street: new FormControl() })
   * });
   * ```
   *
   * The path to the 'street' control from the root form would be 'address' -> 'street'.
   *
   * It can be provided to this method in one of two formats:
   *
   * 1. An array of string control names, e.g. `['address', 'street']`
   * 1. A period-delimited list of control names in one string, e.g. `'address.street'`
   *
   * If no path is given, this method checks for the error on the current control.
   *
   *
   * 要检查的控件的路径。如果没有提供该参数，则检查该控件中的错误。
   *
   * @returns whether the given error is present in the control at the given path.
   *
   * If the control is not present, false is returned.
   *
   * 如果指定路径下的控件有这个错误则返回 `true`，否则返回 `false`。
   */
  hasError(errorCode: string, path?: Array<string|number>|string): boolean {
    return !!this.getError(errorCode, path);
  }

  /**
   * Retrieves the top-level ancestor of this control.
   *
   * 获取该控件的顶级祖先。
   *
   */
  get root(): AbstractControl {
    let x: AbstractControl = this;

    while (x._parent) {
      x = x._parent;
    }

    return x;
  }

  /** @internal */
  _updateControlsErrors(emitEvent: boolean): void {
    (this as {status: string}).status = this._calculateStatus();

    if (emitEvent) {
      (this.statusChanges as EventEmitter<string>).emit(this.status);
    }

    if (this._parent) {
      this._parent._updateControlsErrors(emitEvent);
    }
  }

  /** @internal */
  _initObservables() {
    (this as {valueChanges: Observable<any>}).valueChanges = new EventEmitter();
    (this as {statusChanges: Observable<any>}).statusChanges = new EventEmitter();
  }


  private _calculateStatus(): string {
    if (this._allControlsDisabled()) return DISABLED;
    if (this.errors) return INVALID;
    if (this._anyControlsHaveStatus(PENDING)) return PENDING;
    if (this._anyControlsHaveStatus(INVALID)) return INVALID;
    return VALID;
  }

  /** @internal */
  abstract _updateValue(): void;

  /** @internal */
  abstract _forEachChild(cb: Function): void;

  /** @internal */
  abstract _anyControls(condition: Function): boolean;

  /** @internal */
  abstract _allControlsDisabled(): boolean;

  /** @internal */
  abstract _syncPendingControls(): boolean;

  /** @internal */
  _anyControlsHaveStatus(status: string): boolean {
    return this._anyControls((control: AbstractControl) => control.status === status);
  }

  /** @internal */
  _anyControlsDirty(): boolean {
    return this._anyControls((control: AbstractControl) => control.dirty);
  }

  /** @internal */
  _anyControlsTouched(): boolean {
    return this._anyControls((control: AbstractControl) => control.touched);
  }

  /** @internal */
  _updatePristine(opts: {onlySelf?: boolean} = {}): void {
    (this as {pristine: boolean}).pristine = !this._anyControlsDirty();

    if (this._parent && !opts.onlySelf) {
      this._parent._updatePristine(opts);
    }
  }

  /** @internal */
  _updateTouched(opts: {onlySelf?: boolean} = {}): void {
    (this as {touched: boolean}).touched = this._anyControlsTouched();

    if (this._parent && !opts.onlySelf) {
      this._parent._updateTouched(opts);
    }
  }

  /** @internal */
  _onDisabledChange: Function[] = [];

  /** @internal */
  _isBoxedValue(formState: any): boolean {
    return typeof formState === 'object' && formState !== null &&
        Object.keys(formState).length === 2 && 'value' in formState && 'disabled' in formState;
  }

  /** @internal */
  _registerOnCollectionChange(fn: () => void): void {
    this._onCollectionChange = fn;
  }

  /** @internal */
  _setUpdateStrategy(opts?: ValidatorFn|ValidatorFn[]|AbstractControlOptions|null): void {
    if (isOptionsObj(opts) && (opts as AbstractControlOptions).updateOn != null) {
      this._updateOn = (opts as AbstractControlOptions).updateOn!;
    }
  }

  /**
   * Check to see if parent has been marked artificially dirty.
   *
   * @internal
   */
  private _parentMarkedDirty(onlySelf?: boolean): boolean {
    const parentDirty = this._parent && this._parent.dirty;
    return !onlySelf && parentDirty && !this._parent._anyControlsDirty();
  }
}

/**
 * Tracks the value and validation status of an individual form control.
 *
 * 跟踪独立表单控件的值和验证状态。
 *
 * This is one of the three fundamental building blocks of Angular forms, along with
 * `FormGroup` and `FormArray`. It extends the `AbstractControl` class that
 * implements most of the base functionality for accessing the value, validation status,
 * user interactions and events. See [usage examples below](#usage-notes).
 *
 * 它和 `FormGroup` 和 `FormArray` 是 Angular 表单的三大基本构造块之一。
 * 它扩展了 `AbstractControl` 类，并实现了关于访问值、验证状态、用户交互和事件的大部分基本功能。
 *
 * @see `AbstractControl`
 * @see [Reactive Forms Guide](guide/reactive-forms)
 *
 * [响应式表单](guide/reactive-forms)
 *
 * @see [Usage Notes](#usage-notes)
 *
 * [注意事项](#usage-notes)
 *
 * @usageNotes
 *
 * ### Initializing Form Controls
 *
 * ### 初始化表单控件
 *
 * Instantiate a `FormControl`, with an initial value.
 *
 * 用一个初始值初始化 `FormControl`。
 *
 * ```ts
 * const control = new FormControl('some value');
 * console.log(control.value);     // 'some value'
 *```
 *
 * The following example initializes the control with a form state object. The `value`
 * and `disabled` keys are required in this case.
 *
 * 下面的例子用一个表单状态对象初始化控件。这里用到的是 `value` 和 `disabled` 键。
 *
 * ```ts
 * const control = new FormControl({ value: 'n/a', disabled: true });
 * console.log(control.value);     // 'n/a'
 * console.log(control.status);    // 'DISABLED'
 * ```
 *
 * The following example initializes the control with a sync validator.
 *
 * 下面的例子使用一个同步验证器初始化了该控件。
 *
 * ```ts
 * const control = new FormControl('', Validators.required);
 * console.log(control.value);      // ''
 * console.log(control.status);     // 'INVALID'
 * ```
 *
 * The following example initializes the control using an options object.
 *
 * 下面的例子使用一个配置对象初始化了该控件。
 *
 * ```ts
 * const control = new FormControl('', {
 *    validators: Validators.required,
 *    asyncValidators: myAsyncValidator
 * });
 * ```
 *
 * ### Configure the control to update on a blur event
 *
 * ### 配置该控件，使其在发生 `blur` 事件时更新
 *
 * Set the `updateOn` option to `'blur'` to update on the blur `event`.
 *
 * 把 `updateOn` 选项设置为 `'blur'`，可以在发生 `blur` 事件时更新。
 *
 * ```ts
 * const control = new FormControl('', { updateOn: 'blur' });
 * ```
 *
 * ### Configure the control to update on a submit event
 *
 * ### 配置该控件，使其在发生 `submit` 事件时更新
 *
 * Set the `updateOn` option to `'submit'` to update on a submit `event`.
 *
 * 把 `updateOn` 选项设置为 `'submit'`，可以在发生 `submit` 事件时更新。

 * ```ts
 * const control = new FormControl('', { updateOn: 'submit' });
 * ```
 *
 * ### Reset the control back to an initial value
 *
 * ### 把该控件重置回初始值
 *
 * You reset to a specific form state by passing through a standalone
 * value or a form state object that contains both a value and a disabled state
 * (these are the only two properties that cannot be calculated).
 *
 *
 * 通过传递包含值和禁用状态的独立值或表单状态对象，可以将其重置为特定的表单状态（这是所支持的仅有的两个非计算状态）。
 *
 * ```ts
 * const control = new FormControl('Nancy');
 *
 * console.log(control.value); // 'Nancy'
 *
 * control.reset('Drew');
 *
 * console.log(control.value); // 'Drew'
 * ```
 *
 * ### Reset the control back to an initial value and disabled
 *
 * ### 把该控件重置回初始值并禁用。
 *
 * ```
 * const control = new FormControl('Nancy');
 *
 * console.log(control.value); // 'Nancy'
 * console.log(control.status); // 'VALID'
 *
 * control.reset({ value: 'Drew', disabled: true });
 *
 * console.log(control.value); // 'Drew'
 * console.log(control.status); // 'DISABLED'
 * ```
 *
 * @publicApi
 */
export class FormControl extends AbstractControl {
  /** @internal */
  _onChange: Function[] = [];

  /** @internal */
  _pendingValue: any;

  /** @internal */
  _pendingChange: any;

  /**
<<<<<<< HEAD
  * Creates a new `FormControl` instance.
  *
  * 创建新的 `FormControl` 实例。
  *
  * @param formState Initializes the control with an initial value,
  * or an object that defines the initial value and disabled state.
  *
  * 使用一个初始值或定义了初始值和禁用状态的对象初始化该控件。
  *
  * @param validatorOrOpts A synchronous validator function, or an array of
  * such functions, or an `AbstractControlOptions` object that contains validation functions
  * and a validation trigger.
  *
  * 一个同步验证器函数或其数组，或者一个包含验证函数和验证触发器的 `AbstractControlOptions` 对象。
  *
  * @param asyncValidator A single async validator or array of async validator functions
  *
  * 一个异步验证器函数或其数组。
  *
  */
=======
   * Creates a new `FormControl` instance.
   *
   * @param formState Initializes the control with an initial value,
   * or an object that defines the initial value and disabled state.
   *
   * @param validatorOrOpts A synchronous validator function, or an array of
   * such functions, or an `AbstractControlOptions` object that contains validation functions
   * and a validation trigger.
   *
   * @param asyncValidator A single async validator or array of async validator functions
   *
   */
>>>>>>> 4f3ac1d9
  constructor(
      formState: any = null,
      validatorOrOpts?: ValidatorFn|ValidatorFn[]|AbstractControlOptions|null,
      asyncValidator?: AsyncValidatorFn|AsyncValidatorFn[]|null) {
    super(
        coerceToValidator(validatorOrOpts),
        coerceToAsyncValidator(asyncValidator, validatorOrOpts));
    this._applyFormState(formState);
    this._setUpdateStrategy(validatorOrOpts);
    this.updateValueAndValidity({onlySelf: true, emitEvent: false});
    this._initObservables();
  }

  /**
   * Sets a new value for the form control.
   *
   * 设置该表单控件的新值。
   *
   * @param value The new value for the control.
   *
   * 控件的新值。
   *
   * @param options Configuration options that determine how the control propagates changes
   * and emits events when the value changes.
   * The configuration options are passed to the {@link AbstractControl#updateValueAndValidity
   * updateValueAndValidity} method.
   *
   * 当值发生变化时，该配置项决定如何传播变更以及发出事件。
   * 该配置项会传递给 {@link AbstractControl#updateValueAndValidity
   * updateValueAndValidity} 方法。
   *
   * * `onlySelf`: When true, each change only affects this control, and not its parent. Default is
   * false.
   *
   *   `onlySelf`：如果为 `true`，则每次变更只影响该控件本身，不影响其父控件。默认为 `false`。
   *
   * * `emitEvent`: When true or not supplied (the default), both the `statusChanges` and
   * `valueChanges`
   * observables emit events with the latest status and value when the control value is updated.
   * When false, no events are emitted.
   *
   *   `emitEvent`：如果为 `true` 或未提供（默认），则当控件值变化时，
   *   `statusChanges` 和 `valueChanges` 这两个 Observable 都会以最近的状态和值发出事件。
   *   如果为 `false`，则不会发出事件。
   *
   * * `emitModelToViewChange`: When true or not supplied  (the default), each change triggers an
   * `onChange` event to
   * update the view.
   *
   *   `emitModelToViewChange`：如果为 `true` 或未提供（默认），则每次变化都会触发一个 `onChange` 事件以更新视图。
   *
   * * `emitViewToModelChange`: When true or not supplied (the default), each change triggers an
   * `ngModelChange`
   * event to update the model.
   *
   *   `emitViewToModelChange`：如果为 `true` 或未提供（默认），则每次变化都会触发一个 `ngModelChange` 事件以更新模型。
   *
   */
  setValue(value: any, options: {
    onlySelf?: boolean,
    emitEvent?: boolean,
    emitModelToViewChange?: boolean,
    emitViewToModelChange?: boolean
  } = {}): void {
    (this as {value: any}).value = this._pendingValue = value;
    if (this._onChange.length && options.emitModelToViewChange !== false) {
      this._onChange.forEach(
          (changeFn) => changeFn(this.value, options.emitViewToModelChange !== false));
    }
    this.updateValueAndValidity(options);
  }

  /**
   * Patches the value of a control.
   *
   * 修补控件的值。
   *
   * This function is functionally the same as {@link FormControl#setValue setValue} at this level.
   * It exists for symmetry with {@link FormGroup#patchValue patchValue} on `FormGroups` and
   * `FormArrays`, where it does behave differently.
   *
   * 在 `FormControl` 这个层次上，该函数的功能和 {@link FormControl#setValue setValue} 完全相同。
   * 但 `FormGroup` 和 `FormArray` 上的 {@link FormGroup#patchValue patchValue} 则具有不同的行为。
   *
   * @see `setValue` for options
   *
   * `setValue` 的配置项
   */
  patchValue(value: any, options: {
    onlySelf?: boolean,
    emitEvent?: boolean,
    emitModelToViewChange?: boolean,
    emitViewToModelChange?: boolean
  } = {}): void {
    this.setValue(value, options);
  }

  /**
   * Resets the form control, marking it `pristine` and `untouched`, and setting
   * the value to null.
   *
   * 重置该表单控件，把它标记为 `pristine` 和 `untouched`，并把它的值设置为 `null`。
   *
   * @param formState Resets the control with an initial value,
   * or an object that defines the initial value and disabled state.
   *
   * 使用初始值或一个包含初始值和禁用状态的对象来重置该控件。
   *
   * @param options Configuration options that determine how the control propagates changes
   * and emits events after the value changes.
   *
   * 当值发生变化时，该配置项会决定控件如何传播变更以及发出事件。
   *
   * * `onlySelf`: When true, each change only affects this control, and not its parent. Default is
   * false.
   *
   *   `onlySelf`：如果为 `true` ，则每个变更只会影响当前控件而不会影响父控件。默认为 `false`。
   *
   * * `emitEvent`: When true or not supplied (the default), both the `statusChanges` and
   * `valueChanges`
   * observables emit events with the latest status and value when the control is reset.
   * When false, no events are emitted.
   *
   *   `emitEvent`：如果为 `true` 或未提供（默认），则当控件被重置时，
   *   `statusChanges` 和 `valueChanges` 这两个 Observable 都会以最近的状态和值发出事件。
   *   如果为 `false`，则不会发出事件。
   */
  reset(formState: any = null, options: {onlySelf?: boolean, emitEvent?: boolean} = {}): void {
    this._applyFormState(formState);
    this.markAsPristine(options);
    this.markAsUntouched(options);
    this.setValue(this.value, options);
    this._pendingChange = false;
  }

  /**
   * @internal
   */
  _updateValue() {}

  /**
   * @internal
   */
  _anyControls(condition: Function): boolean {
    return false;
  }

  /**
   * @internal
   */
  _allControlsDisabled(): boolean {
    return this.disabled;
  }

  /**
   * Register a listener for change events.
   *
   * 注册变更事件的监听器。
   *
   * @param fn The method that is called when the value changes
   *
   * 当值变化时，就会调用该方法。
   */
  registerOnChange(fn: Function): void {
    this._onChange.push(fn);
  }

  /**
   * @internal
   */
  _clearChangeFns(): void {
    this._onChange = [];
    this._onDisabledChange = [];
    this._onCollectionChange = () => {};
  }

  /**
   * Register a listener for disabled events.
   *
   * 注册禁用事件的监听器。
   *
   * @param fn The method that is called when the disabled status changes.
   *
   * 当禁用状态发生变化时，就会调用该方法。
   */
  registerOnDisabledChange(fn: (isDisabled: boolean) => void): void {
    this._onDisabledChange.push(fn);
  }

  /**
   * @internal
   */
  _forEachChild(cb: Function): void {}

  /** @internal */
  _syncPendingControls(): boolean {
    if (this.updateOn === 'submit') {
      if (this._pendingDirty) this.markAsDirty();
      if (this._pendingTouched) this.markAsTouched();
      if (this._pendingChange) {
        this.setValue(this._pendingValue, {onlySelf: true, emitModelToViewChange: false});
        return true;
      }
    }
    return false;
  }

  private _applyFormState(formState: any) {
    if (this._isBoxedValue(formState)) {
      (this as {value: any}).value = this._pendingValue = formState.value;
      formState.disabled ? this.disable({onlySelf: true, emitEvent: false}) :
                           this.enable({onlySelf: true, emitEvent: false});
    } else {
      (this as {value: any}).value = this._pendingValue = formState;
    }
  }
}

/**
 * Tracks the value and validity state of a group of `FormControl` instances.
 *
 * 跟踪一组 `FormControl` 实例的值和有效性状态。
 *
 * A `FormGroup` aggregates the values of each child `FormControl` into one object,
 * with each control name as the key.  It calculates its status by reducing the status values
 * of its children. For example, if one of the controls in a group is invalid, the entire
 * group becomes invalid.
 *
 * `FormGroup` 把每个子 `FormControl` 的值聚合进一个对象，它的 key 是每个控件的名字。
 * 它通过归集其子控件的状态值来计算出自己的状态。
 * 比如，如果组中的任何一个控件是无效的，那么整个组就是无效的。
 *
 * `FormGroup` is one of the three fundamental building blocks used to define forms in Angular,
 * along with `FormControl` and `FormArray`.
 *
 * `FormGroup` 是 Angular 中用来定义表单的三大基本构造块之一，就像 `FormControl`、`FormArray` 一样。
 *
 * When instantiating a `FormGroup`, pass in a collection of child controls as the first
 * argument. The key for each child registers the name for the control.
 *
 * 当实例化 `FormGroup` 时，在第一个参数中传入一组子控件。每个子控件会用控件名把自己注册进去。
 *
 * @usageNotes
 *
 * ### Create a form group with 2 controls
 *
 * ### 创建一个带有两个控件的表单组
 *
 * ```
 * const form = new FormGroup({
 *   first: new FormControl('Nancy', Validators.minLength(2)),
 *   last: new FormControl('Drew'),
 * });
 *
 * console.log(form.value);   // {first: 'Nancy', last; 'Drew'}
 * console.log(form.status);  // 'VALID'
 * ```
 *
 * ### Create a form group with a group-level validator
 *
 * ### 创建一个具有组级验证器的表单组
 *
 * You include group-level validators as the second arg, or group-level async
 * validators as the third arg. These come in handy when you want to perform validation
 * that considers the value of more than one child control.
 *
 * 你可以用第二个参数传入一些组级验证器或用第三个参数传入一些组级异步验证器。
 * 当你要根据一个以上子控件的值来决定有效性时，这很好用。
 *
 * ```
 * const form = new FormGroup({
 *   password: new FormControl('', Validators.minLength(2)),
 *   passwordConfirm: new FormControl('', Validators.minLength(2)),
 * }, passwordMatchValidator);
 *
 *
 * function passwordMatchValidator(g: FormGroup) {
 *    return g.get('password').value === g.get('passwordConfirm').value
 *       ? null : {'mismatch': true};
 * }
 * ```
 *
 * Like `FormControl` instances, you choose to pass in
 * validators and async validators as part of an options object.
 *
 * 像 `FormControl` 实例一样，你也可以在配置对象中传入验证器和异步验证器。
 *
 * ```
 * const form = new FormGroup({
 *   password: new FormControl('')
 *   passwordConfirm: new FormControl('')
 * }, { validators: passwordMatchValidator, asyncValidators: otherValidator });
 * ```
 *
 * ### Set the updateOn property for all controls in a form group
 *
 * ### 为表单组中的所有空间设置 `updateOn` 属性
 *
 * The options object is used to set a default value for each child
 * control's `updateOn` property. If you set `updateOn` to `'blur'` at the
 * group level, all child controls default to 'blur', unless the child
 * has explicitly specified a different `updateOn` value.
 *
 * 该选项对象可用来为每个子控件的 `updateOn` 属性设置默认值。
 * 如果在组级把 `updateOn` 设置为 `'blur'`，则所有子控件的默认值也是 `'blur'`，除非这个子控件显式的指定了另一个 `updateOn` 值。
 *
 * ```ts
 * const c = new FormGroup({
 *   one: new FormControl()
 * }, { updateOn: 'blur' });
 * ```
 *
 * @publicApi
 */
export class FormGroup extends AbstractControl {
  /**
<<<<<<< HEAD
  * Creates a new `FormGroup` instance.
   *
   * 创建一个新的 `FormGroup` 实例
  *
  * @param controls A collection of child controls. The key for each child is the name
  * under which it is registered.
  *
  * 一组子控件。每个子控件的名字就是它注册时用的 `key`。
  *
  * @param validatorOrOpts A synchronous validator function, or an array of
  * such functions, or an `AbstractControlOptions` object that contains validation functions
  * and a validation trigger.
  *
  * 一个同步验证器函数或其数组，或者一个包含验证函数和验证触发器的 `AbstractControlOptions` 对象。
  *
  * @param asyncValidator A single async validator or array of async validator functions
  *
  * 单个的异步验证器函数或其数组。
  *
  */
=======
   * Creates a new `FormGroup` instance.
   *
   * @param controls A collection of child controls. The key for each child is the name
   * under which it is registered.
   *
   * @param validatorOrOpts A synchronous validator function, or an array of
   * such functions, or an `AbstractControlOptions` object that contains validation functions
   * and a validation trigger.
   *
   * @param asyncValidator A single async validator or array of async validator functions
   *
   */
>>>>>>> 4f3ac1d9
  constructor(
      public controls: {[key: string]: AbstractControl},
      validatorOrOpts?: ValidatorFn|ValidatorFn[]|AbstractControlOptions|null,
      asyncValidator?: AsyncValidatorFn|AsyncValidatorFn[]|null) {
    super(
        coerceToValidator(validatorOrOpts),
        coerceToAsyncValidator(asyncValidator, validatorOrOpts));
    this._initObservables();
    this._setUpdateStrategy(validatorOrOpts);
    this._setUpControls();
    this.updateValueAndValidity({onlySelf: true, emitEvent: false});
  }

  /**
   * Registers a control with the group's list of controls.
   *
   * 向组内的控件列表中注册一个控件。
   *
   * This method does not update the value or validity of the control.
   * Use {@link FormGroup#addControl addControl} instead.
   *
   * 该方法不会更新控件的值或其有效性。
   * 使用 {@link FormGroup#addControl addControl} 代替。
   *
   * @param name The control name to register in the collection
   *
   * 注册到集合中的控件名
   *
   * @param control Provides the control for the given name
   *
   * 提供这个名字对应的控件
   *
   */
  registerControl(name: string, control: AbstractControl): AbstractControl {
    if (this.controls[name]) return this.controls[name];
    this.controls[name] = control;
    control.setParent(this);
    control._registerOnCollectionChange(this._onCollectionChange);
    return control;
  }

  /**
   * Add a control to this group.
   *
   * 往组中添加一个控件。
   *
   * This method also updates the value and validity of the control.
   *
   * 该方法还会更新本空间的值和有效性。
   *
   * @param name The control name to add to the collection
   *
   * 要注册到集合中的控件名
   *
   * @param control Provides the control for the given name
   *
   * 提供与该控件名对应的控件。
   *
   */
  addControl(name: string, control: AbstractControl): void {
    this.registerControl(name, control);
    this.updateValueAndValidity();
    this._onCollectionChange();
  }

  /**
   * Remove a control from this group.
   *
   * 从该组中移除一个控件。
   *
   * @param name The control name to remove from the collection
   *
   * 要从集合中移除的控件名
   *
   */
  removeControl(name: string): void {
    if (this.controls[name]) this.controls[name]._registerOnCollectionChange(() => {});
    delete (this.controls[name]);
    this.updateValueAndValidity();
    this._onCollectionChange();
  }

  /**
   * Replace an existing control.
   *
   * 替换现有控件。
   *
   * @param name The control name to replace in the collection
   *
   * 要从集合中替换掉的控件名
   *
   * @param control Provides the control for the given name
   *
   * 提供具有指定名称的控件
   *
   */
  setControl(name: string, control: AbstractControl): void {
    if (this.controls[name]) this.controls[name]._registerOnCollectionChange(() => {});
    delete (this.controls[name]);
    if (control) this.registerControl(name, control);
    this.updateValueAndValidity();
    this._onCollectionChange();
  }

  /**
   * Check whether there is an enabled control with the given name in the group.
   *
   * 检查组内是否有一个具有指定名字的已启用的控件。
   *
   * Reports false for disabled controls. If you'd like to check for existence in the group
   * only, use {@link AbstractControl#get get} instead.
   *
   * 对于已禁用的控件，返回 `false`。如果你只想检查它是否存在于该组中，请改用 {@link AbstractControl#get get} 代替。
   *
   * @param controlName The control name to check for existence in the collection
   *
   * 要在集合中检查是否存在的控件名
   *
   * @returns false for disabled controls, true otherwise.
   *
   * 对于已禁用的控件返回 `false`，否则返回 `true`。
   */
  contains(controlName: string): boolean {
    return this.controls.hasOwnProperty(controlName) && this.controls[controlName].enabled;
  }

  /**
   * Sets the value of the `FormGroup`. It accepts an object that matches
   * the structure of the group, with control names as keys.
   *
   * 设置此 `FormGroup` 的值。它接受一个与组结构对应的对象，以控件名作为 key。
   *
   * @usageNotes
   *
   * ### Set the complete value for the form group
   *
   * ### 设置表单组的完整值
   *
   * ```
   * const form = new FormGroup({
   *   first: new FormControl(),
   *   last: new FormControl()
   * });
   *
   * console.log(form.value);   // {first: null, last: null}
   *
   * form.setValue({first: 'Nancy', last: 'Drew'});
   * console.log(form.value);   // {first: 'Nancy', last: 'Drew'}
   * ```
   *
   * @throws When strict checks fail, such as setting the value of a control
   * that doesn't exist or if you exclude a value of a control that does exist.
   *
   * 当严格的检查失败时，比如设置了不存在的或被排除出去的控件的值。
   *
   * @param value The new value for the control that matches the structure of the group.
   *
   * 控件的新值，其结构必须和该组的结构相匹配。
   *
   * @param options Configuration options that determine how the control propagates changes
   * and emits events after the value changes.
   * The configuration options are passed to the {@link AbstractControl#updateValueAndValidity
   * updateValueAndValidity} method.
   *
   * 当值变化时，此配置项会决定该控件会如何传播变更以及发出事件。该配置项会被传给 {@link AbstractControl#updateValueAndValidity
   * updateValueAndValidity} 方法。
   *
   * * `onlySelf`: When true, each change only affects this control, and not its parent. Default is
   * false.
   *
   *   `onlySelf`:：如果为 `true`，则每个变更仅仅影响当前控件，而不会影响父控件。默认为 `false`。
   *
   * * `emitEvent`: When true or not supplied (the default), both the `statusChanges` and
   * `valueChanges`
   * observables emit events with the latest status and value when the control value is updated.
   * When false, no events are emitted.
   *
   *    `emitEvent`：如果为 `true` 或未提供（默认），则当控件值发生变化时，`statusChanges` 和 `valueChanges` 这两个 `Observable` 分别会以最近的状态和值发出事件。
   * 如果为 `false` 则不发出事件。
   *
   */
  setValue(value: {[key: string]: any}, options: {onlySelf?: boolean, emitEvent?: boolean} = {}):
      void {
    this._checkAllValuesPresent(value);
    Object.keys(value).forEach(name => {
      this._throwIfControlMissing(name);
      this.controls[name].setValue(value[name], {onlySelf: true, emitEvent: options.emitEvent});
    });
    this.updateValueAndValidity(options);
  }

  /**
   * Patches the value of the `FormGroup`. It accepts an object with control
   * names as keys, and does its best to match the values to the correct controls
   * in the group.
   *
   * 修补此 `FormGroup` 的值。它接受一个以控件名为 key 的对象，并尽量把它们的值匹配到组中正确的控件上。
   *
   * It accepts both super-sets and sub-sets of the group without throwing an error.
   *
   * 它能接受组的超集和子集，而不会抛出错误。
   *
   * @usageNotes
   *
   * ### Patch the value for a form group
   *
   * ### 修补表单组的值
   *
   *  ```
   *  const form = new FormGroup({
   *     first: new FormControl(),
   *     last: new FormControl()
   *  });
   *  console.log(form.value);   // {first: null, last: null}
   *
   * form.patchValue({first: 'Nancy'});
   * console.log(form.value);   // {first: 'Nancy', last: null}
   * ```
   *
   * @param value The object that matches the structure of the group.
   *
   * 与该组的结构匹配的对象。
   *
   * @param options Configuration options that determine how the control propagates changes and
   * emits events after the value is patched.
   *
   * 在修补了该值之后，此配置项会决定控件如何传播变更以及发出事件。
   *
   * * `onlySelf`: When true, each change only affects this control, and not its parent. Default is
   * true.
   *
   *   `onlySelf`：如果为 `true`，则每个变更仅仅影响当前控件，而不会影响父控件。默认为 `false`。
   *
   * * `emitEvent`: When true or not supplied (the default), both the `statusChanges` and
   * `valueChanges`
   * observables emit events with the latest status and value when the control value is updated.
   * When false, no events are emitted.
   * The configuration options are passed to the {@link AbstractControl#updateValueAndValidity
   * updateValueAndValidity} method.
   *
   *    `emitEvent`：如果为 `true` 或未提供（默认），则当控件值发生变化时，`statusChanges` 和 `valueChanges` 这两个 `Observable` 分别会以最近的状态和值发出事件。
   * 如果为 `false` 则不发出事件。
   * 该配置项会被传给 {@link AbstractControl#updateValueAndValidity
   * updateValueAndValidity} 方法。
   *
   */
  patchValue(value: {[key: string]: any}, options: {onlySelf?: boolean, emitEvent?: boolean} = {}):
      void {
    Object.keys(value).forEach(name => {
      if (this.controls[name]) {
        this.controls[name].patchValue(value[name], {onlySelf: true, emitEvent: options.emitEvent});
      }
    });
    this.updateValueAndValidity(options);
  }

  /**
   * Resets the `FormGroup`, marks all descendants are marked `pristine` and `untouched`, and
   * the value of all descendants to null.
   *
   * 重置这个 `FormGroup`，把它的各级子控件都标记为 `pristine` 和 `untouched`，并把它们的值都设置为 `null`。
   *
   * You reset to a specific form state by passing in a map of states
   * that matches the structure of your form, with control names as keys. The state
   * is a standalone value or a form state object with both a value and a disabled
   * status.
   *
   * 你可以通过传入一个与表单结构相匹配的以控件名为 key 的 Map，来把表单重置为特定的状态。
   * 其状态可以是一个单独的值，也可以是一个同时具有值和禁用状态的表单状态对象。
   *
   * @param value Resets the control with an initial value,
   * or an object that defines the initial value and disabled state.
   *
   * 使用一个初始值或包含初始值与禁用状态的对象重置该控件。
   *
   * @param options Configuration options that determine how the control propagates changes
   * and emits events when the group is reset.
   *
   * 当该组被重置时，此配置项会决定该控件如何传播变更以及发出事件。
   *
   * * `onlySelf`: When true, each change only affects this control, and not its parent. Default is
   * false.
   *
   *   `onlySelf`:：如果为 `true`，则每个变更仅仅影响当前控件，而不会影响父控件。默认为 `false`。
   *
   * * `emitEvent`: When true or not supplied (the default), both the `statusChanges` and
   * `valueChanges`
   * observables emit events with the latest status and value when the control is reset.
   * When false, no events are emitted.
   * The configuration options are passed to the {@link AbstractControl#updateValueAndValidity
   * updateValueAndValidity} method.
   *
   *    `emitEvent`：如果为 `true` 或未提供（默认），则当控件值发生变化时，`statusChanges` 和 `valueChanges` 这两个 `Observable` 分别会以最近的状态和值发出事件。
   * 如果为 `false` 则不发出事件。
   * 该配置项会被传给 {@link AbstractControl#updateValueAndValidity
   * updateValueAndValidity} 方法。
   *
   * @usageNotes
   *
   * ### Reset the form group values
   *
   * ### 重置该表单组的值
   *
   * ```ts
   * const form = new FormGroup({
   *   first: new FormControl('first name'),
   *   last: new FormControl('last name')
   * });
   *
   * console.log(form.value);  // {first: 'first name', last: 'last name'}
   *
   * form.reset({ first: 'name', last: 'last name' });
   *
   * console.log(form.value);  // {first: 'name', last: 'last name'}
   * ```
   *
   * ### Reset the form group values and disabled status
   *
   * ### 重置该表单组的值以及禁用状态
   *
   * ```
   * const form = new FormGroup({
   *   first: new FormControl('first name'),
   *   last: new FormControl('last name')
   * });
   *
   * form.reset({
   *   first: {value: 'name', disabled: true},
   *   last: 'last'
   * });
   *
   * console.log(this.form.value);  // {first: 'name', last: 'last name'}
   * console.log(this.form.get('first').status);  // 'DISABLED'
   * ```
   */
  reset(value: any = {}, options: {onlySelf?: boolean, emitEvent?: boolean} = {}): void {
    this._forEachChild((control: AbstractControl, name: string) => {
      control.reset(value[name], {onlySelf: true, emitEvent: options.emitEvent});
    });
    this._updatePristine(options);
    this._updateTouched(options);
    this.updateValueAndValidity(options);
  }

  /**
   * The aggregate value of the `FormGroup`, including any disabled controls.
   *
   * 这个 `FormGroup` 的聚合值，包括所有已禁用的控件。
   *
   * Retrieves all values regardless of disabled status.
   * The `value` property is the best way to get the value of the group, because
   * it excludes disabled controls in the `FormGroup`.
   *
   * 获取所有控件的值而不管其禁用状态。
   * `value` 属性是获取组中的值的最佳方式，因为它从 `FormGroup` 中排除了所有已禁用的控件。
   */
  getRawValue(): any {
    return this._reduceChildren(
        {}, (acc: {[k: string]: AbstractControl}, control: AbstractControl, name: string) => {
          acc[name] = control instanceof FormControl ? control.value : (<any>control).getRawValue();
          return acc;
        });
  }

  /** @internal */
  _syncPendingControls(): boolean {
    let subtreeUpdated = this._reduceChildren(false, (updated: boolean, child: AbstractControl) => {
      return child._syncPendingControls() ? true : updated;
    });
    if (subtreeUpdated) this.updateValueAndValidity({onlySelf: true});
    return subtreeUpdated;
  }

  /** @internal */
  _throwIfControlMissing(name: string): void {
    if (!Object.keys(this.controls).length) {
      throw new Error(`
        There are no form controls registered with this group yet.  If you're using ngModel,
        you may want to check next tick (e.g. use setTimeout).
      `);
    }
    if (!this.controls[name]) {
      throw new Error(`Cannot find form control with name: ${name}.`);
    }
  }

  /** @internal */
  _forEachChild(cb: (v: any, k: string) => void): void {
    Object.keys(this.controls).forEach(k => cb(this.controls[k], k));
  }

  /** @internal */
  _setUpControls(): void {
    this._forEachChild((control: AbstractControl) => {
      control.setParent(this);
      control._registerOnCollectionChange(this._onCollectionChange);
    });
  }

  /** @internal */
  _updateValue(): void {
    (this as {value: any}).value = this._reduceValue();
  }

  /** @internal */
  _anyControls(condition: Function): boolean {
    let res = false;
    this._forEachChild((control: AbstractControl, name: string) => {
      res = res || (this.contains(name) && condition(control));
    });
    return res;
  }

  /** @internal */
  _reduceValue() {
    return this._reduceChildren(
        {}, (acc: {[k: string]: AbstractControl}, control: AbstractControl, name: string) => {
          if (control.enabled || this.disabled) {
            acc[name] = control.value;
          }
          return acc;
        });
  }

  /** @internal */
  _reduceChildren(initValue: any, fn: Function) {
    let res = initValue;
    this._forEachChild((control: AbstractControl, name: string) => {
      res = fn(res, control, name);
    });
    return res;
  }

  /** @internal */
  _allControlsDisabled(): boolean {
    for (const controlName of Object.keys(this.controls)) {
      if (this.controls[controlName].enabled) {
        return false;
      }
    }
    return Object.keys(this.controls).length > 0 || this.disabled;
  }

  /** @internal */
  _checkAllValuesPresent(value: any): void {
    this._forEachChild((control: AbstractControl, name: string) => {
      if (value[name] === undefined) {
        throw new Error(`Must supply a value for form control with name: '${name}'.`);
      }
    });
  }
}

/**
 * Tracks the value and validity state of an array of `FormControl`,
 * `FormGroup` or `FormArray` instances.
 *
 * 跟踪一个控件数组的值和有效性状态，控件可以是 `FormControl`、`FormGroup` 或 `FormArray` 的实例。
 *
 * A `FormArray` aggregates the values of each child `FormControl` into an array.
 * It calculates its status by reducing the status values of its children. For example, if one of
 * the controls in a `FormArray` is invalid, the entire array becomes invalid.
 *
 * `FormArray` 聚合了数组中每个表单控件的值。
 * 它还会根据其所有子控件的状态总结出自己的状态。比如，如果 `FromArray` 中的任何一个控件是无效的，那么整个数组也会变成无效的。
 *
 * `FormArray` is one of the three fundamental building blocks used to define forms in Angular,
 * along with `FormControl` and `FormGroup`.
 *
 * `FormArray` 是 Angular 表单中定义的三个基本构造块之一，就像 `FormControl` 和 `FormGroup` 一样。
 *
 * @usageNotes
 *
 * ### Create an array of form controls
 *
 * ### 创建表单控件的数组
 *
 * ```
 * const arr = new FormArray([
 *   new FormControl('Nancy', Validators.minLength(2)),
 *   new FormControl('Drew'),
 * ]);
 *
 * console.log(arr.value);   // ['Nancy', 'Drew']
 * console.log(arr.status);  // 'VALID'
 * ```
 *
 * ### Create a form array with array-level validators
 *
 * ### 创建一个带有数组级验证器的表单数组
 *
 * You include array-level validators and async validators. These come in handy
 * when you want to perform validation that considers the value of more than one child
 * control.
 *
 * 你可以定义数组级的验证器和异步验证器。当你需要根据一个或多个子控件的值来进行有效性验证时，这很有用。
 *
 * The two types of validators are passed in separately as the second and third arg
 * respectively, or together as part of an options object.
 *
 * 这两种类型的验证器分别通过第二个和第三个参数或作为配置对象的一部分传进去。
 *
 * ```
 * const arr = new FormArray([
 *   new FormControl('Nancy'),
 *   new FormControl('Drew')
 * ], {validators: myValidator, asyncValidators: myAsyncValidator});
 * ```
 *
 * ### Set the updateOn property for all controls in a form array
 *
 *  ### 为表单数组中的所有控件设置 `updateOn` 属性
 *
 * The options object is used to set a default value for each child
 * control's `updateOn` property. If you set `updateOn` to `'blur'` at the
 * array level, all child controls default to 'blur', unless the child
 * has explicitly specified a different `updateOn` value.
 *
 * 该配置对象可以为每个子控件的 `updateOn` 属性设置默认值。
 * 如果在数组级把 `updateOn` 设置为 `'blur'`，则所有子控件的默认值也是 `'blur'`，除非这个子控件显式的指定了另一个 `updateOn` 值。
 *
 * ```ts
 * const arr = new FormArray([
 *    new FormControl()
 * ], {updateOn: 'blur'});
 * ```
 *
 * ### Adding or removing controls from a form array
 *
 * ### 从表单数组中添加或删除控件
 *
 * To change the controls in the array, use the `push`, `insert`, `removeAt` or `clear` methods
 * in `FormArray` itself. These methods ensure the controls are properly tracked in the
 * form's hierarchy. Do not modify the array of `AbstractControl`s used to instantiate
 * the `FormArray` directly, as that result in strange and unexpected behavior such
 * as broken change detection.
 *
 * 要改变数组中的控件列表，可以使用 `FormArray` 本身的 `push`、`insert`、`removeAt` 或 `clear` 方法。这些方法能确保表单数组正确的跟踪这些子控件。
 * 不要直接修改实例化 `FormArray` 时传入的那个 `AbstractControl` 数组，否则会导致奇怪的、非预期的行为，比如破坏变更检测机制。
 *
 * @publicApi
 */
export class FormArray extends AbstractControl {
  /**
<<<<<<< HEAD
  * Creates a new `FormArray` instance.
   *
   * 创建一个新的 `FormArray` 实例
  *
  * @param controls An array of child controls. Each child control is given an index
  * where it is registered.
  *
   * 一个子控件数组。在注册后，每个子控件都会有一个指定的索引。
   *
  * @param validatorOrOpts A synchronous validator function, or an array of
  * such functions, or an `AbstractControlOptions` object that contains validation functions
  * and a validation trigger.
   *
   * 一个同步验证器函数或其数组，或者一个包含验证函数和验证触发器的 `AbstractControlOptions` 对象。
   *
  * @param asyncValidator A single async validator or array of async validator functions
   *
   * 单个的异步验证器函数或其数组。
   *
  */
=======
   * Creates a new `FormArray` instance.
   *
   * @param controls An array of child controls. Each child control is given an index
   * where it is registered.
   *
   * @param validatorOrOpts A synchronous validator function, or an array of
   * such functions, or an `AbstractControlOptions` object that contains validation functions
   * and a validation trigger.
   *
   * @param asyncValidator A single async validator or array of async validator functions
   *
   */
>>>>>>> 4f3ac1d9
  constructor(
      public controls: AbstractControl[],
      validatorOrOpts?: ValidatorFn|ValidatorFn[]|AbstractControlOptions|null,
      asyncValidator?: AsyncValidatorFn|AsyncValidatorFn[]|null) {
    super(
        coerceToValidator(validatorOrOpts),
        coerceToAsyncValidator(asyncValidator, validatorOrOpts));
    this._initObservables();
    this._setUpdateStrategy(validatorOrOpts);
    this._setUpControls();
    this.updateValueAndValidity({onlySelf: true, emitEvent: false});
  }

  /**
   * Get the `AbstractControl` at the given `index` in the array.
   *
   * 获取数组中指定 `index` 处的 `AbstractControl`。
   *
   * @param index Index in the array to retrieve the control
   *
   * 要获取的控件在数组中的索引
   */
  at(index: number): AbstractControl {
    return this.controls[index];
  }

  /**
   * Insert a new `AbstractControl` at the end of the array.
   *
   * 在数组的末尾插入一个新的 `AbstractControl`。
   *
   * @param control Form control to be inserted
   *
   * 要插入的表单控件
   *
   */
  push(control: AbstractControl): void {
    this.controls.push(control);
    this._registerControl(control);
    this.updateValueAndValidity();
    this._onCollectionChange();
  }

  /**
   * Insert a new `AbstractControl` at the given `index` in the array.
   *
   * 在数组中的指定 `index` 处插入一个新的 `AbstractControl`。
   *
   * @param index Index in the array to insert the control
   *
   * 要插入该控件的索引序号
   *
   * @param control Form control to be inserted
   *
   * 要插入的表单控件
   *
   */
  insert(index: number, control: AbstractControl): void {
    this.controls.splice(index, 0, control);

    this._registerControl(control);
    this.updateValueAndValidity();
  }

  /**
   * Remove the control at the given `index` in the array.
   *
   * 移除位于数组中的指定 `index` 处的控件。
   *
   * @param index Index in the array to remove the control
   *
   * 要移除的控件在数组中的索引
   *
   */
  removeAt(index: number): void {
    if (this.controls[index]) this.controls[index]._registerOnCollectionChange(() => {});
    this.controls.splice(index, 1);
    this.updateValueAndValidity();
  }

  /**
   * Replace an existing control.
   *
   * 替换现有控件。
   *
   * @param index Index in the array to replace the control
   *
   * 要替换的控件在数组中的索引
   *
   * @param control The `AbstractControl` control to replace the existing control
   *
   * 要用来替换现有控件的 `AbstractControl` 控件
   */
  setControl(index: number, control: AbstractControl): void {
    if (this.controls[index]) this.controls[index]._registerOnCollectionChange(() => {});
    this.controls.splice(index, 1);

    if (control) {
      this.controls.splice(index, 0, control);
      this._registerControl(control);
    }

    this.updateValueAndValidity();
    this._onCollectionChange();
  }

  /**
   * Length of the control array.
   *
   * 控件数组的长度。
   */
  get length(): number {
    return this.controls.length;
  }

  /**
   * Sets the value of the `FormArray`. It accepts an array that matches
   * the structure of the control.
   *
   * 设置此 `FormArray` 的值。它接受一个与控件结构相匹配的数组。
   *
   * This method performs strict checks, and throws an error if you try
   * to set the value of a control that doesn't exist or if you exclude the
   * value of a control.
   *
   * 该方法会执行严格检查，如果你视图设置不存在或被排除出去的控件的值，就会抛出错误。
   *
   * @usageNotes
   *
   * ### Set the values for the controls in the form array
   *
   * ### 设置表单数组中各个控件的值
   *
   * ```
   * const arr = new FormArray([
   *   new FormControl(),
   *   new FormControl()
   * ]);
   * console.log(arr.value);   // [null, null]
   *
   * arr.setValue(['Nancy', 'Drew']);
   * console.log(arr.value);   // ['Nancy', 'Drew']
   * ```
   *
   * @param value Array of values for the controls
   *
   * 要传给这些控件的值的数组
   *
   * @param options Configure options that determine how the control propagates changes and
   * emits events after the value changes
   *
   * 当值变化时，此配置项会决定该控件会如何传播变更以及发出事件。
   *
   * * `onlySelf`: When true, each change only affects this control, and not its parent. Default
   * is false.
   *
   *   `onlySelf`:：如果为 `true`，则每个变更仅仅影响当前控件，而不会影响父控件。默认为 `false`。
   *
   * * `emitEvent`: When true or not supplied (the default), both the `statusChanges` and
   * `valueChanges`
   * observables emit events with the latest status and value when the control value is updated.
   * When false, no events are emitted.
   * The configuration options are passed to the {@link AbstractControl#updateValueAndValidity
   * updateValueAndValidity} method.
   *
   *    `emitEvent`：如果为 `true` 或未提供（默认），则当控件值发生变化时，`statusChanges` 和 `valueChanges` 这两个 `Observable` 分别会以最近的状态和值发出事件。
   * 如果为 `false` 则不发出事件。
   * 该配置项会被传给 {@link AbstractControl#updateValueAndValidity
   * updateValueAndValidity} 方法。
   *
   */
  setValue(value: any[], options: {onlySelf?: boolean, emitEvent?: boolean} = {}): void {
    this._checkAllValuesPresent(value);
    value.forEach((newValue: any, index: number) => {
      this._throwIfControlMissing(index);
      this.at(index).setValue(newValue, {onlySelf: true, emitEvent: options.emitEvent});
    });
    this.updateValueAndValidity(options);
  }

  /**
   * Patches the value of the `FormArray`. It accepts an array that matches the
   * structure of the control, and does its best to match the values to the correct
   * controls in the group.
   *
   * 修补此 `FormArray` 的值。它接受一个与该控件的结构相匹配的数组，并尽量把它们的值匹配到组中正确的控件上。
   *
   * It accepts both super-sets and sub-sets of the array without throwing an error.
   *
   * 它能接受数组的超集和子集，而不会抛出错误。
   *
   * @usageNotes
   *
   * ### Patch the values for controls in a form array
   *
   * ### 修补表单数组中各个控件的值
   *
   * ```
   * const arr = new FormArray([
   *    new FormControl(),
   *    new FormControl()
   * ]);
   * console.log(arr.value);   // [null, null]
   *
   * arr.patchValue(['Nancy']);
   * console.log(arr.value);   // ['Nancy', null]
   * ```
   *
   * @param value Array of latest values for the controls
   *
   * 由各个控件最近的值组成的数组
   *
   * @param options Configure options that determine how the control propagates changes and
   * emits events after the value changes
   *
   * 在修补了该值之后，此配置项会决定控件如何传播变更以及发出事件。
   *
   * * `onlySelf`: When true, each change only affects this control, and not its parent. Default
   * is false.
   *
   *   `onlySelf`:：如果为 `true`，则每个变更仅仅影响当前控件，而不会影响父控件。默认为 `false`。
   *
   * * `emitEvent`: When true or not supplied (the default), both the `statusChanges` and
   * `valueChanges`
   * observables emit events with the latest status and value when the control value is updated.
   * When false, no events are emitted.
   * The configuration options are passed to the {@link AbstractControl#updateValueAndValidity
   * updateValueAndValidity} method.
   *
   *    `emitEvent`：如果为 `true` 或未提供（默认），则当控件值发生变化时，`statusChanges` 和 `valueChanges` 这两个 `Observable` 分别会以最近的状态和值发出事件。
   * 如果为 `false` 则不发出事件。
   * 该配置项会被传给 {@link AbstractControl#updateValueAndValidity
   * updateValueAndValidity} 方法。
   *
   */
  patchValue(value: any[], options: {onlySelf?: boolean, emitEvent?: boolean} = {}): void {
    value.forEach((newValue: any, index: number) => {
      if (this.at(index)) {
        this.at(index).patchValue(newValue, {onlySelf: true, emitEvent: options.emitEvent});
      }
    });
    this.updateValueAndValidity(options);
  }

  /**
   * Resets the `FormArray` and all descendants are marked `pristine` and `untouched`, and the
   * value of all descendants to null or null maps.
   *
   * 重置这个 `FormArray`，把它的各级子控件都标记为 `pristine` 和 `untouched`，并把它们的值都设置为 `null`。
   *
   * You reset to a specific form state by passing in an array of states
   * that matches the structure of the control. The state is a standalone value
   * or a form state object with both a value and a disabled status.
   *
   * 你可以通过传入一个与表单结构相匹配的状态数组，来把表单重置为特定的状态。
   * 每个状态可以是一个单独的值，也可以是一个同时具有值和禁用状态的表单状态对象。
   *
   * @usageNotes
   *
   * ### Reset the values in a form array
   *
   * ### 重置表单数组中的各个值
   *
   * ```ts
   * const arr = new FormArray([
   *    new FormControl(),
   *    new FormControl()
   * ]);
   * arr.reset(['name', 'last name']);
   *
   * console.log(this.arr.value);  // ['name', 'last name']
   * ```
   *
   * ### Reset the values in a form array and the disabled status for the first control
   *
   * ### 重置表单数组中的各个值和第一个控件的禁用状态
   *
   * ```
   * this.arr.reset([
   *   {value: 'name', disabled: true},
   *   'last'
   * ]);
   *
   * console.log(this.arr.value);  // ['name', 'last name']
   * console.log(this.arr.get(0).status);  // 'DISABLED'
   * ```
   *
   * @param value Array of values for the controls
   *
   * 各个控件值的数组
   *
   * @param options Configure options that determine how the control propagates changes and
   * emits events after the value changes
   *
   * 当值变化时，此配置项会决定该控件如何传播变更以及发出事件。
   *
   * * `onlySelf`: When true, each change only affects this control, and not its parent. Default
   * is false.
   *
   *   `onlySelf`:：如果为 `true`，则每个变更仅仅影响当前控件，而不会影响父控件。默认为 `false`。
   *
   * * `emitEvent`: When true or not supplied (the default), both the `statusChanges` and
   * `valueChanges`
   * observables emit events with the latest status and value when the control is reset.
   * When false, no events are emitted.
   * The configuration options are passed to the {@link AbstractControl#updateValueAndValidity
   * updateValueAndValidity} method.
   *
   *    `emitEvent`：如果为 `true` 或未提供（默认），则当控件值发生变化时，`statusChanges` 和 `valueChanges` 这两个 `Observable` 分别会以最近的状态和值发出事件。
   * 如果为 `false` 则不发出事件。
   * 该配置项会被传给 {@link AbstractControl#updateValueAndValidity
   * updateValueAndValidity} 方法。
   *
   */
  reset(value: any = [], options: {onlySelf?: boolean, emitEvent?: boolean} = {}): void {
    this._forEachChild((control: AbstractControl, index: number) => {
      control.reset(value[index], {onlySelf: true, emitEvent: options.emitEvent});
    });
    this._updatePristine(options);
    this._updateTouched(options);
    this.updateValueAndValidity(options);
  }

  /**
   * The aggregate value of the array, including any disabled controls.
   *
   * 这个 `FormArray` 的聚合值，包括所有已禁用的控件。
   *
   * Reports all values regardless of disabled status.
   * For enabled controls only, the `value` property is the best way to get the value of the array.
   *
   * 获取所有控件的值而不管其禁用状态。
   * 如果只想获取已启用的控件的值，则最好使用 `value` 属性来获取此数组的值。
   */
  getRawValue(): any[] {
    return this.controls.map((control: AbstractControl) => {
      return control instanceof FormControl ? control.value : (<any>control).getRawValue();
    });
  }

  /**
   * Remove all controls in the `FormArray`.
   *
   * @usageNotes
   * ### Remove all elements from a FormArray
   *
   * ```ts
   * const arr = new FormArray([
   *    new FormControl(),
   *    new FormControl()
   * ]);
   * console.log(arr.length);  // 2
   *
   * arr.clear();
   * console.log(arr.length);  // 0
   * ```
   *
   * It's a simpler and more efficient alternative to removing all elements one by one:
   *
   * ```ts
   * const arr = new FormArray([
   *    new FormControl(),
   *    new FormControl()
   * ]);
   *
   * while (arr.length) {
   *    arr.removeAt(0);
   * }
   * ```
   */
  clear(): void {
    if (this.controls.length < 1) return;
    this._forEachChild((control: AbstractControl) => control._registerOnCollectionChange(() => {}));
    this.controls.splice(0);
    this.updateValueAndValidity();
  }

  /** @internal */
  _syncPendingControls(): boolean {
    let subtreeUpdated = this.controls.reduce((updated: boolean, child: AbstractControl) => {
      return child._syncPendingControls() ? true : updated;
    }, false);
    if (subtreeUpdated) this.updateValueAndValidity({onlySelf: true});
    return subtreeUpdated;
  }

  /** @internal */
  _throwIfControlMissing(index: number): void {
    if (!this.controls.length) {
      throw new Error(`
        There are no form controls registered with this array yet.  If you're using ngModel,
        you may want to check next tick (e.g. use setTimeout).
      `);
    }
    if (!this.at(index)) {
      throw new Error(`Cannot find form control at index ${index}`);
    }
  }

  /** @internal */
  _forEachChild(cb: Function): void {
    this.controls.forEach((control: AbstractControl, index: number) => {
      cb(control, index);
    });
  }

  /** @internal */
  _updateValue(): void {
    (this as {value: any}).value =
        this.controls.filter((control) => control.enabled || this.disabled)
            .map((control) => control.value);
  }

  /** @internal */
  _anyControls(condition: Function): boolean {
    return this.controls.some((control: AbstractControl) => control.enabled && condition(control));
  }

  /** @internal */
  _setUpControls(): void {
    this._forEachChild((control: AbstractControl) => this._registerControl(control));
  }

  /** @internal */
  _checkAllValuesPresent(value: any): void {
    this._forEachChild((control: AbstractControl, i: number) => {
      if (value[i] === undefined) {
        throw new Error(`Must supply a value for form control at index: ${i}.`);
      }
    });
  }

  /** @internal */
  _allControlsDisabled(): boolean {
    for (const control of this.controls) {
      if (control.enabled) return false;
    }
    return this.controls.length > 0 || this.disabled;
  }

  private _registerControl(control: AbstractControl) {
    control.setParent(this);
    control._registerOnCollectionChange(this._onCollectionChange);
  }
}<|MERGE_RESOLUTION|>--- conflicted
+++ resolved
@@ -639,14 +639,10 @@
    * 在应用完此标记后，该配置项会决定控件如何传播更改以及发出事件。
    *
    * * `onlySelf`: When true, mark only this control. When false or not supplied,
-<<<<<<< HEAD
-   * marks all direct ancestors. Default is false..
+   * marks all direct ancestors. Default is false.
    *
    *   `onlySelf`：如果为 `true` 则只标记当前控件。如果为 `false` 或不提供，则标记它所有的直系祖先。默认为 `false`。
    *
-=======
-   * marks all direct ancestors. Default is false.
->>>>>>> 4f3ac1d9
    */
   markAsPristine(opts: {onlySelf?: boolean} = {}): void {
     (this as {pristine: boolean}).pristine = true;
@@ -678,14 +674,10 @@
    * 在应用完此标记后，该配置项会决定控件如何传播变更以及发出事件。
    *
    * * `onlySelf`: When true, mark only this control. When false or not supplied,
-<<<<<<< HEAD
-   * marks all direct ancestors. Default is false..
+   * marks all direct ancestors. Default is false.
    *
    *   `onlySelf`：如果为 `true` 则只标记当前控件。如果为 `false` 或不提供，则标记它所有的直系祖先。默认为 `false`。
    *
-=======
-   * marks all direct ancestors. Default is false.
->>>>>>> 4f3ac1d9
    * * `emitEvent`: When true or not supplied (the default), the `statusChanges`
    * observable emits an event with the latest status the control is marked pending.
    * When false, no events are emitted.
@@ -724,14 +716,10 @@
    * 在该控件被禁用之后，该配置项决定如何传播更改以及发出事件。
    *
    * * `onlySelf`: When true, mark only this control. When false or not supplied,
-<<<<<<< HEAD
-   * marks all direct ancestors. Default is false..
+   * marks all direct ancestors. Default is false.
    *
    *   `onlySelf`：如果为 `true`，则只标记当前控件。如果为 `false` 或没有提供，则标记所有直系祖先。默认为 `false`。
    *
-=======
-   * marks all direct ancestors. Default is false.
->>>>>>> 4f3ac1d9
    * * `emitEvent`: When true or not supplied (the default), both the `statusChanges` and
    * `valueChanges`
    * observables emit events with the latest status and value when the control is disabled.
@@ -781,14 +769,10 @@
    * 当标记为 `untouched` 时，该配置项会决定该控件如何传播变更以及发出事件。
    *
    * * `onlySelf`: When true, mark only this control. When false or not supplied,
-<<<<<<< HEAD
-   * marks all direct ancestors. Default is false..
+   * marks all direct ancestors. Default is false.
    *
    *   `onlySelf`：如果为 `true`，则只标记当前控件。如果为 `false` 或没有提供，则标记所有直系祖先。默认为 `false`。
    *
-=======
-   * marks all direct ancestors. Default is false.
->>>>>>> 4f3ac1d9
    * * `emitEvent`: When true or not supplied (the default), both the `statusChanges` and
    * `valueChanges`
    * observables emit events with the latest status and value when the control is enabled.
@@ -868,14 +852,10 @@
    * 当更新和进行有效性检查之后，该配置项会决定控件如何传播变更并发出事件。
    *
    * * `onlySelf`: When true, only update this control. When false or not supplied,
-<<<<<<< HEAD
-   * update all direct ancestors. Default is false..
+   * update all direct ancestors. Default is false.
    *
    *   `onlySelf`：如果为 `true`，则只标记当前控件。如果为 `false` 或没有提供，则标记所有直系祖先。默认为 `false`。
    *
-=======
-   * update all direct ancestors. Default is false.
->>>>>>> 4f3ac1d9
    * * `emitEvent`: When true or not supplied (the default), both the `statusChanges` and
    * `valueChanges`
    * observables emit events with the latest status and value when the control is updated.
@@ -1368,41 +1348,26 @@
   _pendingChange: any;
 
   /**
-<<<<<<< HEAD
-  * Creates a new `FormControl` instance.
-  *
-  * 创建新的 `FormControl` 实例。
+   * Creates a new `FormControl` instance.
+   *
+   * 创建新的 `FormControl` 实例。
   *
   * @param formState Initializes the control with an initial value,
-  * or an object that defines the initial value and disabled state.
-  *
-  * 使用一个初始值或定义了初始值和禁用状态的对象初始化该控件。
+   * or an object that defines the initial value and disabled state.
+   *
+   * 使用一个初始值或定义了初始值和禁用状态的对象初始化该控件。
   *
   * @param validatorOrOpts A synchronous validator function, or an array of
-  * such functions, or an `AbstractControlOptions` object that contains validation functions
-  * and a validation trigger.
-  *
-  * 一个同步验证器函数或其数组，或者一个包含验证函数和验证触发器的 `AbstractControlOptions` 对象。
+   * such functions, or an `AbstractControlOptions` object that contains validation functions
+   * and a validation trigger.
+   *
+   * 一个同步验证器函数或其数组，或者一个包含验证函数和验证触发器的 `AbstractControlOptions` 对象。
   *
   * @param asyncValidator A single async validator or array of async validator functions
-  *
-  * 一个异步验证器函数或其数组。
+   *
+   * 一个异步验证器函数或其数组。
   *
   */
-=======
-   * Creates a new `FormControl` instance.
-   *
-   * @param formState Initializes the control with an initial value,
-   * or an object that defines the initial value and disabled state.
-   *
-   * @param validatorOrOpts A synchronous validator function, or an array of
-   * such functions, or an `AbstractControlOptions` object that contains validation functions
-   * and a validation trigger.
-   *
-   * @param asyncValidator A single async validator or array of async validator functions
-   *
-   */
->>>>>>> 4f3ac1d9
   constructor(
       formState: any = null,
       validatorOrOpts?: ValidatorFn|ValidatorFn[]|AbstractControlOptions|null,
@@ -1719,41 +1684,26 @@
  */
 export class FormGroup extends AbstractControl {
   /**
-<<<<<<< HEAD
-  * Creates a new `FormGroup` instance.
+   * Creates a new `FormGroup` instance.
    *
    * 创建一个新的 `FormGroup` 实例
   *
   * @param controls A collection of child controls. The key for each child is the name
-  * under which it is registered.
+   * under which it is registered.
   *
   * 一组子控件。每个子控件的名字就是它注册时用的 `key`。
-  *
-  * @param validatorOrOpts A synchronous validator function, or an array of
-  * such functions, or an `AbstractControlOptions` object that contains validation functions
-  * and a validation trigger.
-  *
-  * 一个同步验证器函数或其数组，或者一个包含验证函数和验证触发器的 `AbstractControlOptions` 对象。
-  *
-  * @param asyncValidator A single async validator or array of async validator functions
-  *
-  * 单个的异步验证器函数或其数组。
-  *
-  */
-=======
-   * Creates a new `FormGroup` instance.
-   *
-   * @param controls A collection of child controls. The key for each child is the name
-   * under which it is registered.
    *
    * @param validatorOrOpts A synchronous validator function, or an array of
    * such functions, or an `AbstractControlOptions` object that contains validation functions
    * and a validation trigger.
    *
-   * @param asyncValidator A single async validator or array of async validator functions
-   *
-   */
->>>>>>> 4f3ac1d9
+   * 一个同步验证器函数或其数组，或者一个包含验证函数和验证触发器的 `AbstractControlOptions` 对象。
+  *
+  * @param asyncValidator A single async validator or array of async validator functions
+   *
+   * 单个的异步验证器函数或其数组。
+  *
+  */
   constructor(
       public controls: {[key: string]: AbstractControl},
       validatorOrOpts?: ValidatorFn|ValidatorFn[]|AbstractControlOptions|null,
@@ -2298,41 +2248,26 @@
  */
 export class FormArray extends AbstractControl {
   /**
-<<<<<<< HEAD
-  * Creates a new `FormArray` instance.
+   * Creates a new `FormArray` instance.
    *
    * 创建一个新的 `FormArray` 实例
   *
   * @param controls An array of child controls. Each child control is given an index
-  * where it is registered.
-  *
+   * where it is registered.
+   *
    * 一个子控件数组。在注册后，每个子控件都会有一个指定的索引。
    *
   * @param validatorOrOpts A synchronous validator function, or an array of
-  * such functions, or an `AbstractControlOptions` object that contains validation functions
-  * and a validation trigger.
-   *
-   * 一个同步验证器函数或其数组，或者一个包含验证函数和验证触发器的 `AbstractControlOptions` 对象。
-   *
-  * @param asyncValidator A single async validator or array of async validator functions
-   *
-   * 单个的异步验证器函数或其数组。
-   *
-  */
-=======
-   * Creates a new `FormArray` instance.
-   *
-   * @param controls An array of child controls. Each child control is given an index
-   * where it is registered.
-   *
-   * @param validatorOrOpts A synchronous validator function, or an array of
    * such functions, or an `AbstractControlOptions` object that contains validation functions
    * and a validation trigger.
    *
-   * @param asyncValidator A single async validator or array of async validator functions
-   *
-   */
->>>>>>> 4f3ac1d9
+   * 一个同步验证器函数或其数组，或者一个包含验证函数和验证触发器的 `AbstractControlOptions` 对象。
+   *
+  * @param asyncValidator A single async validator or array of async validator functions
+   *
+   * 单个的异步验证器函数或其数组。
+   *
+  */
   constructor(
       public controls: AbstractControl[],
       validatorOrOpts?: ValidatorFn|ValidatorFn[]|AbstractControlOptions|null,
