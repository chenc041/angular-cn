--- conflicted
+++ resolved
@@ -118,12 +118,10 @@
  * @param T the module type. In Ivy applications, this must be explicitly
  * provided.
  *
-<<<<<<< HEAD
  * 模块类型。在 Ivy 应用中，它必须显式提供。
-=======
+ *
  * Note that using ModuleWithProviders without a generic type is deprecated.
  * The generic will become required in a future version of Angular.
->>>>>>> 6d28a209
  *
  * @publicApi
  */
@@ -429,7 +427,6 @@
  * @publicApi
  */
 export const NgModule: NgModuleDecorator = makeDecorator(
-<<<<<<< HEAD
   'NgModule', (ngModule: NgModule) => ngModule, undefined, undefined,
   /**
    * Decorator that marks the following class as an NgModule, and supplies
@@ -453,22 +450,7 @@
    *   `imports` 选项用于从其它模块中带入成员，`exports` 选项用于把本模块的成员带给其它模块。
    *
    */
-  (type: NgModuleType, meta: NgModule) => SWITCH_COMPILE_NGMODULE(type, meta));
-=======
-    'NgModule', (ngModule: NgModule) => ngModule, undefined, undefined,
-    /**
-     * Decorator that marks the following class as an NgModule, and supplies
-     * configuration metadata for it.
-     *
-     * * The `declarations` and `entryComponents` options configure the compiler
-     * with information about what belongs to the NgModule.
-     * * The `providers` options configures the NgModule's injector to provide
-     * dependencies the NgModule members.
-     * * The `imports` and `exports` options bring in members from other modules, and make
-     * this module's members available to others.
-     */
-    (type: Type<any>, meta: NgModule) => SWITCH_COMPILE_NGMODULE(type, meta));
->>>>>>> 6d28a209
+  (type: Type<any>, meta: NgModule) => SWITCH_COMPILE_NGMODULE(type, meta));
 
 /**
  * @description
