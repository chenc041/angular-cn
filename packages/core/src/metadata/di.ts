--- conflicted
+++ resolved
@@ -332,14 +332,10 @@
    * 所支持的选择器包括：
    *
    *   * any class with the `@Component` or `@Directive` decorator
-<<<<<<< HEAD
    *
    *     任何带有 `@Component` 或 `@Directive` 装饰器的类
    *
-   *   * a template reference variable as a string (e.g. query `<my-component #cmp></my-component>
-=======
    *   * a template reference variable as a string (e.g. query `<my-component #cmp></my-component>`
->>>>>>> 6fcf2863
    * with `@ViewChild('cmp')`)
    *
    *     字符串形式的模板引用变量（比如可以使用 `@ViewChild('cmp')` 来查询 `<my-component #cmp></my-component>`
