/**
 * @license
 * Copyright Google Inc. All Rights Reserved.
 *
 * Use of this source code is governed by an MIT-style license that can be
 * found in the LICENSE file at https://angular.io/license
 */

import {Observable} from 'rxjs';
import {HttpRequest} from './request';
import {HttpEvent} from './response';

/**
 * Transforms an `HttpRequest` into a stream of `HttpEvent`s, one of which will likely be a
 * `HttpResponse`.
 *
 * 把一个 `HttpRequest` 转换成 `HttpEvent` 组成的流，`HttpResponse` 就是其中之一。
 *
 * `HttpHandler` is injectable. When injected, the handler instance dispatches requests to the
 * first interceptor in the chain, which dispatches to the second, etc, eventually reaching the
 * `HttpBackend`.
 *
 * `HttpHandler` 是可注入的。当被注入时，该处理器的实例会把请求派发给拦截器链中的第一个拦截器，第一个拦截器会再派发给第二个拦截器，以此类推。
 * 最终抵达 `HttpBackend`。
 *
 * In an `HttpInterceptor`, the `HttpHandler` parameter is the next interceptor in the chain.
 *
<<<<<<< HEAD
 * 在 `HttpInterceptor` 中，`HttpHandler` 参数就表示链中的下一个拦截器。
 *
=======
 * @publicApi
>>>>>>> 13eb57a5
 */
export abstract class HttpHandler {
  abstract handle(req: HttpRequest<any>): Observable<HttpEvent<any>>;
}

/**
 * A final `HttpHandler` which will dispatch the request via browser HTTP APIs to a backend.
 *
 * 最后一个 `HttpHandler`，它将会把该请求通过浏览器的 HTTP API 发到后端。
 *
 * Interceptors sit between the `HttpClient` interface and the `HttpBackend`.
 *
 * 拦截器位于 `HttpClient` 接口和 `HttpBackend` 之间。
 *
 * When injected, `HttpBackend` dispatches requests directly to the backend, without going
 * through the interceptor chain.
 *
<<<<<<< HEAD
 * 当它被注入时，`HttpBackend` 会把请求直接发给后端，而不会经过拦截器链。
 *
=======
 * @publicApi
>>>>>>> 13eb57a5
 */
export abstract class HttpBackend implements HttpHandler {
  abstract handle(req: HttpRequest<any>): Observable<HttpEvent<any>>;
}<|MERGE_RESOLUTION|>--- conflicted
+++ resolved
@@ -25,12 +25,9 @@
  *
  * In an `HttpInterceptor`, the `HttpHandler` parameter is the next interceptor in the chain.
  *
-<<<<<<< HEAD
  * 在 `HttpInterceptor` 中，`HttpHandler` 参数就表示链中的下一个拦截器。
  *
-=======
  * @publicApi
->>>>>>> 13eb57a5
  */
 export abstract class HttpHandler {
   abstract handle(req: HttpRequest<any>): Observable<HttpEvent<any>>;
@@ -48,12 +45,9 @@
  * When injected, `HttpBackend` dispatches requests directly to the backend, without going
  * through the interceptor chain.
  *
-<<<<<<< HEAD
  * 当它被注入时，`HttpBackend` 会把请求直接发给后端，而不会经过拦截器链。
  *
-=======
  * @publicApi
->>>>>>> 13eb57a5
  */
 export abstract class HttpBackend implements HttpHandler {
   abstract handle(req: HttpRequest<any>): Observable<HttpEvent<any>>;
