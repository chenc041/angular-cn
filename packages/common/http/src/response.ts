/**
 * @license
 * Copyright Google Inc. All Rights Reserved.
 *
 * Use of this source code is governed by an MIT-style license that can be
 * found in the LICENSE file at https://angular.io/license
 */

import {HttpHeaders} from './headers';

/**
 * Type enumeration for the different kinds of `HttpEvent`.
 *
 * 不同种类的 `HttpEvent` 的枚举类型。
 *
 * @publicApi
 */
export enum HttpEventType {
  /**
   * The request was sent out over the wire.
   *
   * 该请求已经在线路上发出了。
   */
  Sent,

  /**
   * An upload progress event was received.
   *
   * 收到了上传进度事件。
   */
  UploadProgress,

  /**
   * The response status code and headers were received.
   *
   * 收到了响应状态码和响应头。
   */
  ResponseHeader,

  /**
   * A download progress event was received.
   *
   * 收到了下载进度事件。
   */
  DownloadProgress,

  /**
   * The full response including the body was received.
   *
   * 收到了包括响应体在内的完整响应对象。
   */
  Response,

  /**
   * A custom event from an interceptor or a backend.
   *
   * 来自拦截器或后端的自定义事件。
   */
  User,
}

/**
 * Base interface for progress events.
 *
 *
 * 进度事件的基础接口。
 * @publicApi
 */
export interface HttpProgressEvent {
  /**
   * Progress event type is either upload or download.
   *
   * 进度事件的类型或者是上传或者是下载。
   */
  type: HttpEventType.DownloadProgress|HttpEventType.UploadProgress;

  /**
   * Number of bytes uploaded or downloaded.
   *
   * 已经上传或下载的字节数。
   */
  loaded: number;

  /**
   * Total number of bytes to upload or download. Depending on the request or
   * response, this may not be computable and thus may not be present.
   *
   * 要上传或下载的总字节数。它可能是无法计算出来的，因此也就可能不存在，取决于是请求还是响应。
   */
  total?: number;
}

/**
 * A download progress event.
 *
 * 下载进度事件。
 *
 * @publicApi
 */
export interface HttpDownloadProgressEvent extends HttpProgressEvent {
  type: HttpEventType.DownloadProgress;

  /**
   * The partial response body as downloaded so far.
   *
   * 到目前为止已经下载的那部分响应体。
   *
   * Only present if the responseType was `text`.
   *
   * 只有当 responseType 是 `text` 时才会出现。
   */
  partialText?: string;
}

/**
 * An upload progress event.
 *
<<<<<<< HEAD
 * 上传进度事件。
 *
=======
 * @publicApi
>>>>>>> 6d28a209
 */
export interface HttpUploadProgressEvent extends HttpProgressEvent {
  type: HttpEventType.UploadProgress;
}

/**
 * An event indicating that the request was sent to the server. Useful
 * when a request may be retried multiple times, to distinguish between
 * retries on the final event stream.
 *
 * 用于表示请求已经发到服务器的事件。
 * 当请求可能被多次接受时很有用，以区分出最终事件流上的重试行为。
 *
 * @publicApi
 */
export interface HttpSentEvent { type: HttpEventType.Sent; }

/**
 * A user-defined event.
 *
 * 用户定义的事件。
 *
 * Grouping all custom events under this type ensures they will be handled
 * and forwarded by all implementations of interceptors.
 *
 * 把所有自定义事件都分组在此类型下，以确保它们会被所有的拦截器所处理和转发。
 *
 * @publicApi
 */
export interface HttpUserEvent<T> { type: HttpEventType.User; }

/**
 * An error that represents a failed attempt to JSON.parse text coming back
 * from the server.
 *
 * 一个错误对象，用来表示当视图用 JSON.parse 对从服务器返回的文本进行解析时出错。
 *
 * It bundles the Error object with the actual response body that failed to parse.
 *
 * 它把 `Error` 对象和解析出错的实际响应体绑在一起。
 *
 */
export interface HttpJsonParseError {
  error: Error;
  text: string;
}

/**
 * Union type for all possible events on the response stream.
 *
 * 响应流中所有可能出现的事件的联合类型。
 *
 * Typed according to the expected type of the response.
 *
 * 其类型取决于所期待的响应类型。
 *
 * @publicApi
 */
export type HttpEvent<T> =
    HttpSentEvent | HttpHeaderResponse | HttpResponse<T>| HttpProgressEvent | HttpUserEvent<T>;

/**
 * Base class for both `HttpResponse` and `HttpHeaderResponse`.
 *
 * `HttpResponse` 和 `HttpHeaderResponse` 的共同基类。
 *
 * @publicApi
 */
export abstract class HttpResponseBase {
  /**
   * All response headers.
   *
   * 所有响应头。
   */
  readonly headers: HttpHeaders;

  /**
   * Response status code.
   *
   * 响应的状态码。
   */
  readonly status: number;

  /**
   * Textual description of response status code.
   *
   * 响应状态码的文本描述。
   *
   * Do not depend on this.
   *
   * 请不要在代码中依赖它。
   */
  readonly statusText: string;

  /**
   * URL of the resource retrieved, or null if not available.
   *
   * 所接收的资源的 URL，如果不可用则为 `null`。
   */
  readonly url: string|null;

  /**
   * Whether the status code falls in the 2xx range.
   *
   * 状态码是否位于 2xx 范围内。
   */
  readonly ok: boolean;

  /**
   * Type of the response, narrowed to either the full response or the header.
   *
   * 响应对象的类型，窄化为完整的响应对象或只有响应头。
   */
  // TODO(issue/24571): remove '!'.
  readonly type !: HttpEventType.Response | HttpEventType.ResponseHeader;

  /**
   * Super-constructor for all responses.
   *
   * 所有响应体的上级（super）构造器。
   *
   * The single parameter accepted is an initialization hash. Any properties
   * of the response passed there will override the default values.
   *
   * 接受的唯一参数是一个初始化哈希值。所传进来的响应对象的任何属性都会覆盖这些默认值。
   */
  constructor(
      init: {
        headers?: HttpHeaders,
        status?: number,
        statusText?: string,
        url?: string,
      },
      defaultStatus: number = 200, defaultStatusText: string = 'OK') {
    // If the hash has values passed, use them to initialize the response.
    // Otherwise use the default values.
    this.headers = init.headers || new HttpHeaders();
    this.status = init.status !== undefined ? init.status : defaultStatus;
    this.statusText = init.statusText || defaultStatusText;
    this.url = init.url || null;

    // Cache the ok value to avoid defining a getter.
    this.ok = this.status >= 200 && this.status < 300;
  }
}

/**
 * A partial HTTP response which only includes the status and header data,
 * but no response body.
 *
 * 一个部分 HTTP 请求，它只包括状态和响应头数据，但没有响应体。
 *
 * `HttpHeaderResponse` is a `HttpEvent` available on the response
 * event stream, only when progress events are requested.
 *
 * `HttpHeaderResponse` 是一个可用于响应事件流的 `HttpEvent`，只有在要求了进度事件时才有效。
 *
 * @publicApi
 */
export class HttpHeaderResponse extends HttpResponseBase {
  /**
   * Create a new `HttpHeaderResponse` with the given parameters.
   *
   * 根据给定的参数创建新的 `HttpHeaderResponse` 对象。
   */
  constructor(init: {
    headers?: HttpHeaders,
    status?: number,
    statusText?: string,
    url?: string,
  } = {}) {
    super(init);
  }

  readonly type: HttpEventType.ResponseHeader = HttpEventType.ResponseHeader;

  /**
   * Copy this `HttpHeaderResponse`, overriding its contents with the
   * given parameter hash.
   *
   * 复制这个 `HttpHeaderResponse`，使用给定的参数哈希对象覆盖其内容。
   */
  clone(update: {headers?: HttpHeaders; status?: number; statusText?: string; url?: string;} = {}):
      HttpHeaderResponse {
    // Perform a straightforward initialization of the new HttpHeaderResponse,
    // overriding the current parameters with new ones if given.
    return new HttpHeaderResponse({
      headers: update.headers || this.headers,
      status: update.status !== undefined ? update.status : this.status,
      statusText: update.statusText || this.statusText,
      url: update.url || this.url || undefined,
    });
  }
}

/**
 * A full HTTP response, including a typed response body (which may be `null`
 * if one was not returned).
 *
 * 一个完整的 HTTP 响应对象，包括一个带类型的响应体（如果没返回内容，则为 `null`）。
 *
 * `HttpResponse` is a `HttpEvent` available on the response event
 * stream.
 *
 *
 * `HttpResponse` 是一个用于事件响应流的 `HttpEvent`。
 * @publicApi
 */
export class HttpResponse<T> extends HttpResponseBase {
  /**
   * The response body, or `null` if one was not returned.
   *
   * 响应体，如果没有返回内容则为 `null`。
   */
  readonly body: T|null;

  /**
   * Construct a new `HttpResponse`.
   *
   * 构造一个新的 `HttpResponse`。
   */
  constructor(init: {
    body?: T | null, headers?: HttpHeaders; status?: number; statusText?: string; url?: string;
  } = {}) {
    super(init);
    this.body = init.body !== undefined ? init.body : null;
  }

  readonly type: HttpEventType.Response = HttpEventType.Response;

  clone(): HttpResponse<T>;
  clone(update: {headers?: HttpHeaders; status?: number; statusText?: string; url?: string;}):
      HttpResponse<T>;
  clone<V>(update: {
    body?: V | null, headers?: HttpHeaders; status?: number; statusText?: string; url?: string;
  }): HttpResponse<V>;
  clone(update: {
    body?: any | null; headers?: HttpHeaders; status?: number; statusText?: string; url?: string;
  } = {}): HttpResponse<any> {
    return new HttpResponse<any>({
      body: (update.body !== undefined) ? update.body : this.body,
      headers: update.headers || this.headers,
      status: (update.status !== undefined) ? update.status : this.status,
      statusText: update.statusText || this.statusText,
      url: update.url || this.url || undefined,
    });
  }
}

/**
 * A response that represents an error or failure, either from a
 * non-successful HTTP status, an error while executing the request,
 * or some other failure which occurred during the parsing of the response.
 *
 * 一个用于表示错误或失败的响应对象，或者来自执行请求时发生的错误给出的失败的 HTTP 状态码，或者来自在解析响应对象期间发生的其它错误。
 *
 * Any error returned on the `Observable` response stream will be
 * wrapped in an `HttpErrorResponse` to provide additional context about
 * the state of the HTTP layer when the error occurred. The error property
 * will contain either a wrapped Error object or the error response returned
 * from the server.
 *
 *
 * 任何从 `Observable` 响应流中返回的错误都会被包装成 `HttpErrorResponse` 对象，以便在发生错误时，提供关于 HTTP 层状态的额外上下文信息。
 * 该错误或者包含一个包装好的错误对象，或者包含一个从服务端返回的错误响应体。
 *
 * @publicApi
 */
export class HttpErrorResponse extends HttpResponseBase implements Error {
  readonly name = 'HttpErrorResponse';
  readonly message: string;
  readonly error: any|null;

  /**
   * Errors are never okay, even when the status code is in the 2xx success range.
   *
   * 只要是错误，其 `ok` 就永远为 `false`，就算其 HTTP 状态码是 2xx 也一样。
   */
  readonly ok = false;

  constructor(init: {
    error?: any; headers?: HttpHeaders; status?: number; statusText?: string; url?: string;
  }) {
    // Initialize with a default status of 0 / Unknown Error.
    super(init, 0, 'Unknown Error');

    // If the response was successful, then this was a parse error. Otherwise, it was
    // a protocol-level failure of some sort. Either the request failed in transit
    // or the server returned an unsuccessful status code.
    if (this.status >= 200 && this.status < 300) {
      this.message = `Http failure during parsing for ${init.url || '(unknown url)'}`;
    } else {
      this.message =
          `Http failure response for ${init.url || '(unknown url)'}: ${init.status} ${init.statusText}`;
    }
    this.error = init.error || null;
  }
}<|MERGE_RESOLUTION|>--- conflicted
+++ resolved
@@ -115,12 +115,9 @@
 /**
  * An upload progress event.
  *
-<<<<<<< HEAD
  * 上传进度事件。
  *
-=======
- * @publicApi
->>>>>>> 6d28a209
+ * @publicApi
  */
 export interface HttpUploadProgressEvent extends HttpProgressEvent {
   type: HttpEventType.UploadProgress;
