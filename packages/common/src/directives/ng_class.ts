--- conflicted
+++ resolved
@@ -45,12 +45,9 @@
  * - `Object` - keys are CSS classes that get added when the expression given in the value
  *              evaluates to a truthy value, otherwise they are removed.
  *
-<<<<<<< HEAD
  *   `Object` - 每个 key 都是要处理的 CSS 类，当表达式求值为真的时候则添加，为假则移除。
  *
-=======
  * @publicApi
->>>>>>> 13eb57a5
  */
 @Directive({selector: '[ngClass]'})
 export class NgClass implements DoCheck {
