<<<<<<< HEAD
import { Inject, Injectable, NgModuleFactoryLoader, NgModuleRef } from '@angular/core';
import { ELEMENT_MODULE_PATHS_TOKEN } from './element-registry';
=======
import {
  Compiler,
  Inject,
  Injectable,
  NgModuleFactory,
  NgModuleRef,
  Type,
} from '@angular/core';
import { ELEMENT_MODULE_LOAD_CALLBACKS_TOKEN, WithCustomElementComponent } from './element-registry';
>>>>>>> ef4a15bc
import { from, Observable, of } from 'rxjs';
import { createCustomElement } from '@angular/elements';
import { LoadChildrenCallback } from '@angular/router';


@Injectable()
export class ElementsLoader {
  /** Map of unregistered custom elements and their respective module paths to load. */
  private elementsToLoad: Map<string, LoadChildrenCallback>;
  /** Map of custom elements that are in the process of being loaded and registered. */
  private elementsLoading = new Map<string, Promise<void>>();

  constructor(private moduleRef: NgModuleRef<any>,
              @Inject(ELEMENT_MODULE_LOAD_CALLBACKS_TOKEN) elementModulePaths: Map<string, LoadChildrenCallback>,
              private compiler: Compiler) {
    this.elementsToLoad = new Map(elementModulePaths);
  }

  /**
   * Queries the provided element for any custom elements that have not yet been registered with
   * the browser. Custom elements that are registered will be removed from the list of unregistered
   * elements so that they will not be queried in subsequent calls.
   */
  loadContainedCustomElements(element: HTMLElement): Observable<void> {
    const unregisteredSelectors = Array.from(this.elementsToLoad.keys())
        .filter(s => element.querySelector(s));

    if (!unregisteredSelectors.length) { return of(undefined); }

    // Returns observable that completes when all discovered elements have been registered.
    const allRegistered = Promise.all(unregisteredSelectors.map(s => this.loadCustomElement(s)));
    return from(allRegistered.then(() => undefined));
  }

  /** Loads and registers the custom element defined on the `WithCustomElement` module factory. */
  loadCustomElement(selector: string): Promise<void> {
    if (this.elementsLoading.has(selector)) {
      // The custom element is in the process of being loaded and registered.
      return this.elementsLoading.get(selector)!;
    }

    if (this.elementsToLoad.has(selector)) {
      // Load and register the custom element (for the first time).
      const modulePathLoader = this.elementsToLoad.get(selector)!;
      const loadedAndRegistered =
          (modulePathLoader() as Promise<NgModuleFactory<WithCustomElementComponent> | Type<WithCustomElementComponent>>)
          .then(elementModuleOrFactory => {
            /**
             * With View Engine, the NgModule factory is created and provided when loaded.
             * With Ivy, only the NgModule class is provided loaded and must be compiled.
             * This uses the same mechanism as the deprecated `SystemJsNgModuleLoader` in
             * in `packages/core/src/linker/system_js_ng_module_factory_loader.ts`
             * to pass on the NgModuleFactory, or compile the NgModule and return its NgModuleFactory.
             */
            if (elementModuleOrFactory instanceof NgModuleFactory) {
              return elementModuleOrFactory;
            } else {
              return this.compiler.compileModuleAsync(elementModuleOrFactory);
            }
          })
          .then(elementModuleFactory => {
            const elementModuleRef = elementModuleFactory.create(this.moduleRef.injector);
            const injector = elementModuleRef.injector;
            const CustomElementComponent = elementModuleRef.instance.customElementComponent;
            const CustomElement = createCustomElement(CustomElementComponent, {injector});

            customElements!.define(selector, CustomElement);
            return customElements.whenDefined(selector);
          })
          .then(() => {
            // The custom element has been successfully loaded and registered.
            // Remove from `elementsLoading` and `elementsToLoad`.
            this.elementsLoading.delete(selector);
            this.elementsToLoad.delete(selector);
          })
          .catch(err => {
            // The custom element has failed to load and register.
            // Remove from `elementsLoading`.
            // (Do not remove from `elementsToLoad` in case it was a temporary error.)
            this.elementsLoading.delete(selector);
            return Promise.reject(err);
          });

      this.elementsLoading.set(selector, loadedAndRegistered);
      return loadedAndRegistered;
    }

    // The custom element has already been loaded and registered.
    return Promise.resolve();
  }
}<|MERGE_RESOLUTION|>--- conflicted
+++ resolved
@@ -1,7 +1,3 @@
-<<<<<<< HEAD
-import { Inject, Injectable, NgModuleFactoryLoader, NgModuleRef } from '@angular/core';
-import { ELEMENT_MODULE_PATHS_TOKEN } from './element-registry';
-=======
 import {
   Compiler,
   Inject,
@@ -11,7 +7,6 @@
   Type,
 } from '@angular/core';
 import { ELEMENT_MODULE_LOAD_CALLBACKS_TOKEN, WithCustomElementComponent } from './element-registry';
->>>>>>> ef4a15bc
 import { from, Observable, of } from 'rxjs';
 import { createCustomElement } from '@angular/elements';
 import { LoadChildrenCallback } from '@angular/router';
