--- conflicted
+++ resolved
@@ -2,10 +2,6 @@
 <span #content style="display: none"><ng-content></ng-content></span>
 
 <span [ngSwitch]="mode">
-<<<<<<< HEAD
-  <span *ngSwitchCase="'disabled'">{{title}} <em>(在此设备上不可用)</em></span>
-=======
->>>>>>> 601064e4
   <span *ngSwitchCase="'embedded'">
     <div title="{{title}}">
       <aio-embedded-stackblitz [src]="stackblitz"></aio-embedded-stackblitz>
@@ -20,11 +16,7 @@
   <span *ngSwitchDefault>
     <a [href]="stackblitz" target="_blank" title="{{title}}">{{title}}</a>
     <span *ngIf="enableDownload">
-<<<<<<< HEAD
-      /  <a [href]="zip" download title="下载范例">下载范例</a>
-=======
-      / <a [href]="zip" download title="Download example">download example</a>
->>>>>>> 601064e4
+      / <a [href]="zip" download title="下载范例">下载范例</a>
     </span>
   </span>
 </span>