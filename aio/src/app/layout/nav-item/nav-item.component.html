--- conflicted
+++ resolved
@@ -1,26 +1,20 @@
 <div *ngIf="!node.children">
-<<<<<<< HEAD
   <a *ngIf="!node.divider" href="{{node.url}}" [ngClass]="classes" title="{{node.tooltip}}"
-    class="vertical-menu-item" style="position: relative" [target]="isExternalUrl(node.url)?'_blank':'_self'">
-    {{node.title}}
-    <mat-icon *ngIf="isExternalUrl(node.url)">open_in_new</mat-icon>
-=======
-  <a href="{{node.url}}" [ngClass]="classes" title="{{node.tooltip}}"
-    class="vertical-menu-item">
+    class="vertical-menu-item" style="position: relative" [target]="isExternalUrl(node.url!!)?'_blank':'_self'">
     <span>{{node.title}}</span>
->>>>>>> 6d28a209
+    <mat-icon *ngIf="isExternalUrl(node.url!!)">open_in_new</mat-icon>
   </a>
   <div *ngIf="node.divider" class="mat-divider" style="margin: 4px 20px; border-top: 1px solid lightgray"></div>
 </div>
 
 <div *ngIf="node.children">
-  <a *ngIf="node.url != null" href="{{node.url}}" [ngClass]="classes" title="{{node.tooltip}}"
+  <a *ngIf="!!node.url" href="{{node.url}}" [ngClass]="classes" title="{{node.tooltip}}"
     (click)="headerClicked()" class="vertical-menu-item heading">
     <span>{{node.title}}</span>
     <mat-icon class="rotating-icon" svgIcon="keyboard_arrow_right"></mat-icon>
   </a>
 
-  <button *ngIf="node.url == null" type="button" [ngClass]="classes" title="{{node.tooltip}}"
+  <button *ngIf="!node.url" type="button" [ngClass]="classes" title="{{node.tooltip}}"
     (click)="headerClicked()" class="vertical-menu-item heading"
     [attr.aria-pressed]="isExpanded">
     <span>{{node.title}}</span>
