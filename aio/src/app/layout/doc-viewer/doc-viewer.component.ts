--- conflicted
+++ resolved
@@ -1,9 +1,5 @@
-<<<<<<< HEAD
-import { Component, ComponentRef, DoCheck, ElementRef, EventEmitter, Input, OnDestroy, Output } from '@angular/core';
+import { Component, ElementRef, EventEmitter, Input, OnDestroy, Output } from '@angular/core';
 import { HostListener } from '@angular/core';
-=======
-import { Component, ElementRef, EventEmitter, Input, OnDestroy, Output } from '@angular/core';
->>>>>>> 490e39a2
 import { Title, Meta } from '@angular/platform-browser';
 
 import { Observable, of, timer } from 'rxjs';
@@ -67,22 +63,12 @@
   @Output() docRendered = new EventEmitter<void>();
 
   constructor(
-<<<<<<< HEAD
     elementRef: ElementRef,
-              private embedComponentsService: EmbedComponentsService,
-              private logger: Logger,
-              private titleService: Title,
-              private metaService: Meta,
-    private tocService: TocService
-    ) {
-=======
-      elementRef: ElementRef,
-      private logger: Logger,
-      private titleService: Title,
-      private metaService: Meta,
-      private tocService: TocService,
-      private elementsLoader: ElementsLoader) {
->>>>>>> 490e39a2
+    private  logger: Logger,
+    private titleService: Title,
+    private metaService: Meta,
+    private tocService: TocService,
+    private elementsLoader: ElementsLoader) {
     this.hostElement = elementRef.nativeElement;
     // Security: the initialDocViewerContent comes from the prerendered DOM and is considered to be secure
     this.hostElement.innerHTML = initialDocViewerContent;
@@ -93,17 +79,10 @@
     }
 
     this.docContents$
-<<<<<<< HEAD
-      .switchMap(newDoc => this.render(newDoc))
-      .takeUntil(this.onDestroy$)
-      .subscribe();
-=======
-        .pipe(
-            switchMap(newDoc => this.render(newDoc)),
-            takeUntil(this.onDestroy$),
+        .pipe(switchMap(newDoc => this.render(newDoc)),
+        takeUntil(this.onDestroy$),
         )
         .subscribe();
->>>>>>> 490e39a2
   }
 
   ngOnDestroy() {
@@ -153,34 +132,15 @@
 
     this.setNoIndex(doc.id === FILE_NOT_FOUND_ID || doc.id === FETCHING_ERROR_ID);
 
-<<<<<<< HEAD
-    return this.void$
-    // Security: `doc.contents` is always authored by the documentation team
-    //           and is considered to be safe.
-      .do(() => this.nextViewContainer.innerHTML = doc.contents || '')
-      .do(() => swapOriginAndResult(this.nextViewContainer))
-      .do(() => addTitleAndToc = this.prepareTitleAndToc(this.nextViewContainer, doc.id))
-      .switchMap(() => this.embedComponentsService.embedInto(this.nextViewContainer))
-      .do(() => this.docReady.emit())
-      .do(() => this.destroyEmbeddedComponents())
-      .do(componentRefs => this.embeddedComponentRefs = componentRefs)
-      .switchMap(() => this.swapViews(addTitleAndToc))
-      .do(() => this.docRendered.emit())
-      .catch(err => {
-        const errorMessage = (err instanceof Error) ? err.stack : err;
-        this.logger.error(`[DocViewer] Error preparing document '${doc.id}': ${errorMessage}`);
-        this.nextViewContainer.innerHTML = '';
-        this.setNoIndex(true);
-        return this.void$;
-      });
-=======
     return this.void$.pipe(
         // Security: `doc.contents` is always authored by the documentation team
         //           and is considered to be safe.
         tap(() => this.nextViewContainer.innerHTML = doc.contents || ''),
-        tap(() => addTitleAndToc = this.prepareTitleAndToc(this.nextViewContainer, doc.id)),
+        tap(() => swapOriginAndResult(this.nextViewContainer))
+      .do(() =>addTitleAndToc = this.prepareTitleAndToc(this.nextViewContainer, doc.id)),
         switchMap(() => this.elementsLoader.loadContainingCustomElements(this.nextViewContainer)),
-        tap(() => this.docReady.emit()),
+        tap(() => this.docReady.emit())
+        ,
         switchMap(() => this.swapViews(addTitleAndToc)),
         tap(() => this.docRendered.emit()),
         catchError(err => {
@@ -191,7 +151,6 @@
           return this.void$;
         }),
     );
->>>>>>> 490e39a2
   }
 
   /**
@@ -199,12 +158,8 @@
    */
   private setNoIndex(val: boolean) {
     if (val) {
-<<<<<<< HEAD
-      this.metaService.addTag({name: 'googlebot', content: 'noindex'});
-      this.metaService.addTag({name: 'robots', content: 'noindex'});
-=======
+
       this.metaService.addTag({ name: 'robots', content: 'noindex' });
->>>>>>> 490e39a2
     } else {
       this.metaService.removeTag('name="robots"');
     }
@@ -237,28 +192,6 @@
       return 1000 * seconds;
     };
     const animateProp =
-<<<<<<< HEAD
-      (elem: HTMLElement, prop: keyof CSSStyleDeclaration, from: string, to: string, duration = 200) => {
-        const animationsDisabled = !DocViewerComponent.animationsEnabled
-          || this.hostElement.classList.contains(NO_ANIMATIONS);
-        if (prop === 'length' || prop === 'parentRule') {
-          // We cannot animate length or parentRule properties because they are readonly
-          return this.void$;
-        }
-        elem.style.transition = '';
-        return animationsDisabled
-          ? this.void$.do(() => elem.style[prop] = to)
-          : this.void$
-          // In order to ensure that the `from` value will be applied immediately (i.e.
-          // without transition) and that the `to` value will be affected by the
-          // `transition` style, we need to ensure an animation frame has passed between
-          // setting each style.
-            .switchMap(() => raf$).do(() => elem.style[prop] = from)
-            .switchMap(() => raf$).do(() => elem.style.transition = `all ${duration}ms ease-in-out`)
-            .switchMap(() => raf$).do(() => (elem.style as any)[prop] = to)
-            .switchMap(() => timer(getActualDuration(elem))).switchMap(() => this.void$);
-      };
-=======
         (elem: HTMLElement, prop: keyof CSSStyleDeclaration, from: string, to: string, duration = 200) => {
           const animationsDisabled = !DocViewerComponent.animationsEnabled
                                      || this.hostElement.classList.contains(NO_ANIMATIONS);
@@ -277,10 +210,8 @@
                     switchMap(() => raf$), tap(() => elem.style[prop] = from),
                     switchMap(() => raf$), tap(() => elem.style.transition = `all ${duration}ms ease-in-out`),
                     switchMap(() => raf$), tap(() => (elem.style as any)[prop] = to),
-                    switchMap(() => timer(getActualDuration(elem))), switchMap(() => this.void$),
-                );
-        };
->>>>>>> 490e39a2
+                    switchMap(() => timer(getActualDuration(elem))),switchMap(() => this.void$),
+        );};
 
     const animateLeave = (elem: HTMLElement) => animateProp(elem, 'opacity', '1', '0.1');
     const animateEnter = (elem: HTMLElement) => animateProp(elem, 'opacity', '0.1', '1');
@@ -288,64 +219,6 @@
     let done$ = this.void$;
 
     if (this.currViewContainer.parentElement) {
-<<<<<<< HEAD
-      done$ = done$
-      // Remove the current view from the viewer.
-        .switchMap(() => animateLeave(this.currViewContainer))
-        .do(() => this.currViewContainer.parentElement!.removeChild(this.currViewContainer))
-        .do(() => this.docRemoved.emit());
-    }
-
-    return done$
-    // Insert the next view into the viewer.
-      .do(() => this.hostElement.appendChild(this.nextViewContainer))
-      .do(() => onInsertedCb())
-      .do(() => this.docInserted.emit())
-      .switchMap(() => animateEnter(this.nextViewContainer))
-      // Update the view references and clean up unused nodes.
-      .do(() => {
-        const prevViewContainer = this.currViewContainer;
-        this.currViewContainer = this.nextViewContainer;
-        this.nextViewContainer = prevViewContainer;
-        this.nextViewContainer.innerHTML = '';  // Empty to release memory.
-      });
-  }
-
-  @HostListener('click', ['$event'])
-  toggleTranslationOrigin($event: MouseEvent): void {
-    const element = findTranslationResult($event.target as Element);
-    if (element && element.hasAttribute('translation-result')) {
-      const origin = element.nextElementSibling;
-      if (!origin || origin.hasAttribute('translation-result') || origin.tagName !== element.tagName) {
-        return;
-      }
-
-      if (origin.getAttribute('translation-origin') === 'on') {
-        origin.setAttribute('translation-origin', 'off');
-      } else {
-        origin.setAttribute('translation-origin', 'on');
-      }
-    }
-  }
-
-}
-
-function findTranslationResult(element: Element | null): Element | null {
-  while (element && !element.hasAttribute('translation-result')) {
-    element = element.parentElement;
-  }
-  return element;
-}
-
-function swapOriginAndResult(root: Element): void {
-  const results = root.querySelectorAll('[translation-result]');
-  for (let i = 0; i < results.length; ++i) {
-    const result = results.item(i);
-    const origin = result.previousElementSibling;
-    if (origin && origin.hasAttribute('translation-origin') && origin.parentElement) {
-      origin.parentElement.insertBefore(result, origin);
-    }
-=======
       done$ = done$.pipe(
           // Remove the current view from the viewer.
           switchMap(() => animateLeave(this.currViewContainer)),
@@ -368,6 +241,41 @@
           this.nextViewContainer.innerHTML = '';  // Empty to release memory.
         }),
     );
->>>>>>> 490e39a2
+  }
+
+  @HostListener('click', ['$event'])
+  toggleTranslationOrigin($event: MouseEvent): void {
+    const element = findTranslationResult($event.target as Element);
+    if (element && element.hasAttribute('translation-result')) {
+      const origin = element.nextElementSibling;
+      if (!origin || origin.hasAttribute('translation-result') || origin.tagName !== element.tagName) {
+        return;
+      }
+
+      if (origin.getAttribute('translation-origin') === 'on') {
+        origin.setAttribute('translation-origin', 'off');
+      } else {
+        origin.setAttribute('translation-origin', 'on');
+      }
+    }
+  }
+
+}
+
+function findTranslationResult(element: Element | null): Element | null {
+  while (element && !element.hasAttribute('translation-result')) {
+    element = element.parentElement;
+  }
+  return element;
+}
+
+function swapOriginAndResult(root: Element): void {
+  const results = root.querySelectorAll('[translation-result]');
+  for (let i = 0; i < results.length; ++i) {
+    const result = results.item(i);
+    const origin = result.previousElementSibling;
+    if (origin && origin.hasAttribute('translation-origin') && origin.parentElement) {
+      origin.parentElement.insertBefore(result, origin);
+    }
   }
 }