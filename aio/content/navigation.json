--- conflicted
+++ resolved
@@ -58,68 +58,17 @@
       "hidden": false
     },
     {
-<<<<<<< HEAD
-      "url": "guide/docs-style-guide",
-      "title": "文档风格指南",
-      "tooltip": "给文档作者的风格指南。",
-      "hidden": true
-    },
-    {
       "title": "快速上手",
-      "tooltip": "通过构建第一个 Angular 应用来学习基础知识",
-      "children": [
-        {
-          "url": "start",
-          "title": "你的第一个应用",
-          "tooltip": "介绍 Angular 的组件模型、模板语法和组件通讯"
-        },
-        {
-          "url": "start/routing",
-          "title": "路由",
-          "tooltip": "介绍如何使用浏览器的 URL 在组件之间进行路由"
-        },
-        {
-          "url": "start/data",
-          "title": "管理数据",
-          "tooltip": "介绍服务以及如何访问外部数据"
-        },
-        {
-          "url": "start/forms",
-          "title": "表单",
-          "tooltip": "学习如何使用表单从用户那里获取并管理数据"
-        },
-        {
-          "url": "start/deployment",
-          "title": "部署",
-          "tooltip": "通过你的应用放到 Firebase 或自己的服务器上来把它分享给外界"
-        }
-      ]
-    },
-    {
-      "url": "guide/setup-local",
-      "title": "搭建环境",
-      "tooltip": "使用 Angular CLI 搭建本地开发环境简介"
-    },
-    {
-      "title": "基本原理",
-      "tooltip": "Angular 的基本原理",
-      "children": [
+      "tooltip": "建立开发环境，并学习基本概念",
+      "children": [
+        {
+          "url": "guide/setup-local",
+          "title": "搭建环境",
+          "tooltip": "使用 Angular CLI 搭建本地开发环境。"
+        },
         {
           "title": "Angular 的基本概念",
           "tooltip": "介绍 Angular 应用中的一些基本概念。",
-=======
-      "title": "Getting Started",
-      "tooltip": "Set up your environment and learn basic concepts",
-      "children": [
-        {
-          "url": "guide/setup-local",
-          "title": "Setup",
-          "tooltip": "Setting up for local development with the Angular CLI."
-        },
-        {
-          "title": "Angular Concepts",
-          "tooltip": "Introduction to basic concepts for Angular applications.",
->>>>>>> 4f3ac1d9
           "children": [
             {
               "url": "guide/architecture",
@@ -149,18 +98,53 @@
           ]
         },
         {
-<<<<<<< HEAD
-          "title": "英雄指南",
-          "tooltip": "英雄指南是这里大量 Angular 范例的基础",
+          "url": "guide/glossary",
+          "title": "Angular 词汇表",
+          "tooltip": "Angular 中最重要的词汇的简要定义。"
+        },
+        {
+            "title": "试一试",
+            "tooltip": "不必搭建环境，查看并试用现成的示例应用程序。",
+            "children": [
+              {
+                "url": "start",
+                "title": "一个范例应用",
+                "tooltip": "初步了解 Angular 的组件模型、模板语法和组件通讯。"
+              },
+              {
+                "url": "start/start-routing",
+                "title": "应用内导航",
+                "tooltip": "使用浏览器的 URL 在不同的页面视图之间导航。"
+              },
+              {
+                "url": "start/start-data",
+                "title": "管理数据",
+                "tooltip": "通过 HTTP 使用服务并访问外部数据。"
+              },
+              {
+                "url": "start/start-forms",
+                "title": "表单与用户输入",
+                "tooltip": "学习如何使用表单从用户获取并管理数据。"
+              },
+              {
+                "url": "start/start-deployment",
+                "title": "部署",
+                "tooltip": "移到本地进行开发或者把应用部署到 Firebase 或你自己的服务器。"
+              }
+            ]
+        },
+        {
+          "title": "教程：英雄指南",
+          "tooltip": "英雄指南应用是很多 Angular 范例的参考点。",
           "children": [
             {
               "url": "tutorial",
               "title": "简介",
-              "tooltip": "《英雄指南》教程简介"
+              "tooltip": "英雄指南教程简介"
             },
             {
               "url": "tutorial/toh-pt0",
-              "title": "应用的“外壳”",
+              "title": "创建项目",
               "tooltip": "创建应用的外壳"
             },
             {
@@ -192,94 +176,14 @@
               "url": "tutorial/toh-pt6",
               "title": "6. 从服务器获取数据",
               "tooltip": "第六部分：通过 HTTP 来获取并保存英雄数据。"
-=======
-          "url": "guide/glossary",
-          "title": "Angular Glossary",
-          "tooltip": "Brief definitions of the most important words in the Angular vocabulary."
-        },
-        {
-            "title": "Try it",
-            "tooltip": "Examine and work with a ready-made sample app, with no setup.",
-            "children": [
-              {
-                "url": "start",
-                "title": "A Sample App",
-                "tooltip": "Take a look at Angular's component model, template syntax, and component communication."
-              },
-              {
-                "url": "start/start-routing",
-                "title": "In-app Navigation",
-                "tooltip": "Navigate among different page views using the browser's URL."
-              },
-              {
-                "url": "start/start-data",
-                "title": "Manage Data",
-                "tooltip": "Use services and access external data via HTTP."
-              },
-              {
-                "url": "start/start-forms",
-                "title": "Forms for User Input",
-                "tooltip": "Learn about fetching and managing data from users with forms."
-              },
-              {
-                "url": "start/start-deployment",
-                "title": "Deployment",
-                "tooltip": "Move to local development, or deploy your application to Firebase or your own server."
-              }
-            ]
-        },
-        {
-          "title": "Tutorial: Tour of Heroes",
-          "tooltip": "The Tour of Heroes app is used as a reference point in many Angular examples.",
-          "children": [
-            {
-              "url": "tutorial",
-              "title": "Introduction",
-              "tooltip": "Introduction to the Tour of Heroes app and tutorial"
-            },
-            {
-              "url": "tutorial/toh-pt0",
-              "title": "Create a Project",
-              "tooltip": "Creating the application shell"
-            },
-            {
-              "url": "tutorial/toh-pt1",
-              "title": "1. The Hero Editor",
-              "tooltip": "Part 1: Build a simple editor"
-            },
-            {
-              "url": "tutorial/toh-pt2",
-              "title": "2. Display a List",
-              "tooltip": "Part 2: Build a master/detail page with a list of heroes."
-            },
-            {
-              "url": "tutorial/toh-pt3",
-              "title": "3. Create a Feature Component",
-              "tooltip": "Part 3: Refactor the master/detail views into separate components."
-            },
-            {
-              "url": "tutorial/toh-pt4",
-              "title": "4. Add Services",
-              "tooltip": "Part 4: Create a reusable service to manage hero data."
-            },
-            {
-              "url": "tutorial/toh-pt5",
-              "title": "5. Add In-app Navigation",
-              "tooltip": "Part 5: Add the Angular router and navigate among the views."
-            },
-            {
-              "url": "tutorial/toh-pt6",
-              "title": "6. Get Data from a Server",
-              "tooltip": "Part 6: Use HTTP to retrieve and save hero data."
->>>>>>> 4f3ac1d9
-            }
-          ]
-        }
-      ]
-    },
-    {
-      "title": "Fundamentals",
-      "tooltip": "The fundamentals of Angular",
+            }
+          ]
+        }
+      ]
+    },
+    {
+      "title": "基础知识",
+      "tooltip": "Angular 基础知识",
       "children": [
         {
           "title": "组件与模板",
@@ -302,18 +206,18 @@
             },
             {
               "url": "guide/attribute-directives",
-              "title": "Attribute Directives",
-              "tooltip": "Attribute directives attach behavior to elements."
+              "title": "属性型指令",
+              "tooltip": "属性型指令把行为添加到现有元素上。"
             },
             {
               "url": "guide/structural-directives",
-              "title": "Structural Directives",
-              "tooltip": "Structural directives manipulate the layout of the page."
+              "title": "结构型指令",
+              "tooltip": "结构型指令可以操纵页面的布局"
             },
             {
               "url": "guide/pipes",
-              "title": "Pipes",
-              "tooltip": "Pipes transform displayed values within a template."
+              "title": "管道",
+              "tooltip": "管道可以在模板中转换显示的内容。"
             },
             {
               "url": "guide/lifecycle-hooks",
@@ -337,50 +241,19 @@
             },
             {
               "url": "guide/elements",
-<<<<<<< HEAD
               "title": "Angular 元素",
               "tooltip": "把组件转换成自定义元素"
-            },
-            {
-              "url": "guide/attribute-directives",
-              "title": "属性型指令",
-              "tooltip": "属性型指令把行为添加到现有元素上。"
-            },
-            {
-              "url": "guide/structural-directives",
-              "title": "结构型指令",
-              "tooltip": "结构型指令可以操纵页面的布局"
-            },
-            {
-              "url": "guide/pipes",
-              "title": "管道",
-              "tooltip": "管道可以在模板中转换显示的内容。"
-            }
-          ]
-        },
-        {
-          "title": "表单",
-          "tooltip": "Angular 的表单",
+            }
+          ]
+        },
+        {
+          "title": "表单与用户输入",
+          "tooltip": "表单可以创建集中、高效、引人注目的输入体验。",
           "children": [
             {
               "url": "guide/forms-overview",
               "title": "简介",
-              "tooltip": "表单可以创建集中、高效、引人注目的输入体验。Angular 表单可以协调一组数据绑定控件，跟踪变更，验证输入，并表达错误信息。"
-=======
-              "title": "Angular Elements",
-              "tooltip": "Convert components to Custom Elements."
-            }
-          ]
-        },
-        {
-          "title": "Forms for User Input",
-          "tooltip": "Forms creates a cohesive, effective, and compelling data entry experience.",
-          "children": [
-            {
-              "url": "guide/forms-overview",
-              "title": "Introduction",
-              "tooltip": "An Angular form coordinates a set of data-bound user controls, tracks changes, validates input, and presents errors."
->>>>>>> 4f3ac1d9
+              "tooltip": "Angular 表单可以协调一组数据绑定控件，跟踪变更，验证输入，并表达错误信息。"
             },
             {
               "url": "guide/reactive-forms",
@@ -394,85 +267,44 @@
             },
             {
               "url": "guide/form-validation",
-<<<<<<< HEAD
-              "title": "表单验证",
+              "title": "验证表单输入",
               "tooltip": "验证用户的表单输入"
             },
             {
               "url": "guide/dynamic-form",
-              "title": "动态表单",
-              "tooltip": "使用 FormGroup 渲染动态表单。"
+              "title": "构建动态表单",
+              "tooltip": "使用 FormGroup 创建动态表单。"
             }
           ]
         },
         {
           "title": "Observable 与 RxJS",
-          "tooltip": "Observable 与 RxJS",
+          "tooltip": "使用 Observable 在 Angular 中进行信息传递。",
           "children": [
             {
               "url": "guide/observables",
-              "title": "可观察对象(Observable)",
-              "tooltip": ""
+              "title": "Observable 概览",
+              "tooltip": "使用 Observable 来同步或异步传递值。"
             },
             {
               "url": "guide/rx-library",
               "title": "RxJS 库",
-              "tooltip": ""
+              "tooltip": "一个响应式编程库，使用 Observable 来合并异步请求或基于回调的代码。"
             },
             {
               "url": "guide/observables-in-angular",
               "title": "Angular 中的可观察对象",
-              "tooltip": ""
+              "tooltip": "Angular 各个子系统中如何使用和期待 Observable"
             },
             {
               "url": "guide/practical-observable-usage",
               "title": "用法实战",
-              "tooltip": ""
+              "tooltip": "那些特别适用 Observable 的领域。"
             },
             {
               "url": "guide/comparing-observables",
               "title": "与其它技术的比较",
-              "tooltip": ""
-=======
-              "title": "Validate form input",
-              "tooltip": "Validate user's form entries."
-            },
-            {
-              "url": "guide/dynamic-form",
-              "title": "Building Dynamic Forms",
-              "tooltip": "Create dynamic form templates using FormGroup."
-            }
-          ]
-        },
-        {
-          "title": "Observables & RxJS",
-          "tooltip": "Using observables for message passing in Angular.",
-          "children": [
-            {
-              "url": "guide/observables",
-              "title": "Observables Overview",
-              "tooltip": "Using observables to pass values synchronously or asynchronously."
-            },
-            {
-              "url": "guide/rx-library",
-              "title": "The RxJS Library",
-              "tooltip": "A library for reactive programming using observables to compose asynchronous or callback-based code."
-            },
-            {
-              "url": "guide/observables-in-angular",
-              "title": "Observables in Angular",
-              "tooltip": "How Angular subsystems use and expect observables."
-            },
-            {
-              "url": "guide/practical-observable-usage",
-              "title": "Practical Usage",
-              "tooltip": "Domains in which observables are particularly useful."
-            },
-            {
-              "url": "guide/comparing-observables",
-              "title": "Compare to Other Techniques",
-              "tooltip": "How observables compare to promises and other message passing techniques."
->>>>>>> 4f3ac1d9
+              "tooltip": "Observable 与 Promise 或其它消息传递技术的比较"
             }
           ]
         },
@@ -492,13 +324,8 @@
             },
             {
               "url": "guide/bootstrapping",
-<<<<<<< HEAD
-              "title": "应用的根模块",
+              "title": "使用根模块启动应用",
               "tooltip": "告诉 Angular 如何在根 \"AppModule\" 中构造和引导应用。"
-=======
-              "title": "Launching Apps with a Root Module",
-              "tooltip": "Tell Angular how to construct and bootstrap the app in the root \"AppModule\"."
->>>>>>> 4f3ac1d9
             },
             {
               "url": "guide/frequent-ngmodules",
@@ -522,13 +349,8 @@
             },
             {
               "url": "guide/providers",
-<<<<<<< HEAD
-              "title": "服务提供者",
-              "tooltip": "服务提供者与 NgModule"
-=======
-              "title": "Providing Dependencies",
-              "tooltip": "Providing dependencies to NgModules."
->>>>>>> 4f3ac1d9
+              "title": "提供依赖",
+              "tooltip": "向 NgModule 提供依赖。"
             },
             {
               "url": "guide/singleton-services",
@@ -590,42 +412,28 @@
         },
         {
           "url": "guide/http",
-<<<<<<< HEAD
-          "title": "HttpClient",
+          "title": "通过 HTTP 访问服务器",
           "tooltip": "通过 HTTP 协议与远程服务器对话。"
         },
         {
           "url": "guide/router",
           "title": "路由与导航",
-          "tooltip": "揭示如何通过 Angular 路由进行基本的屏幕导航。"
-        },
+          "tooltip": "使用 Angular 路由器在多个视图之间进行应用内导航。"
+        },
+        {
+          "url": "guide/security",
+          "title": "安全",
+          "tooltip": "Angular 应用开发中的内容安全性。"
+        }
+      ]
+    },
+    {
+      "title": "技巧",
+      "tooltip": "在你的环境中使用 Angular 的技巧",
+      "children": [
         {
           "title": "动画",
-          "tooltip": "Angular 动画系统指南",
-=======
-          "title": "Access Servers over HTTP",
-          "tooltip": "Use HTTP to talk to a remote server."
-        },
-        {
-          "url": "guide/router",
-          "title": "Routing & Navigation",
-          "tooltip": "Build in-app navigation among views using the Angular Router."
-        },
-        {
-          "url": "guide/security",
-          "title": "Security",
-          "tooltip": "Developing for content security in Angular applications."
-        }
-      ]
-    },
-    {
-      "title": "Techniques",
-      "tooltip": "Techniques for putting Angular to work in your environment",
-      "children": [
-        {
-          "title": "Animations",
-          "tooltip": "Enhance the user experience with animation.",
->>>>>>> 4f3ac1d9
+          "tooltip": "通过动画增强用户体验。",
           "children": [
             {
               "url": "guide/animations",
@@ -653,20 +461,6 @@
               "tooltip": "为路由提供转场动画。"
             }
           ]
-<<<<<<< HEAD
-        }
-      ]
-    },
-    {
-      "title": "其它技术",
-      "tooltip": "把 Angular 用到你的实际工作中的一些技巧",
-      "children": [
-        {
-          "url": "guide/security",
-          "title": "安全",
-          "tooltip": "Angular 应用开发中的安全技术。"
-=======
->>>>>>> 4f3ac1d9
         },
         {
           "url": "guide/i18n",
@@ -694,13 +488,8 @@
             },
             {
               "url": "guide/app-shell",
-<<<<<<< HEAD
               "title": "应用外壳",
-              "tooltip": "在 CLI 项目中启用应用外壳。"
-=======
-              "title": "App Shell",
-              "tooltip": "Render a portion of your app quickly to improve the startup experience."
->>>>>>> 4f3ac1d9
+              "tooltip": "快速渲染应用的一部分，以增强启动时的体验。"
             },
             {
               "url": "guide/service-worker-communications",
@@ -709,13 +498,8 @@
             },
             {
               "url": "guide/service-worker-devops",
-<<<<<<< HEAD
               "title": "生产环境下的 Service Worker",
-              "tooltip": "使用 Service Worker 运行应用、管理应用更新、调试以及杀掉正在运行的应用。"
-=======
-              "title": "Service Worker in Production",
-              "tooltip": "Running apps with service workers, managing app update, debugging, and killing apps."
->>>>>>> 4f3ac1d9
+              "tooltip": "运行带有 Service Worker 的应用、管理应用的更新、调试以及杀死应用。"
             },
             {
               "url": "guide/service-worker-config",
@@ -783,23 +567,13 @@
           ]
         },
         {
-<<<<<<< HEAD
-          "title": "原理图（Schematic）",
-          "tooltip": "理解原理图",
+          "title": "原理图（Schematics）",
+          "tooltip": "使用 CLI 原理图进行代码生成。",
           "children": [
             {
               "url": "guide/schematics",
               "title": "原理图概览",
-              "tooltip": "理解 Angular 如何使用原理图。"
-=======
-          "title": "Schematics",
-          "tooltip": "Using CLI schematics for code generation.",
-          "children": [
-            {
-              "url": "guide/schematics",
-              "title": "Schematics Overview",
-              "tooltip": "How the CLI uses schematics to generate code."
->>>>>>> 4f3ac1d9
+              "tooltip": "CLI 如何使用原理图来生成代码。"
             },
             {
               "url": "guide/schematics-authoring",
@@ -820,13 +594,8 @@
         },
         {
           "url": "guide/web-worker",
-<<<<<<< HEAD
-          "title": "Web Worker",
-          "tooltip": "在 Angular CLI 中使用 Web Worker。"
-=======
-          "title": "Web Workers in Angular",
-          "tooltip": "Implement background processing with web workers."
->>>>>>> 4f3ac1d9
+          "title": "Angular 中的 Web Worker",
+          "tooltip": "利用 Web Worker 实现后台处理。"
         }
       ]
     },
@@ -835,19 +604,8 @@
       "tooltip": "关于构建、测试和部署的信息",
       "children": [
         {
-<<<<<<< HEAD
-          "url": "guide/upgrade-setup",
-          "title": "升级的准备工作",
-          "tooltip": "在从 AngularJS 升级时应该如何设置 Angular QuickStart 种子。",
-          "hidden": true
-        },
-        {
           "title": "AOT 预先编译器",
-          "tooltip": "理解 AOT 预先编译器。",
-=======
-          "title": "AOT Compiler",
-          "tooltip": "Understanding ahead-of-time compilation.",
->>>>>>> 4f3ac1d9
+          "tooltip": "理解（AOT）预先编译器",
           "children": [
             {
               "url": "guide/aot-compiler",
@@ -911,13 +669,8 @@
       ]
     },
     {
-<<<<<<< HEAD
       "title": "配置",
-      "tooltip": "工作空间与项目的结构，及其配置文件。",
-=======
-      "title": "Configuration",
-      "tooltip": "Workspace and project file structure and configuration.",
->>>>>>> 4f3ac1d9
+      "tooltip": "工作空间与项目的结构，及其配置。",
       "children": [
         {
           "url": "guide/file-structure",
@@ -947,77 +700,72 @@
       ]
     },
     {
-<<<<<<< HEAD
+      "title": "扩展 Angular",
+      "tooltip": "使用库，以及扩展 Angular CLI",
+      "children": [
+        {
+          "title": "Angular 库",
+          "tooltip": "使用共享库扩展 Angular",
+          "children": [
+            {
+              "url": "guide/libraries",
+              "title": "库概览",
+              "tooltip": "理解如何以及何时使用或创建库"
+            },
+            {
+              "url": "guide/using-libraries",
+              "title": "使用已发布的库",
+              "tooltip": "把已发布的库集成到应用中"
+            },
+            {
+              "url": "guide/creating-libraries",
+              "title": "创建库",
+              "tooltip": "通过创建、发布和使用自定义库来扩展 Angular"
+            }
+          ]
+        },
+        {
+          "title": "原理图（Schematic）",
+          "tooltip": "理解原理图",
+          "children": [
+            {
+              "url": "guide/schematics",
+              "title": "原理图概览",
+              "tooltip": "扩展 CLI 的生成能力"
+            },
+            {
+              "url": "guide/schematics-authoring",
+              "title": "创作原理图",
+              "tooltip": "理解原理图的结构"
+            },
+            {
+              "url": "guide/schematics-for-libraries",
+              "title": "库的原理图",
+              "tooltip": "使用原理图把你的库整合进 Angular CLI"
+            }
+          ]
+        },
+        {
+          "url": "guide/cli-builder",
+          "title": "CLI 构建器",
+          "tooltip": "使用构建器定制 Angular CLI"
+        }
+      ]
+    },
+    {
+      "title": "教程",
+      "tooltip": "一个端到端教程，用来学习 Angular 的概念和模式。",
+      "children": [
+        {
+          "url": "guide/router-tutorial",
+          "title": "在单页面应用中使用 Angular 路由",
+          "tooltip": "一个与 Angular 路由有关的、涵盖很多模式的教程。"
+        }
+      ]
+    },
+    {
       "title": "发布信息",
       "tooltip": "Angular 的版本发布实践、更新与升级。",
-=======
-      "title": "Extending Angular",
-      "tooltip": "Working with libraries and extending the CLI.",
-      "children": [
-        {
-          "title": "Angular Libraries",
-          "tooltip": "Extending Angular with shared libraries.",
-          "children": [
-            {
-              "url": "guide/libraries",
-              "title": "Libraries Overview",
-              "tooltip": "Understand how and when to use or create libraries."
-            },
-            {
-              "url": "guide/using-libraries",
-              "title": "Using Published Libraries",
-              "tooltip": "Integrate published libraries into an app."
-            },
-            {
-              "url": "guide/creating-libraries",
-              "title": "Creating Libraries",
-              "tooltip": "Extend Angular by creating, publishing, and using your own libraries."
-            }
-          ]
-        },
-        {
-          "title": "Schematics",
-          "tooltip": "Understanding schematics.",
-          "children": [
-            {
-              "url": "guide/schematics",
-              "title": "Schematics Overview",
-              "tooltip": "Extending CLI generation capabilities."
-            },
-            {
-              "url": "guide/schematics-authoring",
-              "title": "Authoring Schematics",
-              "tooltip": "Understand the structure of a schematic."
-            },
-            {
-              "url": "guide/schematics-for-libraries",
-              "title": "Schematics for Libraries",
-              "tooltip": "Use schematics to integrate your library with the Angular CLI."
-            }
-          ]
-        },
-        {
-          "url": "guide/cli-builder",
-          "title": "CLI Builders",
-          "tooltip": "Using builders to customize Angular CLI."
-        }
-      ]
-    },
-    {
-      "title": "Tutorials",
-      "tooltip": "End-to-end tutorials for learning Angular concepts and patterns.",
-      "children": [
-        {
-          "url": "guide/router-tutorial",
-          "title": "Using Angular Routes in a Single-page Application",
-          "tooltip": "A tutorial that covers many patterns associated with Angular routing."
-        }
-      ]
-    },
-    {
-      "title": "Release Information",
-      "tooltip": "Angular release practices, updating, and upgrading.",
->>>>>>> 4f3ac1d9
       "children": [
         {
           "url": "guide/updating",
@@ -1030,62 +778,56 @@
           "tooltip": "Angular 的版本、发布、支持、弃用策略及实践。"
         },
         {
-<<<<<<< HEAD
-          "url": "guide/updating-to-version-9",
-          "title": "升级到第 9 版",
-          "tooltip": "支持把你的应用从 8 升级到 9。"
-=======
-          "title": "Updating to Version 9",
-          "tooltip": "Support for updating your application from version 8 to 9.",
+          "title": "升级到 Angular 9",
+          "tooltip": "支持把你的应用从 8 升级到 9.",
           "children": [
             {
               "url": "guide/updating-to-version-9",
-              "title": "Overview",
-              "tooltip": "Everything you need to know for updating your application from version 8 to 9."
+              "title": "概览",
+              "tooltip": "当把应用从 8 升到 9 时你需要知道的一切。"
             },
             {
               "url": "guide/ivy-compatibility",
-              "title": "Ivy Compatibility Guide",
-              "tooltip": "Details to help you make sure your application is compatible with Ivy."
-            },
-            {
-              "title": "Optional Migrations",
-              "tooltip": "Optional migration details regarding updating to version 9.",
+              "title": "Ivy 兼容性指南",
+              "tooltip": "确保你的应用和 Ivy 兼容的详细指南。"
+            },
+            {
+              "title": "可选的迁移工作",
+              "tooltip": "升级到 Angular 9 时一些可选的迁移工作。",
               "children": [
                 {
                   "url": "guide/migration-renderer",
-                  "title": "Renderer to Renderer2",
-                  "tooltip": "Migration from the deprecated Renderer API to the newer Renderer2 API."
+                  "title": "Renderer 迁移到 Renderer2",
+                  "tooltip": "把已弃用的 Renderer API 迁移到新的 Renderer2 API。"
                 },
                 {
                   "url": "guide/migration-dynamic-flag",
-                  "title": "Dynamic Queries Flag",
-                  "tooltip": "Migration to remove unnecessary `static: false` flag from @ViewChild and @ContentChild queries."
+                  "title": "动态查询标志",
+                  "tooltip": "从 @ViewChild 和 @ContentChild 查询中移除不必要的 `static: false` 标志。"
                 },
                 {
                   "url": "guide/migration-injectable",
-                  "title": "Missing @Injectable() Decorators",
-                  "tooltip": "Migration to add missing @Injectable() decorators and incomplete provider definitions."
+                  "title": "缺少 @Injectable() 装饰器",
+                  "tooltip": "添加缺失的 @Injectable() 装饰器和不完整的服务提供者定义。"
                 },
                 {
                   "url": "guide/migration-localize",
-                  "title": "$localize Global Import",
-                  "tooltip": "Migration to add an import statement for @angular/localize to polyfills.ts."
+                  "title": "$localize 全局导入",
+                  "tooltip": "把针对 @angular/localize 的导入语句添加到 polyfills.ts 中"
                 },
                 {
                   "url": "guide/migration-module-with-providers",
-                  "title": "Missing ModuleWithProviders Generic",
-                  "tooltip": "Migration to add a generic type to any ModuleWithProviders usages that are missing the generic."
+                  "title": "缺少 ModuleWithProviders 泛型",
+                  "tooltip": "为任何缺失了泛型的 ModuleWithProviders 添加泛型类型。"
                 },
                 {
                   "url": "guide/migration-undecorated-classes",
-                  "title": "Missing @Directive() Decorators",
-                  "tooltip": "Migration to add missing @Directive()/@Component() decorators."
+                  "title": "缺少 @Directive() 装饰器",
+                  "tooltip": "添加缺失的 @Directive()/@Component() 装饰器。"
                 }
               ]
             }
           ]
->>>>>>> 4f3ac1d9
         },
         {
           "url": "guide/deprecations",
@@ -1095,14 +837,40 @@
         {
           "url": "guide/ivy",
           "title": "Angular Ivy",
-<<<<<<< HEAD
           "tooltip": "关于 Angular Ivy 的编译与渲染管道。"
-        }
-      ]
-    },
-    {
-      "title": "快捷手册",
-      "tooltip": "Angular 语法、编码、术语汇总。",
+        },
+        {
+          "title": "从 AngularJS 升级",
+          "tooltip": "把 AngularJS 应用增量式的升级到 Angular。",
+          "children": [
+            {
+              "url": "guide/upgrade",
+              "title": "升级步骤",
+              "tooltip": "把 AngularJS 应用增量式的升级到 Angular。"
+            },
+            {
+              "url": "guide/upgrade-setup",
+              "title": "搭建升级环境",
+              "tooltip": "把 Angular QuickStart 种子代码作为从 AngularJS 升级的基础。",
+              "hidden": true
+            },
+            {
+              "url": "guide/upgrade-performance",
+              "title": "更关注性能的升级方式",
+              "tooltip": "用更灵活的方式把 AngularJS 升级到 Angular。"
+            },
+            {
+              "url": "guide/ajs-quick-reference",
+              "title": "AngularJS 与 Angular 的概念对照",
+              "tooltip": "学习如何把 AngularJS 的概念映射到 Angular 中。"
+            }
+          ]
+        }
+      ]
+    },
+    {
+      "title": "Angular 的风格与用法",
+      "tooltip": "Angular 的语法、代码、文档风格汇总。",
       "children": [
         {
           "url": "guide/cheatsheet",
@@ -1111,75 +879,19 @@
         },
         {
           "url": "guide/styleguide",
-          "title": "风格指南",
-          "tooltip": "写出 Angular 风格的程序"
-        },
-        {
-          "url": "guide/glossary",
-          "title": "词汇表",
-          "tooltip": "Angular 中最重要的词汇的简要定义。"
-        }
-      ]
-    },
-    {
-      "title": "CLI 命令",
+          "title": "代码风格指南",
+          "tooltip": "编写 Angular 代码的指南。"
+        },
+        {
+          "url": "guide/docs-style-guide",
+          "title": "文档风格指南",
+          "tooltip": "给文档作者的风格指南。"
+        }
+      ]
+    },
+    {
+      "title": "CLI 命令参考手册",
       "tooltip": "Angular CLI 命令参考手册。",
-=======
-          "tooltip": "About the Angular Ivy compilation and rendering pipeline."
-        },
-        {
-          "title": "Upgrading from AngularJS",
-          "tooltip": "Incrementally upgrade an AngularJS application to Angular.",
-          "children": [
-            {
-              "url": "guide/upgrade",
-              "title": "Upgrading Instructions",
-              "tooltip": "Incrementally upgrade an AngularJS application to Angular."
-            },
-            {
-              "url": "guide/upgrade-setup",
-              "title": "Setup for Upgrading from AngularJS",
-              "tooltip": "Use code from the Angular QuickStart seed as part of upgrading from AngularJS."
-            },
-            {
-              "url": "guide/upgrade-performance",
-              "title": "Upgrading for Performance",
-              "tooltip": "Upgrade from AngularJS to Angular in a more flexible way."
-            },
-            {
-              "url": "guide/ajs-quick-reference",
-              "title": "AngularJS-Angular Concepts",
-              "tooltip": "Learn how AngularJS concepts and techniques map to Angular."
-            }
-          ]
-        }
-      ]
-    },
-    {
-      "title": "Angular Style and Usage",
-      "tooltip": "Summaries of Angular syntax, coding, and doc styles.",
-      "children": [
-        {
-          "url": "guide/cheatsheet",
-          "title": "Quick Reference",
-          "tooltip": "A quick guide to common Angular coding techniques."
-        },
-        {
-          "url": "guide/styleguide",
-          "title": "Coding Style Guide",
-          "tooltip": "Guidelines for writing Angular code."
-        },
-        {
-          "url": "guide/docs-style-guide",
-          "title": "Documentation Style Guide",
-          "tooltip": "Style guide for documentation authors."
-        }
-      ]
-    },
-    {
-      "title": "CLI Command Reference",
-      "tooltip": "Angular CLI command reference.",
->>>>>>> 4f3ac1d9
       "children": [
         {
           "title": "概览",
@@ -1194,13 +906,8 @@
       ]
     },
     {
-<<<<<<< HEAD
       "title": "API 参考手册",
-      "tooltip": "关于 Angular 中类和值的详细信息。",
-=======
-      "title": "API Reference",
-      "tooltip": "Details of the Angular packages, classes, interfaces, and other types.",
->>>>>>> 4f3ac1d9
+      "tooltip": "Angular 中的包、类、接口和其它类型的详情。",
       "url": "api"
     },
     {
