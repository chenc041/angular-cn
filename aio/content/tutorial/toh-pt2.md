# Display a Heroes List

# 显示英雄列表

In this page, you'll expand the Tour of Heroes app to display a list of heroes, and
allow users to select a hero and display the hero's details.

本页中，你将扩展《英雄指南》应用，让它显示一个英雄列表，
并允许用户选择一个英雄，查看该英雄的详细信息。

## Create mock heroes

## 创建模拟（mock）的英雄数据

You'll need some heroes to display.

你需要一些英雄数据以供显示。

Eventually you'll get them from a remote data server.
For now, you'll create some _mock heroes_ and pretend they came from the server.

最终，你会从远端的数据服务器获取它。
不过目前，你要先创建一些*模拟的英雄数据*，并假装它们是从服务器上取到的。

Create a file called `mock-heroes.ts` in the `src/app/` folder.
Define a `HEROES` constant as an array of ten heroes and export it.
The file should look like this.

在 `src/app/` 文件夹中创建一个名叫 `mock-heroes.ts` 的文件。
定义一个包含十个英雄的常量数组 `HEROES`，并导出它。
该文件是这样的。

<code-example path="toh-pt2/src/app/mock-heroes.ts" linenums="false"
header="src/app/mock-heroes.ts">
</code-example>

## Displaying heroes

## 显示这些英雄

You're about to display the list of heroes at the top of the `HeroesComponent`.

你要在 `HeroesComponent` 的顶部显示这个英雄列表。

Open the `HeroesComponent` class file and import the mock `HEROES`.

打开 `HeroesComponent` 类文件，并导入模拟的 `HEROES`。

<code-example path="toh-pt2/src/app/heroes/heroes.component.ts" region="import-heroes" header="src/app/heroes/heroes.component.ts (import HEROES)">
</code-example>

In the same file (`HeroesComponent` class), define a component property called `heroes` to expose `HEROES` array for binding.

往类中添加一个 `heroes` 属性，这样可以暴露出这些英雄，以供绑定。

<code-example path="toh-pt2/src/app/heroes/heroes.component.ts" region="component">
</code-example>

### List heroes with _*ngFor_

### 使用 `*ngFor` 列出这些英雄

Open the `HeroesComponent` template file and make the following changes:

<<<<<<< HEAD
打开 `HeroesComponent` 的模板文件，并做如下修改：

* Add an `<h2>` at the top, 

   在顶部添加 `<h2>`，

=======
* Add an `<h2>` at the top,
>>>>>>> cb6dea47
* Below it add an HTML unordered list (`<ul>`)

   然后添加表示无序列表的 HTML 元素（`<ul>`）

* Insert an `<li>` within the `<ul>` that displays properties of a `hero`.

   在 `<ul>` 中插入一个 `<li>` 元素，以显示单个 `hero` 的属性。

* Sprinkle some CSS classes for styling (you'll add the CSS styles shortly).

   点缀上一些 CSS 类（稍后你还会添加更多 CSS 样式）。

Make it look like this:

做完之后应该是这样的：

<code-example path="toh-pt2/src/app/heroes/heroes.component.1.html" region="list" header="heroes.component.html (heroes template)" linenums="false">
</code-example>

Now change the `<li>` to this:

现在，把 `<li>` 修改成这样：

<code-example path="toh-pt2/src/app/heroes/heroes.component.1.html" region="li">
</code-example>

The [`*ngFor`](guide/template-syntax#ngFor) is Angular's _repeater_ directive.
It repeats the host element for each element in a list.

[`*ngFor`](guide/template-syntax#ngFor) 是一个 Angular 的复写器（repeater）指令。
它会为列表中的每项数据复写它的宿主元素。

In this example

在这个例子中

* `<li>` is the host element

   `<li>` 就是 `*ngFor` 的宿主元素

* `heroes` is the list from the `HeroesComponent` class.
<<<<<<< HEAD

   `heroes` 就是来自 `HeroesComponent` 类的列表。

* `hero` holds the current hero object for each iteration through the list. 
=======
* `hero` holds the current hero object for each iteration through the list.
>>>>>>> cb6dea47

   当依次遍历这个列表时，`hero` 会为每个迭代保存当前的英雄对象。

<div class="alert is-important">

Don't forget the asterisk (*) in front of `ngFor`. It's a critical part of the syntax.

不要忘了 `ngFor` 前面的星号（`*`），它是该语法中的关键部分。

</div>

After the browser refreshes, the list of heroes appears.

浏览器刷新之后，英雄列表出现了。

{@a styles}

### Style the heroes

<<<<<<< HEAD
### 给英雄们“美容”

The heroes list should be attractive and should respond visually when users 
=======
The heroes list should be attractive and should respond visually when users
>>>>>>> cb6dea47
hover over and select a hero from the list.

英雄列表应该富有吸引力，并且当用户把鼠标移到某个英雄上和从列表中选中某个英雄时，应该给出视觉反馈。

In the [first tutorial](tutorial/toh-pt0#app-wide-styles), you set the basic styles for the entire application in `styles.css`.
That stylesheet didn't include styles for this list of heroes.

在[教程的第一章](tutorial/toh-pt0#app-wide-styles)，你曾在 `styles.css` 中为整个应用设置了一些基础的样式。
但那个样式表并不包含英雄列表所需的样式。

You could add more styles to `styles.css` and keep growing that stylesheet as you add components.

固然，你可以把更多样式加入到 `styles.css`，并且放任它随着你添加更多组件而不断膨胀。

You may prefer instead to define private styles for a specific component and keep everything a component needs&mdash; the code, the HTML,
and the CSS &mdash;together in one place.

但还有更好的方式。你可以定义属于特定组件的私有样式，并且让组件所需的一切（代码、HTML 和 CSS）都放在一起。

This approach makes it easier to re-use the component somewhere else
and deliver the component's intended appearance even if the global styles are different.

这种方式让你在其它地方复用该组件更加容易，并且即使全局样式和这里不一样，组件也仍然具有期望的外观。

You define private styles either inline in the `@Component.styles` array or
as stylesheet file(s) identified in the `@Component.styleUrls` array.

你可以用多种方式定义私有样式，或者内联在 `@Component.styles` 数组中，或者在 `@Component.styleUrls` 所指出的样式表文件中。

When the CLI generated the `HeroesComponent`, it created an empty `heroes.component.css` stylesheet for the `HeroesComponent`
and pointed to it in `@Component.styleUrls` like this.

当 CLI 生成 `HeroesComponent` 时，它也同时为 `HeroesComponent` 创建了空白的 `heroes.component.css` 样式表文件，并且让 `@Component.styleUrls` 指向它，就像这样：

<code-example path="toh-pt2/src/app/heroes/heroes.component.ts" region="metadata"
 header="src/app/heroes/heroes.component.ts (@Component)">
</code-example>

Open the `heroes.component.css` file and paste in the private CSS styles for the `HeroesComponent`.
You'll find them in the [final code review](#final-code-review) at the bottom of this guide.

打开 `heroes.component.css` 文件，并且把 `HeroesComponent` 的私有 CSS 样式粘贴进去。
你可以在本指南底部的[查看最终代码](#final-code-review)中找到它们。

<div class="alert is-important">

Styles and stylesheets identified in `@Component` metadata are scoped to that specific component.
The `heroes.component.css` styles apply only to the `HeroesComponent` and don't affect the outer HTML or the HTML in any other component.

`@Component` 元数据中指定的样式和样式表都是局限于该组件的。
`heroes.component.css` 中的样式只会作用于 `HeroesComponent`，既不会影响到组件外的 HTML，也不会影响到其它组件中的 HTML。

</div>

## Master/Detail

<<<<<<< HEAD
## 主从结构

When the user clicks a hero in the **master** list, 
=======
When the user clicks a hero in the **master** list,
>>>>>>> cb6dea47
the component should display the selected hero's **details** at the bottom of the page.

当用户在**主**列表中点击一个英雄时，该组件应该在页面底部显示所选英雄的**详情**。

In this section, you'll listen for the hero item click event
and update the hero detail.

在本节，你将监听英雄条目的点击事件，并更新英雄的详情。

### Add a click event binding

### 添加 `click` 事件绑定

Add a click event binding to the `<li>` like this:

再往 `<li>` 元素上插入一句点击事件的绑定代码：

<code-example path="toh-pt2/src/app/heroes/heroes.component.1.html" region="selectedHero-click" header="heroes.component.html (template excerpt)" linenums="false">
</code-example>

This is an example of Angular's [event binding](guide/template-syntax#event-binding) syntax.

这是 Angular [事件绑定](guide/template-syntax#event-binding) 语法的例子。

The parentheses around `click` tell Angular to listen for the `<li>` element's  `click` event.
When the user clicks in the `<li>`, Angular executes the `onSelect(hero)` expression.

`click` 外面的圆括号会让 Angular 监听这个 `<li>` 元素的 `click` 事件。
当用户点击 `<li>` 时，Angular 就会执行表达式 `onSelect(hero)`。

`onSelect()` is a `HeroesComponent` method that you're about to write.
Angular calls it with the `hero` object displayed in the clicked `<li>`,
the same `hero` defined previously in the `*ngFor` expression.

`onSelect()` 是 `HeroesComponent` 上的一个方法，你很快就要写它。
Angular 会把所点击的 `<li>` 上的 `hero` 对象传给它，这个 `hero` 也就是前面在 `*ngFor` 表达式中定义的那个。

### Add the click event handler

### 添加 `click` 事件处理器

Rename the component's `hero` property to `selectedHero` but don't assign it.
There is no _selected hero_ when the application starts.

把该组件的 `hero` 属性改名为 `selectedHero`，但不要为它赋值。
因为应用刚刚启动时并没有*所选英雄*。

Add the following `onSelect()` method, which assigns the clicked hero from the template
to the component's `selectedHero`.

添加如下 `onSelect()` 方法，它会把模板中被点击的英雄赋值给组件的 `selectedHero` 属性。

<code-example path="toh-pt2/src/app/heroes/heroes.component.ts" region="on-select" header="src/app/heroes/heroes.component.ts (onSelect)" linenums="false">
</code-example>

### Update the details template

<<<<<<< HEAD
### 修改详情模板

The template still refers to the component's old `hero` property which no longer exists. 
=======
The template still refers to the component's old `hero` property which no longer exists.
>>>>>>> cb6dea47
Rename `hero` to `selectedHero`.

该模板引用的仍然是老的 `hero` 属性，但它已经不存在了。
把 `hero` 改名为 `selectedHero`。

<code-example path="toh-pt2/src/app/heroes/heroes.component.html" region="selectedHero-details" header="heroes.component.html (selected hero details)" linenums="false">
</code-example>

<<<<<<< HEAD
### Hide empty details with _*ngIf_

### 使用 `*ngIf` 隐藏空白的详情

=======
>>>>>>> cb6dea47
After the browser refreshes, the application is broken.

刷新浏览器，应用挂了。

Open the browser developer tools and look in the console for an error message like this:

打开浏览器的开发者工具，它的控制台中显示出如下错误信息：

<code-example language="sh" class="code-shell">
  HeroesComponent.html:3 ERROR TypeError: Cannot read property 'name' of undefined
</code-example>

<<<<<<< HEAD
Now click one of the list items.
The app seems to be working again.
The heroes appear in a list and details about the clicked hero appear at the bottom of the page.

现在，从列表中随便点击一个条目。
应用又正常了。
英雄们显示在列表中，并且所点英雄的详情也显示在了页面的下方。

=======
>>>>>>> cb6dea47
#### What happened?

#### 怎么回事？

When the app starts, the `selectedHero` is `undefined` _by design_.

当应用启动时，`selectedHero` 是 `undefined`，*设计如此*。

Binding expressions in the template that refer to properties of `selectedHero` &mdash; expressions like `{{selectedHero.name}}` &mdash; _must fail_ because there is no selected hero.

<<<<<<< HEAD
但模板中的绑定表达式引用了 `selectedHero` 的属性（表达式为 `{{selectedHero.name}}`），这必然会失败，因为你还没选过英雄呢。

#### The fix
=======
Now, click one of the list items.
The app seems to be working again.
The heroes appear in a list and details about the clicked hero appear at the bottom of the page.

#### The fix - hide empty details with _*ngIf_

>>>>>>> cb6dea47

#### 修复

The component should only display the selected hero details if the `selectedHero` exists.

该组件应该只有当 `selectedHero` 存在时才显示所选英雄的详情。

Wrap the hero detail HTML in a `<div>`.
Add Angular's `*ngIf` directive to the `<div>` and set it to `selectedHero`.

<<<<<<< HEAD
把显示英雄详情的 HTML 包裹在一个 `<div>` 中。
并且为这个 div 添加 Angular 的 `*ngIf` 指令，把它的值设置为 `selectedHero`。
=======
>>>>>>> cb6dea47

<div class="alert is-important">

Don't forget the asterisk (*) in front of `ngIf`. It's a critical part of the syntax.

不要忘了 `ngIf` 前面的星号（`*`），它是该语法中的关键部分。

</div>

<code-example path="toh-pt2/src/app/heroes/heroes.component.html" region="ng-if" header="src/app/heroes/heroes.component.html (*ngIf)" linenums="false">
</code-example>

After the browser refreshes, the list of names reappears.
The details area is blank.
Click a hero and its details appear.

浏览器刷新之后，英雄名字的列表又出现了。
详情部分仍然是空。
点击一个英雄，它的详情就出现了。

#### Why it works

#### 为什么改好了？

When `selectedHero` is undefined, the `ngIf` removes the hero detail from the DOM. There are no `selectedHero` bindings to worry about.

当 `selectedHero` 为 `undefined` 时，`ngIf` 从 DOM 中移除了英雄详情。因此也就不用担心 `selectedHero` 的绑定了。

When the user picks a hero, `selectedHero` has a value and
`ngIf` puts the hero detail into the DOM.

当用户选择一个英雄时，`selectedHero` 也就有了值，并且 `ngIf` 把英雄的详情放回到 DOM 中。

### Style the selected hero

### 给所选英雄添加样式

It's difficult to identify the _selected hero_ in the list when all `<li>` elements look alike.

所有的 `<li>` 元素看起来都是一样的，因此很难从列表中识别出*所选英雄*。

If the user clicks "Magneta", that hero should render with a distinctive but subtle background color like this:

如果用户点击了“Magneta”，这个英雄应该用一个略有不同的背景色显示出来，就像这样：

<figure>

  <img src='generated/images/guide/toh/heroes-list-selected.png' alt="Selected hero">

</figure>

That _selected hero_ coloring is the work of the `.selected` CSS class in the [styles you added earlier](#styles).
You just have to apply the `.selected` class to the `<li>` when the user clicks it.

<<<<<<< HEAD
*所选英雄*的颜色来自于[你前面添加的样式](#styles)中的 CSS 类 `.selected`。
所以你只要在用户点击一个 `<li>` 时把 `.selected` 类应用到该元素上就可以了。

The Angular [class binding](guide/template-syntax#class-binding) makes it easy to add and remove a CSS class conditionally. 
=======
The Angular [class binding](guide/template-syntax#class-binding) makes it easy to add and remove a CSS class conditionally.
>>>>>>> cb6dea47
Just add `[class.some-css-class]="some-condition"` to the element you want to style.

Angular 的 [CSS 类绑定](guide/template-syntax#class-binding)机制让根据条件添加或移除一个 CSS 类变得很容易。
只要把 `[class.some-css-class]="some-condition"` 添加到你要施加样式的元素上就可以了。

Add the following `[class.selected]` binding to  the `<li>` in the `HeroesComponent` template:

在 `HeroesComponent` 模板中的 `<li>` 元素上添加 `[class.selected]` 绑定，代码如下：

<code-example path="toh-pt2/src/app/heroes/heroes.component.1.html" region="class-selected" header="heroes.component.html (toggle the 'selected' CSS class)" linenums="false">
</code-example>

When the current row hero is the same as the `selectedHero`, Angular adds the `selected` CSS class. When the two heroes are different, Angular removes the class.

如果当前行的英雄和 `selectedHero` 相同，Angular 就会添加 CSS 类 `selected`，否则就会移除它。

The finished `<li>` looks like this:

最终的 `<li>` 是这样的：

<code-example path="toh-pt2/src/app/heroes/heroes.component.html" region="li" header="heroes.component.html (list item hero)" linenums="false">

</code-example>

{@a final-code-review}

## Final code review

<<<<<<< HEAD
## 查看最终代码

Your app should look like this <live-example></live-example>. 
=======
Your app should look like this <live-example></live-example>.
>>>>>>> cb6dea47

你的应用现在变成了这样：<live-example></live-example>。

Here are the code files discussed on this page, including the `HeroesComponent` styles.

下面是本页面中所提及的代码文件，包括 `HeroesComponent` 的样式。

<code-tabs>
  <code-pane header="src/app/heroes/heroes.component.ts" path="toh-pt2/src/app/heroes/heroes.component.ts">
  </code-pane>

  <code-pane header="src/app/heroes/heroes.component.html" path="toh-pt2/src/app/heroes/heroes.component.html">
  </code-pane>

  <code-pane header="src/app/heroes/heroes.component.css" path="toh-pt2/src/app/heroes/heroes.component.css">
  </code-pane>

</code-tabs>

## Summary

## 小结

* The Tour of Heroes app displays a list of heroes in a Master/Detail view.

   英雄指南应用在一个主从视图中显示了英雄列表。

* The user can select a hero and see that hero's details.

   用户可以选择一个英雄，并查看该英雄的详情。

* You used `*ngFor` to display a list.

   你使用 `*ngFor` 显示了一个列表。

* You used `*ngIf` to conditionally include or exclude a block of HTML.

   你使用 `*ngIf` 来根据条件包含或排除了一段 HTML。

* You can toggle a CSS style class with a `class` binding.

   你可以用 `class` 绑定来切换 CSS 的样式类。<|MERGE_RESOLUTION|>--- conflicted
+++ resolved
@@ -62,16 +62,11 @@
 
 Open the `HeroesComponent` template file and make the following changes:
 
-<<<<<<< HEAD
 打开 `HeroesComponent` 的模板文件，并做如下修改：
 
 * Add an `<h2>` at the top, 
 
    在顶部添加 `<h2>`，
-
-=======
-* Add an `<h2>` at the top,
->>>>>>> cb6dea47
 * Below it add an HTML unordered list (`<ul>`)
 
    然后添加表示无序列表的 HTML 元素（`<ul>`）
@@ -113,14 +108,10 @@
    `<li>` 就是 `*ngFor` 的宿主元素
 
 * `heroes` is the list from the `HeroesComponent` class.
-<<<<<<< HEAD
 
    `heroes` 就是来自 `HeroesComponent` 类的列表。
 
-* `hero` holds the current hero object for each iteration through the list. 
-=======
 * `hero` holds the current hero object for each iteration through the list.
->>>>>>> cb6dea47
 
    当依次遍历这个列表时，`hero` 会为每个迭代保存当前的英雄对象。
 
@@ -140,13 +131,9 @@
 
 ### Style the heroes
 
-<<<<<<< HEAD
 ### 给英雄们“美容”
 
-The heroes list should be attractive and should respond visually when users 
-=======
 The heroes list should be attractive and should respond visually when users
->>>>>>> cb6dea47
 hover over and select a hero from the list.
 
 英雄列表应该富有吸引力，并且当用户把鼠标移到某个英雄上和从列表中选中某个英雄时，应该给出视觉反馈。
@@ -203,13 +190,9 @@
 
 ## Master/Detail
 
-<<<<<<< HEAD
 ## 主从结构
 
-When the user clicks a hero in the **master** list, 
-=======
 When the user clicks a hero in the **master** list,
->>>>>>> cb6dea47
 the component should display the selected hero's **details** at the bottom of the page.
 
 当用户在**主**列表中点击一个英雄时，该组件应该在页面底部显示所选英雄的**详情**。
@@ -267,13 +250,9 @@
 
 ### Update the details template
 
-<<<<<<< HEAD
 ### 修改详情模板
 
-The template still refers to the component's old `hero` property which no longer exists. 
-=======
 The template still refers to the component's old `hero` property which no longer exists.
->>>>>>> cb6dea47
 Rename `hero` to `selectedHero`.
 
 该模板引用的仍然是老的 `hero` 属性，但它已经不存在了。
@@ -282,13 +261,6 @@
 <code-example path="toh-pt2/src/app/heroes/heroes.component.html" region="selectedHero-details" header="heroes.component.html (selected hero details)" linenums="false">
 </code-example>
 
-<<<<<<< HEAD
-### Hide empty details with _*ngIf_
-
-### 使用 `*ngIf` 隐藏空白的详情
-
-=======
->>>>>>> cb6dea47
 After the browser refreshes, the application is broken.
 
 刷新浏览器，应用挂了。
@@ -301,17 +273,6 @@
   HeroesComponent.html:3 ERROR TypeError: Cannot read property 'name' of undefined
 </code-example>
 
-<<<<<<< HEAD
-Now click one of the list items.
-The app seems to be working again.
-The heroes appear in a list and details about the clicked hero appear at the bottom of the page.
-
-现在，从列表中随便点击一个条目。
-应用又正常了。
-英雄们显示在列表中，并且所点英雄的详情也显示在了页面的下方。
-
-=======
->>>>>>> cb6dea47
 #### What happened?
 
 #### 怎么回事？
@@ -322,20 +283,19 @@
 
 Binding expressions in the template that refer to properties of `selectedHero` &mdash; expressions like `{{selectedHero.name}}` &mdash; _must fail_ because there is no selected hero.
 
-<<<<<<< HEAD
 但模板中的绑定表达式引用了 `selectedHero` 的属性（表达式为 `{{selectedHero.name}}`），这必然会失败，因为你还没选过英雄呢。
 
-#### The fix
-=======
 Now, click one of the list items.
 The app seems to be working again.
 The heroes appear in a list and details about the clicked hero appear at the bottom of the page.
 
+现在，点击列表中的一个条目。
+应用又能正常工作了。
+列表中又显示出了英雄们，并且选中的英雄的详情再次出现在了页面底部。
+
 #### The fix - hide empty details with _*ngIf_
 
->>>>>>> cb6dea47
-
-#### 修复
+#### 修复 —— 使用 _*ngIf_ 隐藏空白的详情
 
 The component should only display the selected hero details if the `selectedHero` exists.
 
@@ -344,11 +304,8 @@
 Wrap the hero detail HTML in a `<div>`.
 Add Angular's `*ngIf` directive to the `<div>` and set it to `selectedHero`.
 
-<<<<<<< HEAD
 把显示英雄详情的 HTML 包裹在一个 `<div>` 中。
 并且为这个 div 添加 Angular 的 `*ngIf` 指令，把它的值设置为 `selectedHero`。
-=======
->>>>>>> cb6dea47
 
 <div class="alert is-important">
 
@@ -403,14 +360,10 @@
 That _selected hero_ coloring is the work of the `.selected` CSS class in the [styles you added earlier](#styles).
 You just have to apply the `.selected` class to the `<li>` when the user clicks it.
 
-<<<<<<< HEAD
 *所选英雄*的颜色来自于[你前面添加的样式](#styles)中的 CSS 类 `.selected`。
 所以你只要在用户点击一个 `<li>` 时把 `.selected` 类应用到该元素上就可以了。
 
-The Angular [class binding](guide/template-syntax#class-binding) makes it easy to add and remove a CSS class conditionally. 
-=======
 The Angular [class binding](guide/template-syntax#class-binding) makes it easy to add and remove a CSS class conditionally.
->>>>>>> cb6dea47
 Just add `[class.some-css-class]="some-condition"` to the element you want to style.
 
 Angular 的 [CSS 类绑定](guide/template-syntax#class-binding)机制让根据条件添加或移除一个 CSS 类变得很容易。
@@ -439,13 +392,9 @@
 
 ## Final code review
 
-<<<<<<< HEAD
 ## 查看最终代码
 
-Your app should look like this <live-example></live-example>. 
-=======
 Your app should look like this <live-example></live-example>.
->>>>>>> cb6dea47
 
 你的应用现在变成了这样：<live-example></live-example>。
 
