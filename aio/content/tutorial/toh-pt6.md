# Get data from a server

# 从服务端获取数据

In this tutorial, you'll add the following data persistence features with help from
Angular's `HttpClient`.

在这节课中，你将借助 Angular 的 `HttpClient` 来添加一些数据持久化特性。

* The `HeroService` gets hero data with HTTP requests.

   `HeroService` 通过 HTTP 请求获取英雄数据。

* Users can add, edit, and delete heroes and save these changes over HTTP.

   用户可以添加、编辑和删除英雄，并通过 HTTP 来保存这些更改。

* Users can search for heroes by name.

<<<<<<< HEAD
   用户可以根据名字搜索英雄。

When you're done with this page, the app should look like this <live-example></live-example>.
=======
<div class="alert is-helpful">

  For the sample app that this page describes, see the <live-example></live-example>.

</div>
>>>>>>> eee2fd22

当你完成这一章时，应用会变成这样：<live-example></live-example>。

## Enable HTTP services

## 启用 HTTP 服务

`HttpClient` is Angular's mechanism for communicating with a remote server over HTTP.

`HttpClient` 是 Angular 通过 HTTP 与远程服务器通讯的机制。

Make `HttpClient` available everywhere in the app in two steps. First, add it to the root `AppModule` by importing it:

要让 `HttpClient` 在应用中随处可用，需要两个步骤。首先，用导入语句把它添加到根模块 `AppModule` 中：

<code-example path="toh-pt6/src/app/app.module.ts" region="import-http-client" header="src/app/app.module.ts (HttpClientModule import)">
</code-example>

Next, still in the `AppModule`, add `HttpClient` to the `imports` array:

接下来，仍然在 `AppModule` 中，把 `HttpClientModule` 添加到 `imports` 数组中：

<code-example path="toh-pt6/src/app/app.module.ts" region="import-httpclientmodule" header="src/app/app.module.ts (imports array excerpt)">
</code-example>

## Simulate a data server

## 模拟数据服务器

This tutorial sample mimics communication with a remote data server by using the
[In-memory Web API](https://github.com/angular/in-memory-web-api "In-memory Web API") module.

这个教学例子会与一个使用 [内存 Web API（_In-memory Web API_）](https://github.com/angular/in-memory-web-api "In-memory Web API") 模拟出的远程数据服务器通讯。

After installing the module, the app will make requests to and receive responses from the `HttpClient`
without knowing that the *In-memory Web API* is intercepting those requests,
applying them to an in-memory data store, and returning simulated responses.

安装完这个模块之后，应用将会通过 `HttpClient` 来发起请求和接收响应，而不用在乎实际上是这个内存 Web API 在拦截这些请求、操作一个内存数据库，并且给出仿真的响应。

By using the In-memory Web API, you won't have to set up a server to learn about `HttpClient`.

通过使用内存 Web API，你不用架设服务器就可以学习 `HttpClient` 了。

<div class="alert is-important">

**Important:** the In-memory Web API module has nothing to do with HTTP in Angular.

**重要：** 这个*内存 Web API* 模块与 Angular 中的 HTTP 模块无关。

If you're just reading this tutorial to learn about `HttpClient`, you can [skip over](#import-heroes) this step.
If you're coding along with this tutorial, stay here and add the In-memory Web API now.

如果你只是在*阅读*本教程来学习 `HttpClient`，那么可以[跳过](#import-heroes)这一步。
如果你正在随着本教程*敲代码*，那就留下来，并加上这个*内存 Web API*。

</div>

Install the In-memory Web API package from npm with the following command:

用如下命令从 `npm` 中安装这个*内存 Web API* 包（译注：请使用 0.5+ 的版本，不要使用 0.4-）

<code-example language="sh" class="code-shell">
  npm install angular-in-memory-web-api --save
</code-example>

In the `AppModule`, import the `HttpClientInMemoryWebApiModule` and the `InMemoryDataService` class,
which you will create in a moment.

在 `AppModule` 中，导入 `HttpClientInMemoryWebApiModule` 和 `InMemoryDataService` 类，稍后你将创建它们。

<code-example path="toh-pt6/src/app/app.module.ts" region="import-in-mem-stuff" header="src/app/app.module.ts (In-memory Web API imports)">
</code-example>

After the `HttpClientModule`, add the `HttpClientInMemoryWebApiModule`
to the `AppModule` `imports` array and configure it with the `InMemoryDataService`.

在 `HttpClientModule` 之后，将 `HttpClientInMemoryWebApiModule` 添加到 `AppModule` 的 `imports` 数组中，并以 `InMemoryDataService` 为参数对其进行配置。

<code-example path="toh-pt6/src/app/app.module.ts" header="src/app/app.module.ts (imports array excerpt)" region="in-mem-web-api-imports">
</code-example>

The `forRoot()` configuration method takes an `InMemoryDataService` class
that primes the in-memory database.

`forRoot()` 配置方法接收一个 `InMemoryDataService` 类来初始化内存数据库。

Generate the class `src/app/in-memory-data.service.ts` with the following command:

使用以下命令生成类 `src/app/in-memory-data.service.ts`：

<code-example language="sh" class="code-shell">
  ng generate service InMemoryData
</code-example>

Replace the default contents of `in-memory-data.service.ts` with the following:

将 `in-memory-data.service.ts` 改为以下内容：

<code-example path="toh-pt6/src/app/in-memory-data.service.ts" region="init" header="src/app/in-memory-data.service.ts"></code-example>

The `in-memory-data.service.ts` file will take over the function of `mock-heroes.ts`.
However, don't delete `mock-heroes.ts` yet, as you still need it for a few more steps of this tutorial.

`in-memory-data.service.ts` 文件已代替了 `mock-heroes.ts` 文件，现在后者可以安全的删除了。

When the server is ready, you'll detach the In-memory Web API, and the app's requests will go through to the server.

等服务器就绪后，你就可以抛弃这个内存 Web API，应用的请求将直接传给服务器。

{@a import-heroes}

## Heroes and HTTP

## 英雄与 HTTP

In the `HeroService`, import `HttpClient` and `HttpHeaders`:

在 `HeroService` 中，导入 `HttpClient` 和 `HttpHeaders`：

<code-example path="toh-pt6/src/app/hero.service.ts" region="import-httpclient" header="src/app/hero.service.ts (import HTTP symbols)">
</code-example>

Still in the `HeroService`, inject `HttpClient` into the constructor in a private property called `http`.

仍然在 `HeroService` 中，把 `HttpClient` 注入到构造函数中一个名叫 `http` 的私有属性中。

<code-example path="toh-pt6/src/app/hero.service.ts" header="src/app/hero.service.ts" region="ctor" >
</code-example>

Notice that you keep injecting the `MessageService` but since you'll call it so frequently, wrap it in a private `log()` method:

注意保留对 `MessageService` 的注入，但是因为你将频繁调用它，因此请把它包裹进一个私有的 `log` 方法中。

<code-example path="toh-pt6/src/app/hero.service.ts" header="src/app/hero.service.ts" region="log" >
</code-example>

Define the `heroesUrl` of the form `:base/:collectionName` with the address of the heroes resource on the server.
 Here `base` is the resource to which requests are made,
 and `collectionName` is the heroes data object in the `in-memory-data-service.ts`.

把服务器上英雄数据资源的访问地址 `heroesURL` 定义为 `:base/:collectionName` 的形式。
这里的 `base` 是要请求的资源，而 `collectionName` 是 `in-memory-data-service.ts` 中的英雄数据对象。

<code-example path="toh-pt6/src/app/hero.service.ts" header="src/app/hero.service.ts" region="heroesUrl" >
</code-example>

### Get heroes with `HttpClient`

### 通过 `HttpClient` 获取英雄

The current `HeroService.getHeroes()`
uses the RxJS `of()` function to return an array of mock heroes
as an `Observable<Hero[]>`.

当前的 `HeroService.getHeroes()` 使用 RxJS 的 `of()` 函数来把模拟英雄数据返回为 `Observable<Hero[]>` 格式。

<code-example path="toh-pt4/src/app/hero.service.ts" region="getHeroes-1" header="src/app/hero.service.ts (getHeroes with RxJs 'of()')">
</code-example>

Convert that method to use `HttpClient` as follows:

把该方法转换成使用 `HttpClient` 的，代码如下：

<code-example path="toh-pt6/src/app/hero.service.ts" header="src/app/hero.service.ts" region="getHeroes-1">
</code-example>

Refresh the browser. The hero data should successfully load from the
mock server.

刷新浏览器后，英雄数据就会从模拟服务器被成功读取。

You've swapped `of()` for `http.get()` and the app keeps working without any other changes
because both functions return an `Observable<Hero[]>`.

你用 `http.get()` 替换了 `of()`，没有做其它修改，但是应用仍然在正常工作，这是因为这两个函数都返回了 `Observable<Hero[]>`。

### `HttpClient` methods return one value

### `HttpClient` 的方法返回单个值

All `HttpClient` methods return an RxJS `Observable` of something.

所有的 `HttpClient` 方法都会返回某个值的 RxJS `Observable`。

HTTP is a request/response protocol.
You make a request, it returns a single response.

HTTP 是一个请求/响应式协议。你发起请求，它返回单个的响应。

In general, an observable _can_ return multiple values over time.
An observable from `HttpClient` always emits a single value and then completes, never to emit again.

通常，`Observable` *可以*在一段时间内返回多个值。
但来自 `HttpClient` 的 `Observable` 总是发出一个值，然后结束，再也不会发出其它值。

This particular `HttpClient.get()` call returns an `Observable<Hero[]>`; that is, "_an observable of hero arrays_". In practice, it will only return a single hero array.

具体到这次 `HttpClient.get()` 调用，它返回一个 `Observable<Hero[]>`，也就是“一个英雄数组的可观察对象”。在实践中，它也只会返回一个英雄数组。

### `HttpClient.get()` returns response data

### `HttpClient.get()` 返回响应数据

`HttpClient.get()` returns the body of the response as an untyped JSON object by default.
Applying the optional type specifier, `<Hero[]>` , adds TypeScript capabilities, which reduce errors during compile time.

`HttpClient.get()` 默认情况下把响应体当做无类型的 JSON 对象进行返回。
如果指定了可选的模板类型 `<Hero[]>`，就会给返回你一个类型化的对象。

The server's data API determines the shape of the JSON data.
The _Tour of Heroes_ data API returns the hero data as an array.

服务器的数据 API 决定了 JSON 数据的具体形态。
*英雄指南*的数据 API 会把英雄数据作为一个数组进行返回。

<div class="alert is-helpful">

Other APIs may bury the data that you want within an object.
You might have to dig that data out by processing the `Observable` result
with the RxJS `map()` operator.

其它 API 可能在返回对象中深埋着你想要的数据。
你可能要借助 RxJS 的 `map()` 操作符对 `Observable` 的结果进行处理，以便把这些数据挖掘出来。

Although not discussed here, there's an example of `map()` in the `getHeroNo404()`
method included in the sample source code.

虽然不打算在此展开讨论，不过你可以到范例源码中的 `getHeroNo404()` 方法中找到一个使用 `map()` 操作符的例子。

</div>

### Error handling

### 错误处理

Things go wrong, especially when you're getting data from a remote server.
The `HeroService.getHeroes()` method should catch errors and do something appropriate.

凡事皆会出错，特别是当你从远端服务器获取数据的时候。
`HeroService.getHeroes()` 方法应该捕获错误，并做适当的处理。

To catch errors, you **"pipe" the observable** result from `http.get()` through an RxJS `catchError()` operator.

要捕获错误，你就要使用 RxJS 的 `catchError()` 操作符来**建立对 Observable 结果的处理管道（pipe）**。

Import the `catchError` symbol from `rxjs/operators`, along with some other operators you'll need later.

从 `rxjs/operators` 中导入 `catchError` 符号，以及你稍后将会用到的其它操作符。

<code-example path="toh-pt6/src/app/hero.service.ts" header="src/app/hero.service.ts" region="import-rxjs-operators">
</code-example>

Now extend the observable result with the `pipe()` method and
give it a `catchError()` operator.

现在，使用 `pipe()` 方法来扩展 `Observable` 的结果，并给它一个 `catchError()` 操作符。

<code-example path="toh-pt6/src/app/hero.service.ts" region="getHeroes-2" header="src/app/hero.service.ts">
</code-example>

The `catchError()` operator intercepts an **`Observable` that failed**.
It passes the error an error handler that can do what it wants with the error.

`catchError()` 操作符会拦截**失败的 `Observable`**。
它把错误对象传给*错误处理器*，*错误处理器*会处理这个错误。

The following `handleError()` method reports the error and then returns an
innocuous result so that the application keeps working.

下面的 `handleError()` 方法会报告这个错误，并返回一个无害的结果（安全值），以便应用能正常工作。

#### `handleError`

The following `handleError()` will be shared by many `HeroService` methods
so it's generalized to meet their different needs.

下面这个 `handleError()` 将会在很多 `HeroService` 的方法之间共享，所以要把它通用化，以支持这些彼此不同的需求。

Instead of handling the error directly, it returns an error handler function to `catchError` that it
has configured with both the name of the operation that failed and a safe return value.

它不再直接处理这些错误，而是返回给 `catchError` 返回一个错误处理函数。还要用操作名和出错时要返回的安全值来对这个错误处理函数进行配置。

<code-example path="toh-pt6/src/app/hero.service.ts" header="src/app/hero.service.ts" region="handleError">
</code-example>

After reporting the error to the console, the handler constructs
a user friendly message and returns a safe value to the app so the app can keep working.

在控制台中汇报了这个错误之后，这个处理器会汇报一个用户友好的消息，并给应用返回一个安全值，让应用继续工作。

Because each service method returns a different kind of `Observable` result,
`handleError()` takes a type parameter so it can return the safe value as the type that the app expects.

因为每个服务方法都会返回不同类型的 `Observable` 结果，因此 `handleError()` 也需要一个类型参数，以便它返回一个此类型的安全值，正如应用所期望的那样。

### Tap into the Observable

### 窥探 `Observable`

The `HeroService` methods will **tap** into the flow of observable values
and send a message, via the `log()` method, to the message area at the bottom of the page.

`HeroService` 的方法将会窥探 `Observable` 的数据流，并通过 `log()` 方法往页面底部发送一条消息。

They'll do that with the RxJS `tap()` operator,
which looks at the observable values, does something with those values,
and passes them along.
The `tap()` call back doesn't touch the values themselves.

它们可以使用 RxJS 的 `tap()` 操作符来实现，该操作符会查看 Observable 中的值，使用那些值做一些事情，并且把它们传出来。
这种 `tap()` 回调不会改变这些值本身。

Here is the final version of `getHeroes()` with the `tap()` that logs the operation.

下面是 `getHeroes()` 的最终版本，它使用 `tap()` 来记录各种操作。

<code-example path="toh-pt6/src/app/hero.service.ts" header="src/app/hero.service.ts"  region="getHeroes" >
</code-example>

### Get hero by id

### 通过 id 获取英雄

Most web APIs support a _get by id_ request in the form `:baseURL/:id`.

大多数的 Web API 都支持以 `:baseURL/:id` 的形式根据 id 进行获取。

Here, the _base URL_ is the `heroesURL` defined in the [Heroes and HTTP](tutorial/toh-pt6#heroes-and-http) section (`api/heroes`) and _id_ is
the number of the hero that you want to retrieve. For example, `api/heroes/11`.
Update the `HeroService` `getHero()` method with the following to make that request:

这里的 `baseURL` 就是在 [英雄列表与 HTTP](tutorial/toh-pt6#heroes-and-http) 部分定义过的 `heroesURL`（`api/heroes`）。而 `id` 则是你要获取的英雄的编号，比如，`api/heroes/11`。
把 `HeroService.getHero()` 方法改成这样，以发起该请求：

<code-example path="toh-pt6/src/app/hero.service.ts" region="getHero" header="src/app/hero.service.ts"></code-example>

There are three significant differences from  `getHeroes()`:

这里和 `getHeroes()` 相比有三个显著的差异:

* `getHero()` constructs a request URL with the desired hero's id.

   `getHero()` 使用想获取的英雄的 id 构造了一个请求 URL。

* The server should respond with a single hero rather than an array of heroes.

   服务器应该使用单个英雄作为回应，而不是一个英雄数组。

* `getHero()` returns an `Observable<Hero>` ("_an observable of Hero objects_")
 rather than an observable of hero _arrays_ .

   所以，`getHero()` 会返回 `Observable<Hero>`（“一个可观察的*单个英雄对象*”），而不是一个可观察的英雄对象*数组*。

## Update heroes

## 修改英雄

Edit a hero's name in the hero detail view.
As you type, the hero name updates the heading at the top of the page.
But when you click the "go back button", the changes are lost.

在*英雄详情*视图中编辑英雄的名字。
随着输入，英雄的名字也跟着在页面顶部的标题区更新了。
但是当你点击“后退”按钮时，这些修改都丢失了。

If you want changes to persist, you must write them back to
the server.

如果你希望保留这些修改，就要把它们写回到服务器。

At the end of the hero detail template, add a save button with a `click` event
binding that invokes a new component method named `save()`.

在英雄详情模板的底部添加一个保存按钮，它绑定了一个 `click` 事件，事件绑定会调用组件中一个名叫 `save()` 的新方法：

<code-example path="toh-pt6/src/app/hero-detail/hero-detail.component.html" region="save" header="src/app/hero-detail/hero-detail.component.html (save)"></code-example>

In the `HeroDetail` component class, add the following `save()` method, which persists hero name changes using the hero service
`updateHero()` method and then navigates back to the previous view.

在 `HeroDetail` 组件类中，添加如下的 `save()` 方法，它使用英雄服务中的 `updateHero()` 方法来保存对英雄名字的修改，然后导航回前一个视图。

<code-example path="toh-pt6/src/app/hero-detail/hero-detail.component.ts" region="save" header="src/app/hero-detail/hero-detail.component.ts (save)"></code-example>

#### Add `HeroService.updateHero()`

#### 添加 `HeroService.updateHero()`

The overall structure of the `updateHero()` method is similar to that of
`getHeroes()`, but it uses `http.put()` to persist the changed hero
on the server. Add the following to the `HeroService`.

`updateHero()` 的总体结构和 `getHeroes()` 很相似，但它会使用 `http.put()` 来把修改后的英雄保存到服务器上。
把下列代码添加进 `HeroService`。

<code-example path="toh-pt6/src/app/hero.service.ts" region="updateHero" header="src/app/hero.service.ts (update)">
</code-example>

The `HttpClient.put()` method takes three parameters:

`HttpClient.put()` 方法接受三个参数：

* the URL

   URL 地址

* the data to update (the modified hero in this case)

   要修改的数据（这里就是修改后的英雄）

* options

   选项

The URL is unchanged. The heroes web API knows which hero to update by looking at the hero's `id`.

URL 没变。英雄 Web API 通过英雄对象的 `id` 就可以知道要修改哪个英雄。

The heroes web API expects a special header in HTTP save requests.
That header is in the `httpOptions` constant defined in the `HeroService`. Add the following to the `HeroService` class.

英雄 Web API 期待在保存时的请求中有一个特殊的头。
这个头是在 `HeroService` 的 `httpOptions` 常量中定义的。

<code-example path="toh-pt6/src/app/hero.service.ts" region="http-options" header="src/app/hero.service.ts">
</code-example>

Refresh the browser, change a hero name and save your change. The `save()`
method in `HeroDetailComponent` navigates to the previous view.
The hero now appears in the list with the changed name.

刷新浏览器，修改英雄名，保存这些修改。在 `HeroDetailComponent` 的 `save()` 方法中导航到前一个视图。
现在，改名后的英雄已经显示在列表中了。

## Add a new hero

## 添加新英雄

To add a hero, this app only needs the hero's name. You can use an `<input>`
element paired with an add button.

要添加英雄，本应用中只需要英雄的名字。你可以使用一个和添加按钮成对的 `<input>` 元素。

Insert the following into the `HeroesComponent` template, just after
the heading:

把下列代码插入到 `HeroesComponent` 模板中标题的紧后面：

<code-example path="toh-pt6/src/app/heroes/heroes.component.html" region="add" header="src/app/heroes/heroes.component.html (add)"></code-example>

In response to a click event, call the component's click handler, `add()`, and then
clear the input field so that it's ready for another name. Add the following to the
`HeroesComponent` class:

当点击事件触发时，调用组件的点击处理器（`add()`），然后清空这个输入框，以便用来输入另一个名字。把下列代码添加到 `HeroesComponent` 类：

<code-example path="toh-pt6/src/app/heroes/heroes.component.ts" region="add" header="src/app/heroes/heroes.component.ts (add)"></code-example>

When the given name is non-blank, the handler creates a `Hero`-like object
from the name (it's only missing the `id`) and passes it to the services `addHero()` method.

当指定的名字非空时，这个处理器会用这个名字创建一个类似于 `Hero` 的对象（只缺少 `id` 属性），并把它传给服务的 `addHero()` 方法。

When `addHero()` saves successfully, the `subscribe()` callback
receives the new hero and pushes it into to the `heroes` list for display.

当 `addHero()` 保存成功时，`subscribe()` 的回调函数会收到这个新英雄，并把它追加到 `heroes` 列表中以供显示。

Add the following `addHero()` method to the `HeroService` class.

往 `HeroService` 类中添加 `addHero()` 方法。

<code-example path="toh-pt6/src/app/hero.service.ts" region="addHero" header="src/app/hero.service.ts (addHero)"></code-example>

`addHero()` differs from `updateHero()` in two ways:

`addHero()` 和 `updateHero()` 有两点不同。

* It calls `HttpClient.post()` instead of `put()`.

   它调用 `HttpClient.post()` 而不是 `put()`。

* It expects the server to generate an id for the new hero,
which it returns in the `Observable<Hero>` to the caller.

   它期待服务器为这个新的英雄生成一个 id，然后把它通过 `Observable<Hero>` 返回给调用者。

Refresh the browser and add some heroes.

刷新浏览器，并添加一些英雄。

## Delete a hero

## 删除某个英雄

Each hero in the heroes list should have a delete button.

英雄列表中的每个英雄都有一个删除按钮。

Add the following button element to the `HeroesComponent` template, after the hero
name in the repeated `<li>` element.

把下列按钮（`button`）元素添加到 `HeroesComponent` 的模板中，就在每个 `<li>` 元素中的英雄名字后方。

<code-example path="toh-pt6/src/app/heroes/heroes.component.html" header="src/app/heroes/heroes.component.html" region="delete"></code-example>

The HTML for the list of heroes should look like this:

英雄列表的 HTML 应该是这样的：

<code-example path="toh-pt6/src/app/heroes/heroes.component.html" region="list" header="src/app/heroes/heroes.component.html (list of heroes)"></code-example>

To position the delete button at the far right of the hero entry,
add some CSS to the `heroes.component.css`. You'll find that CSS
in the [final review code](#heroescomponent) below.

要把删除按钮定位在每个英雄条目的最右边，就要往 `heroes.component.css` 中添加一些 CSS。你可以在下方的 [最终代码](#heroescomponent) 中找到这些 CSS。

Add the `delete()` handler to the component class.

把 `delete()` 处理器添加到组件中。

<code-example path="toh-pt6/src/app/heroes/heroes.component.ts" region="delete" header="src/app/heroes/heroes.component.ts (delete)"></code-example>

Although the component delegates hero deletion to the `HeroService`,
it remains responsible for updating its own list of heroes.
The component's `delete()` method immediately removes the _hero-to-delete_ from that list,
anticipating that the `HeroService` will succeed on the server.

虽然这个组件把删除英雄的逻辑委托给了 `HeroService`，但仍保留了更新它自己的英雄列表的职责。
组件的 `delete()` 方法会在 `HeroService` 对服务器的操作成功之前，先从列表中移除*要删除的英雄*。

There's really nothing for the component to do with the `Observable` returned by
`heroService.delete()` **but it must subscribe anyway**.

组件与 `heroService.delete()` 返回的 `Observable` 还完全没有关联。**必须订阅它**。

<div class="alert is-important">

  If you neglect to `subscribe()`, the service will not send the delete request to the server.
  As a rule, an `Observable` _does nothing_ until something subscribes.

  如果你忘了调用 `subscribe()`，本服务将不会把这个删除请求发送给服务器。
  作为一条通用的规则，`Observable` 在有人订阅之前*什么都不会做*。

  Confirm this for yourself by temporarily removing the `subscribe()`,
  clicking "Dashboard", then clicking "Heroes".
  You'll see the full list of heroes again.

  你可以暂时删除 `subscribe()` 来确认这一点。点击“Dashboard”，然后点击“Heroes”，就又看到完整的英雄列表了。

</div>

Next, add a `deleteHero()` method to `HeroService` like this.

接下来，把 `deleteHero()` 方法添加到 `HeroService` 中，代码如下。

<code-example path="toh-pt6/src/app/hero.service.ts" region="deleteHero" header="src/app/hero.service.ts (delete)"></code-example>

Note the following key points:

注意

* `deleteHero()` calls `HttpClient.delete()`.

   `deleteHero()` 调用了 `HttpClient.delete()`。

* The URL is the heroes resource URL plus the `id` of the hero to delete.

   URL 就是英雄的资源 URL 加上要删除的英雄的 `id`。

* You don't send data as you did with `put()` and `post()`.

   你不用像 `put()` 和 `post()` 中那样发送任何数据。

* You still send the `httpOptions`.

   你仍要发送 `httpOptions`。

Refresh the browser and try the new delete functionality.

刷新浏览器，并试一下这个新的删除功能。

## Search by name

## 根据名字搜索

In this last exercise, you learn to chain `Observable` operators together
so you can minimize the number of similar HTTP requests
and consume network bandwidth economically.

在最后一次练习中，你要学到把 `Observable` 的操作符串在一起，让你能将相似 HTTP 请求的数量最小化，并节省网络带宽。

You will add a heroes search feature to the Dashboard.
As the user types a name into a search box,
you'll make repeated HTTP requests for heroes filtered by that name.
Your goal is to issue only as many requests as necessary.

你将往*仪表盘*中加入*英雄搜索*特性。
当用户在搜索框中输入名字时，你会不断发送根据名字过滤英雄的 HTTP 请求。
你的目标是仅仅发出尽可能少的必要请求。

#### `HeroService.searchHeroes()`

Start by adding a `searchHeroes()` method to the `HeroService`.

先把 `searchHeroes()` 方法添加到 `HeroService` 中。

<code-example path="toh-pt6/src/app/hero.service.ts" region="searchHeroes" header="src/app/hero.service.ts">
</code-example>

The method returns immediately with an empty array if there is no search term.
The rest of it closely resembles `getHeroes()`, the only significant difference being
the URL, which includes a query string with the search term.

如果没有搜索词，该方法立即返回一个空数组。
剩下的部分和 `getHeroes()` 很像。
唯一的不同点是 URL，它包含了一个由搜索词组成的查询字符串。

### Add search to the Dashboard

### 为仪表盘添加搜索功能

Open the `DashboardComponent` template and
add the hero search element, `<app-hero-search>`, to the bottom of the markup.

打开 `DashboardComponent` 的模板并且把用于搜索英雄的元素 `<app-hero-search>` 添加到代码的底部。

<code-example path="toh-pt6/src/app/dashboard/dashboard.component.html" header="src/app/dashboard/dashboard.component.html"></code-example>

This template looks a lot like the `*ngFor` repeater in the `HeroesComponent` template.

这个模板看起来很像 `HeroesComponent` 模板中的 `*ngFor` 复写器。

For this to work, the next step is to add a component with a selector that matches `<app-hero-search>`.

为此，下一步就是添加一个组件，它的选择器要能匹配 `<app-hero-search>`。

### Create `HeroSearchComponent`

### 创建 `HeroSearchComponent`

Create a `HeroSearchComponent` with the CLI.

使用 CLI 创建一个 `HeroSearchComponent`。

<code-example language="sh" class="code-shell">
  ng generate component hero-search
</code-example>

The CLI generates the three `HeroSearchComponent` files and adds the component to the `AppModule` declarations.

CLI 生成了 `HeroSearchComponent` 的三个文件，并把该组件添加到了 `AppModule` 的声明中。

Replace the generated `HeroSearchComponent` template with an `<input>` and a list of matching search results, as follows.

把生成的 `HeroSearchComponent` 的*模板*改成一个 `<input>` 和一个匹配到的搜索结果的列表。代码如下：

<code-example path="toh-pt6/src/app/hero-search/hero-search.component.html" header="src/app/hero-search/hero-search.component.html"></code-example>

Add private CSS styles to `hero-search.component.css`
as listed in the [final code review](#herosearchcomponent) below.

从下面的 [最终代码](#herosearchcomponent) 中把私有 CSS 样式添加到 `hero-search.component.css` 中。

As the user types in the search box, an input event binding calls the
component's `search()` method with the new search box value.

当用户在搜索框中输入时，一个 *keyup* 事件绑定会调用该组件的 `search()` 方法，并传入新的搜索框的值。

{@a asyncpipe}

### `AsyncPipe`

The `*ngFor` repeats hero objects. Notice that the `*ngFor` iterates over a list called `heroes$`, not `heroes`. The `$` is a convention that indicates `heroes$` is an `Observable`, not an array.

`*ngFor` 会重复渲染这些英雄对象。注意，`*ngFor` 在一个名叫 `heroes$` 的列表上迭代，而不是 `heroes`。`$` 是一个约定，表示 `heroes$` 是一个 `Observable` 而不是数组。

<code-example path="toh-pt6/src/app/hero-search/hero-search.component.html" header="src/app/hero-search/hero-search.component.html" region="async"></code-example>

Since `*ngFor` can't do anything with an `Observable`, use the
pipe character (`|`) followed by `async`. This identifies Angular's `AsyncPipe` and subscribes to an `Observable` automatically so you won't have to
do so in the component class.

由于 `*ngFor` 不能直接使用 `Observable`，所以要使用一个管道字符（`|`），后面紧跟着一个 `async`。这表示 Angular 的 `AsyncPipe` 管道，它会自动订阅 `Observable`，这样你就不用在组件类中这么做了。

### Edit the `HeroSearchComponent` class

### 修正 `HeroSearchComponent` 类

Replace the generated `HeroSearchComponent` class and metadata as follows.

修改所生成的 `HeroSearchComponent` 类及其元数据，代码如下：

<code-example path="toh-pt6/src/app/hero-search/hero-search.component.ts" header="src/app/hero-search/hero-search.component.ts"></code-example>

Notice the declaration of `heroes$` as an `Observable`:

注意，`heroes$` 声明为一个 `Observable`

<code-example 
  path="toh-pt6/src/app/hero-search/hero-search.component.ts" 
 header="src/app/hero-search/hero-search.component.ts" region="heroes-stream">
</code-example>

You'll set it in [`ngOnInit()`](#search-pipe).
Before you do, focus on the definition of `searchTerms`.

你将会在 [`ngOnInit()`](#search-pipe) 中设置它，在此之前，先仔细看看 `searchTerms` 的定义。

### The `searchTerms` RxJS subject

### RxJS `Subject` 类型的 `searchTerms`

The `searchTerms` property is an RxJS `Subject`.

`searchTerms` 属性是 RxJS 的 `Subject` 类型。

<code-example path="toh-pt6/src/app/hero-search/hero-search.component.ts" header="src/app/hero-search/hero-search.component.ts" region="searchTerms"></code-example>

A `Subject` is both a source of observable values and an `Observable` itself.
You can subscribe to a `Subject` as you would any `Observable`.

`Subject` 既是可观察对象的数据源，本身也是 `Observable`。
你可以像订阅任何 `Observable` 一样订阅 `Subject`。

You can also push values into that `Observable` by calling its `next(value)` method
as the `search()` method does.

你还可以通过调用它的 `next(value)` 方法往 `Observable` 中推送一些值，就像 `search()` 方法中一样。

The event binding to the textbox's `input` event calls the `search()` method.

文本框的 `input` 事件的*事件绑定*会调用 `search()` 方法。

<code-example path="toh-pt6/src/app/hero-search/hero-search.component.html" header="src/app/hero-search/hero-search.component.html" region="input"></code-example>

Every time the user types in the textbox, the binding calls `search()` with the textbox value, a "search term".
The `searchTerms` becomes an `Observable` emitting a steady stream of search terms.

每当用户在文本框中输入时，这个事件绑定就会使用文本框的值（搜索词）调用 `search()` 函数。
`searchTerms` 变成了一个能发出搜索词的稳定的流。

{@a search-pipe}

### Chaining RxJS operators

### 串联 RxJS 操作符

Passing a new search term directly to the `searchHeroes()` after every user keystroke would create an excessive amount of HTTP requests,
taxing server resources and burning through data plans.

如果每当用户击键后就直接调用 `searchHeroes()` 将导致创建海量的 HTTP 请求，浪费服务器资源并干扰数据调度计划。

Instead, the `ngOnInit()` method pipes the `searchTerms` observable through a sequence of RxJS operators that reduce the number of calls to the `searchHeroes()`,
ultimately returning an observable of timely hero search results (each a `Hero[]`).

应该怎么做呢？`ngOnInit()` 往 `searchTerms` 这个可观察对象的处理管道中加入了一系列 RxJS 操作符，用以缩减对 `searchHeroes()` 的调用次数，并最终返回一个可及时给出英雄搜索结果的可观察对象（每次都是 `Hero[]` ）。

Here's a closer look at the code.

代码如下：

<code-example path="toh-pt6/src/app/hero-search/hero-search.component.ts" header="src/app/hero-search/hero-search.component.ts" region="search">
</code-example>

Each operator works as follows:

各个操作符的工作方式如下：

* `debounceTime(300)` waits until the flow of new string events pauses for 300 milliseconds
before passing along the latest string. You'll never make requests more frequently than 300ms.

   在传出最终字符串之前，`debounceTime(300)` 将会等待，直到新增字符串的事件暂停了 300 毫秒。
  你实际发起请求的间隔永远不会小于 300ms。

* `distinctUntilChanged()` ensures that a request is sent only if the filter text changed.

   `distinctUntilChanged()` 会确保只在过滤条件变化时才发送请求。

* `switchMap()` calls the search service for each search term that makes it through `debounce()` and `distinctUntilChanged()`.
It cancels and discards previous search observables, returning only the latest search service observable.

   `switchMap()` 会为每个从 `debounce()` 和 `distinctUntilChanged()` 中通过的搜索词调用搜索服务。
  它会取消并丢弃以前的搜索可观察对象，只保留最近的。

<div class="alert is-helpful">

  With the [switchMap operator](http://www.learnrxjs.io/operators/transformation/switchmap.html),
  every qualifying key event can trigger an `HttpClient.get()` method call.
  Even with a 300ms pause between requests, you could have multiple HTTP requests in flight
  and they may not return in the order sent.

  借助 [switchMap 操作符](http://www.learnrxjs.io/operators/transformation/switchmap.html)，
  每个有效的击键事件都会触发一次 `HttpClient.get()` 方法调用。
  即使在每个请求之间都有至少 300ms 的间隔，仍然可能会同时存在多个尚未返回的 HTTP 请求。

  `switchMap()` preserves the original request order while returning only the observable from the most recent HTTP method call.
  Results from prior calls are canceled and discarded.

  `switchMap()` 会记住原始的请求顺序，只会返回最近一次 HTTP 方法调用的结果。
  以前的那些请求都会被取消和舍弃。

  Note that canceling a previous `searchHeroes()` Observable
  doesn't actually abort a pending HTTP request.
  Unwanted results are simply discarded before they reach your application code.

  注意，取消前一个 `searchHeroes()` 可观察对象并不会中止尚未完成的 HTTP 请求。
  那些不想要的结果只会在它们抵达应用代码之前被舍弃。

</div>

Remember that the component _class_ does not subscribe to the `heroes$` _observable_.
That's the job of the [`AsyncPipe`](#asyncpipe) in the template.

记住，组件类中并没有订阅 `heroes$` 这个可观察对象，而是由模板中的 [`AsyncPipe`](#asyncpipe) 完成的。

#### Try it

#### 试试看

Run the app again. In the *Dashboard*, enter some text in the search box.
If you enter characters that match any existing hero names, you'll see something like this.

再次运行本应用。在这个 *仪表盘* 中，在搜索框中输入一些文字。如果你输入的字符匹配上了任何现有英雄的名字，你将会看到如下效果：

<div class="lightbox">
  <img src='generated/images/guide/toh/toh-hero-search.png' alt="Hero Search Component">
</div>

## Final code review

<<<<<<< HEAD
## 查看最终代码

Your app should look like this <live-example></live-example>.

你的应用现在变成了这样：<live-example></live-example>。

=======
>>>>>>> eee2fd22
Here are the code files discussed on this page (all in the `src/app/` folder).

本文讨论过的代码文件如下（都位于 `src/app/` 文件夹中）。

{@a heroservice}

{@a inmemorydataservice}

{@a appmodule}

#### `HeroService`, `InMemoryDataService`, `AppModule`

<code-tabs>
  <code-pane
    header="hero.service.ts"
    path="toh-pt6/src/app/hero.service.ts">
  </code-pane>
  <code-pane
    header="in-memory-data.service.ts"
    path="toh-pt6/src/app/in-memory-data.service.ts">
  </code-pane>
  <code-pane
    header="app.module.ts"
    path="toh-pt6/src/app/app.module.ts">
  </code-pane>
</code-tabs>

{@a heroescomponent}

#### `HeroesComponent`

<code-tabs>
  <code-pane
    header="heroes/heroes.component.html"
    path="toh-pt6/src/app/heroes/heroes.component.html">
  </code-pane>
  <code-pane
    header="heroes/heroes.component.ts"
    path="toh-pt6/src/app/heroes/heroes.component.ts">
  </code-pane>
  <code-pane
    header="heroes/heroes.component.css"
    path="toh-pt6/src/app/heroes/heroes.component.css">
  </code-pane>
</code-tabs>

{@a herodetailcomponent}

#### `HeroDetailComponent`

<code-tabs>
  <code-pane
    header="hero-detail/hero-detail.component.html"
    path="toh-pt6/src/app/hero-detail/hero-detail.component.html">
  </code-pane>
  <code-pane
    header="hero-detail/hero-detail.component.ts"
    path="toh-pt6/src/app/hero-detail/hero-detail.component.ts">
  </code-pane>
</code-tabs>

{@a dashboardcomponent}
#### `DashboardComponent`

<code-tabs>
  <code-pane
    header="src/app/dashboard/dashboard.component.html"
    path="toh-pt6/src/app/dashboard/dashboard.component.html">
  </code-pane>
</code-tabs>

{@a herosearchcomponent}

#### `HeroSearchComponent`

<code-tabs>
  <code-pane
    header="hero-search/hero-search.component.html"
    path="toh-pt6/src/app/hero-search/hero-search.component.html">
  </code-pane>
  <code-pane
    header="hero-search/hero-search.component.ts"
    path="toh-pt6/src/app/hero-search/hero-search.component.ts">
  </code-pane>
  <code-pane
    header="hero-search/hero-search.component.css"
    path="toh-pt6/src/app/hero-search/hero-search.component.css">
  </code-pane>
</code-tabs>

## Summary

## 小结

You're at the end of your journey, and you've accomplished a lot.

旅程即将结束，不过你已经收获颇丰。

* You added the necessary dependencies to use HTTP in the app.

   你添加了在应用程序中使用 HTTP 的必备依赖。

* You refactored `HeroService` to load heroes from a web API.

   你重构了 `HeroService`，以通过 web API 来加载英雄数据。

* You extended `HeroService` to support `post()`, `put()`, and `delete()` methods.

   你扩展了 `HeroService` 来支持 `post()`、`put()` 和 `delete()` 方法。

* You updated the components to allow adding, editing, and deleting of heroes.

   你修改了组件，以允许用户添加、编辑和删除英雄。

* You configured an in-memory web API.

   你配置了一个内存 Web API。

* You learned how to use observables.

   你学会了如何使用“可观察对象”。

This concludes the "Tour of Heroes" tutorial.
You're ready to learn more about Angular development in the fundamentals section,
starting with the [Architecture](guide/architecture "Architecture") guide.

《英雄指南》教程结束了。
如果你准备开始学习 Angular 开发的原理，请开始 [架构](guide/architecture "Architecture") 一章。<|MERGE_RESOLUTION|>--- conflicted
+++ resolved
@@ -17,20 +17,15 @@
 
 * Users can search for heroes by name.
 
-<<<<<<< HEAD
    用户可以根据名字搜索英雄。
 
-When you're done with this page, the app should look like this <live-example></live-example>.
-=======
 <div class="alert is-helpful">
 
   For the sample app that this page describes, see the <live-example></live-example>.
 
+  要查看本页所讲的范例程序，参见<live-example></live-example>。
+
 </div>
->>>>>>> eee2fd22
-
-当你完成这一章时，应用会变成这样：<live-example></live-example>。
-
 ## Enable HTTP services
 
 ## 启用 HTTP 服务
@@ -862,15 +857,8 @@
 
 ## Final code review
 
-<<<<<<< HEAD
 ## 查看最终代码
 
-Your app should look like this <live-example></live-example>.
-
-你的应用现在变成了这样：<live-example></live-example>。
-
-=======
->>>>>>> eee2fd22
 Here are the code files discussed on this page (all in the `src/app/` folder).
 
 本文讨论过的代码文件如下（都位于 `src/app/` 文件夹中）。
