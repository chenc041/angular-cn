--- conflicted
+++ resolved
@@ -840,14 +840,10 @@
 
 
 
-<<<<<<< HEAD
-## The road you've travelled
-
-## 走过的路
-
-=======
 ## Summary
->>>>>>> 00387124
+
+## 小结
+
 Here's what you achieved in this page:
 
 来盘点一下我们完成了什么。
@@ -874,16 +870,12 @@
 
 Your app should look like this <live-example></live-example>.
 
-<<<<<<< HEAD
 现在应用变成了这样：<live-example></live-example>。
 
-## The road ahead
-
-## 前方的路
-
-=======
 ## Next step
->>>>>>> 00387124
+
+## 下一步
+
 The Tour of Heroes has become more reusable using shared components and services.
 The next goal is to create a dashboard, add menu links that route between the views, and format data in a template.
 As the app evolves, you'll discover how to design it to make it easier to grow and maintain.
