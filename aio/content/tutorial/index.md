--- conflicted
+++ resolved
@@ -1,16 +1,9 @@
 <h1 class="no-toc">Tour of Heroes App and Tutorial</h1>
 
-<<<<<<< HEAD
 <h1 class="no-toc">教程：英雄指南</h1>
 
-This _Tour of Heroes_ tutorial provides a deep dive into the fundamentals of Angular. 
-It shows you how to set up your local development environment and develop an app using the [Angular CLI tool](cli "CLI command reference"). 
-=======
->>>>>>> ef4a15bc
+<div class="callout is-helpful">
 
-这个**英雄指南**教程深入讲解了 Angular 的基本知识。它向你展示了如何搭建本地开发环境，以及如何使用 [Angular CLI 工具](cli "CLI command reference")开发一个应用。
-
-<div class="callout is-helpful">
 <header>Getting Started Tutorial</header>
 
 <header>快速起步 - Stackblitz</header>
@@ -19,13 +12,13 @@
 If you're new to Angular, see the [**Getting Started tutorial.**](start) 
 The Getting Started tutorial covers the same major topics as this Tour of Heroes&mdash;components, template syntax, routing, services, and accessing data via HTTP&mdash;in a condensed format, following the most current best practices. 
 
-<<<<<<< HEAD
 我们最近引入了一个[**新的快速上手**](getting-started)，它基于在线开发环境 [StackBlitz](https://stackblitz.com/)。
 我们建议每个想要快速掌握 Angular 基础知识的人使用那个新的快速上手，来构建一个在线商店应用程序。
 新的快速上手以更精简的格式涵盖了与本《英雄指南》相同的主题：组件、模板语法、路由、服务以及通过 HTTP 访问数据等。
-=======
+
 **This Tour of Heroes tutorial** is the conceptual basis for many examples in this documentation set. Reading this introduction page provides sufficient context for working with those examples. You do not need to do this tutorial to understand those other examples. The Tour of Heroes tutorial is maintained here for context and continuity. 
->>>>>>> ef4a15bc
+
+**这份《英雄指南》教程**是本文档中很多范例的基础。阅读此简介页面可以为那些例子提供充足的上下文。你不用实做这个教程就能理解其它范例。这份《英雄指南》教程只是为了保持一个上下文和连续性。
 
 </div> 
 
@@ -85,22 +78,21 @@
 You'll learn enough Angular to get started and gain confidence that
 Angular can do whatever you need it to do. 
 
-<<<<<<< HEAD
 你将学到足够的 Angular 知识，并确信 Angular 确实能提供你所需的支持。
+
+<div class="callout is-helpful">
+
+<header>Solution</header>
+
+<header>最终解</header>
 
 After completing all tutorial steps, the final app will look like this: <live-example name="toh-pt6"></live-example>.
 
 完成本教程的所有步骤之后，最终的应用会是这样的：<live-example name="toh-pt6"></live-example>。
-=======
-<div class="callout is-helpful">
-<header>Solution</header>
-
-After completing all tutorial steps, the final app will look like this: <live-example name="toh-pt6"></live-example>.
 
 </div>
 
 
->>>>>>> ef4a15bc
 
 ## What you'll build
 
