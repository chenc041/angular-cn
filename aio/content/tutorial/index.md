--- conflicted
+++ resolved
@@ -1,82 +1,66 @@
-<<<<<<< HEAD
-@title
-教程：英雄指南
+<h1 class="no-toc">Tutorial: Tour of Heroes</h1>
 
-@intro
-
-@description
-=======
-<h1 class="no-toc">Tutorial: Tour of Heroes</h1>
+<h1 class="no-toc">教程：英雄指南</h1>
 
 The _Tour of Heroes_ tutorial covers the fundamentals of Angular.  
 In this tutorial you will build an app that helps a staffing agency manage its stable of heroes.
->>>>>>> b5934fc5
+
+**英雄指南**教程涵盖了 Angular 的核心原理。在本教程中，我们将构建一个应用，来帮助招聘机构来管理一群英雄。
 
 This basic app has many of the features you'd expect to find in a data-driven application.
 It acquires and displays a list of heroes, edits a selected hero's detail, and navigates among different views of heroic data.
 
-<<<<<<< HEAD
-本教程的终极计划是构建一个程序，来帮助招聘公司管理一群英雄。
-  即使英雄们也需要找工作。
+这个入门级 app 包含很多数据驱动的应用所需的特性。
+它需要获取并显示英雄的列表、编辑所选英雄的详情，并且在英雄数据的不同视图之间导航。
 
-The Tour of Heroes app covers the core fundamentals of Angular. You'll build a basic app that
-has many of the features you'd expect to find in a full-blown, data-driven app: acquiring and displaying
-a list of heroes, editing a selected hero's detail, and navigating among different
-views of heroic data.
-
-这篇《英雄指南》涵盖`了 Angular 的核心原理。这次构建的应用会涉及很多特性：获得并显示英雄列表，编辑所选英雄的详情，并在英雄数据的多个视图之间建立导航。这些特性，在成熟的、数据驱动的应用中经常见到。
-
-You'll use built-in directives to show and hide elements and display lists of hero data.
-You'll create components to display hero details and show an array of heroes.
-You'll use one-way data binding for read-only data. You'll add editable fields to update a model
-with two-way data binding. You'll bind component methods to user events, like keystrokes and clicks.
-You'll enable users to select a hero from a master list and edit that hero in the details view. You'll
-format data with pipes. You'll create a shared service to assemble the heroes.
-And you'll use routing to navigate among different views and their components.
-<!-- CF: Should this be a bullet list? -->
-
-我们将使用内置指令来显示 / 隐藏元素，并且显示英雄数据的列表。
-  我们将创建组件来显示英雄的详情和英雄列表。
-  我们将对只读数据使用单向数据绑定。我们将添加一些可编辑字段，并通过双向数据绑定更新模型。
-  我们将把组件上的方法绑定到用户事件上，比如按键和点击。
-  我们将让用户能从主列表视图中选择一个英雄，然后在详情视图中编辑它。
-  我们将通过管道对数据进行格式化。
-  我们将创建一个共享服务来管理我们的英雄们。
-  我们将使用路由在不同的视图及其组件之间进行导航。
-
-You'll learn enough core Angular to get started and gain confidence that
-Angular can do whatever you need it to do.
-You'll cover a lot of ground at an introductory level, and you'll find many links
-to pages with greater depth.
-
-完成本教程后，我们将学习足够的 Angular 核心技术，并确信 Angular 确实能做到我们需要它做的。
-  我们将涵盖大量入门级知识，同时我们也会看到大量链接，指向更深入的章节。
-
-When you're done with this tutorial, the app will look like this <live-example name="toh-pt6"></live-example>.
-=======
 By the end of the tutorial you will be able to do the following:
 
+在本教程的最后，我们将完成下列工作：
+
 * Use built-in Angular directives to show and hide elements and display lists of hero data.
+
+  使用内置指令来显示 / 隐藏元素，并且显示英雄数据的列表。
+  
 * Create Angular components to display hero details and show an array of heroes.
+
+  创建 Angular 组件以显示英雄的详情，并显示一个英雄数组。
+  
 * Use one-way data binding for read-only data.
+
+  为只读数据使用单项数据绑定。
+  
 * Add editable fields to update a model with two-way data binding.
+
+  添加可编辑字段，使用双向数据绑定来更新模型。
+  
 * Bind component methods to user events, like keystrokes and clicks.
+
+  把组件中的方法绑定到用户事件上，比如按键和点击。
+  
 * Enable users to select a hero from a master list and edit that hero in the details view. 
+
+  让用户可以在主列表中选择一个英雄，然后在详情视图中编辑他。
+  
 * Format data with pipes.
+
+  使用管道来格式化数据。
+  
 * Create a shared service to assemble the heroes.
+
+  创建共享的服务来管理这些英雄。
+  
 * Use routing to navigate among different views and their components.
->>>>>>> b5934fc5
+
+  使用路由在不同的视图及其组件之间导航。
 
 You'll learn enough Angular to get started and gain confidence that
 Angular can do whatever you need it to do. 
 
-<<<<<<< HEAD
-当完成这个教程时，应用运行起来是这样的：<live-example name="toh-pt6"></live-example>。
+完成本教程后，我们将学到足够的 Angular 知识，并确信 Angular 确实能提供我们所需的支持。
+  
+After completing all tutorial steps, the final app will look like this <live-example name="toh-pt6"></live-example>.
 
-=======
-After completing all tutorial steps, the final app will look like this <live-example name="toh-pt6"></live-example>.
->>>>>>> b5934fc5
-
+完成本教程的所有步骤之后，最终的应用会是这样的：<live-example name="toh-pt6"></live-example>。
 
 ## What you'll build
 
@@ -85,12 +69,9 @@
 Here's a visual idea of where this tutorial leads, beginning with the "Dashboard"
 view and the most heroic heroes:
 
-<<<<<<< HEAD
 下面是本教程关于界面的构想：开始是“Dashboard（仪表盘）”视图，来展示我们最勇敢的英雄。
 
 
-=======
->>>>>>> b5934fc5
 <figure>
   <img src='generated/images/guide/toh/heroes-dashboard-1.png' alt="英雄仪表盘的输出">
 </figure>
@@ -104,12 +85,9 @@
 If you click the dashboard hero "Magneta," the router opens a "Hero Details" view
 where you can change the hero's name.
 
-<<<<<<< HEAD
 当我们点击仪表盘上名叫“Magneta”的英雄时，路由将把我们带到这个英雄的详情页，在这里，我们可以修改英雄的名字。
 
 
-=======
->>>>>>> b5934fc5
 <figure>
   <img src='generated/images/guide/toh/hero-details-1.png' alt="英雄详情的输出">
 </figure>
@@ -138,49 +116,18 @@
 
 The following diagram captures all of the navigation options.
 
-<<<<<<< HEAD
 下面这张图汇总了我们所有可能的导航路径。
 
 
-=======
->>>>>>> b5934fc5
 <figure>
   <img src='generated/images/guide/toh/nav-diagram.png' alt="查看导航">
 </figure>
 
 Here's the app in action:
 
-<<<<<<< HEAD
 下图演示了我们应用中的所有操作。
 
 
 <figure>
   <img src='generated/images/guide/toh/toh-anim.gif' alt="英雄指南的所有动作">
-</figure>
-
-
-
-
-## Next step
-
-## 接下来
-
-You'll build the Tour of Heroes app, step by step.
-Each step is motivated with a requirement that you've likely
-met in many applications. Everything has a reason.
-
-让我们一起一步步构建出《英雄指南》。
-  正如我们在无数应用遇到那样，每一步都由一个需求驱动。毕竟做任何事都要有个理由。
-
-Along the way, you'll become familiar with many of the core fundamentals of Angular.
-
-这一路上，我们将遇到很多 Angular 核心原理。
-
-Start now by building a simple [hero editor](tutorial/toh-pt1 "The Hero Editor").
-
-现在就开始构建一个简单的[英雄编辑器](tutorial/toh-pt1 "英雄编辑器")吧！
-=======
-<figure>
-  <img src='generated/images/guide/toh/toh-anim.gif' alt="Tour of Heroes in Action">
-</figure>
->>>>>>> b5934fc5
+</figure>