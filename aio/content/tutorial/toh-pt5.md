--- conflicted
+++ resolved
@@ -20,15 +20,15 @@
 
 * When users click a *deep link* in an email, open the detail view for a particular hero.
 
-<<<<<<< HEAD
    在邮件中点击一个*深链接*，会直接打开一个特定英雄的详情视图。
-=======
+
 <div class="alert is-helpful">
 
   For the sample app that this page describes, see the <live-example></live-example>.
 
+  要查看本页所讲的范例程序，参见<live-example></live-example>。
+
 </div>
->>>>>>> eee2fd22
 
 When you’re done, users will be able to navigate the app like this:
 
@@ -780,15 +780,11 @@
 
 ## Final code review
 
-<<<<<<< HEAD
 ## 查看最终代码
 
-Here are the code files discussed on this page and your app should look like this <live-example></live-example>.
-=======
 Here are the code files discussed on this page.
->>>>>>> eee2fd22
-
-你的应用应该变成了这样 <live-example></live-example>。本页所提及的代码文件如下：
+
+本页讨论的代码文件如下。
 
 {@a approutingmodule}
 
