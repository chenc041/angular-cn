--- conflicted
+++ resolved
@@ -1,168 +1,7 @@
 <header class="marketing-banner">
-  <h1 class="banner-headline no-toc no-anchor">活动</h1>
+  <h1 class="banner-headline no-toc no-anchor">Events</h1>
 </header>
 
 <article class="events-container">
-<<<<<<< HEAD
-  <p>我们将出现在哪里：</p>
-  <table class="is-full-width">
-    <thead>
-      <tr>
-        <th>活动</th>
-        <th>地点</th>
-        <th>日期</th>
-      </tr>
-    </thead>
-    <tbody>
-    </tbody>
-  </table>
-
-  <p>Where we already presented:</p>
-  <table class="is-full-width">
-    <thead>
-      <tr>
-        <th>Event</th>
-        <th>Location</th>
-        <th>Date</th>
-      </tr>
-    </thead>
-    <tbody>
-      <!-- ng-vikings 2020 -->
-      <tr>
-        <th><a href="https://ngvikings.org/" title="ngVikings">ngVikings</a></th>
-        <td>Oslo, Norway</td>
-        <td>May 25-26 conference, 27 workshops, 2020</td>
-      </tr>
-      <!-- ng-conf 2020 -->
-      <tr>
-        <th><a href="https://ng-conf.org/" title="ng-conf">ng-conf</a></th>
-        <td>Salt Lake City, Utah</td>
-        <td>April 1-3, 2020</td>
-      </tr>
-      <!-- ngIndia 2020 -->
-      <tr>
-        <th><a href="https://www.ng-ind.com/" title="ngIndia">ngIndia</a></th>
-        <td>Delhi, India</td>
-        <td>Feb 29, 2020</td>
-      </tr>
-      <!-- ReactiveConf 2019 -->
-      <tr>
-        <th><a href="https://reactiveconf.com/" title="ReactiveConf">ReactiveConf</a></th>
-        <td>Prague, Czech Republic</td>
-        <td>October 30 - November 1, 2019</td>
-      </tr>
-      <!-- NG Rome 2019-->
-      <tr>
-        <th>
-          <a href="https://ngrome.io" title="NG Rome MMXIX - The Italian Angular Conference">NG Rome MMXIX</a>
-        </th>
-        <td>Rome, Italy</td>
-        <td>Oct 6th workshops, 7th conference, 2019</td>
-      </tr>
-      <!-- AngularConnect 2019-->
-      <tr>
-        <th><a href="https://www.angularconnect.com/?utm_source=angular.io&utm_medium=referral"
-            title="AngularConnect">AngularConnect</a></th>
-        <td>London, UK</td>
-        <td>September 19-20, 2019</td>
-      </tr>
-      <!-- NG-DE 2019-->
-      <tr>
-        <th><a href="https://ng-de.org/" title="NG-DE">NG-DE</a></th>
-        <td>Berlin, Germany</td>
-        <td>August 29th workshops, 30-31 conference, 2019</td>
-      </tr>
-      <!-- ngJapan-->
-      <tr>
-        <th><a href="https://ngjapan.org" title="ng-japan">ng-japan</a></th>
-        <td>Tokyo, Japan</td>
-        <td>July 13, 2019</td>
-      </tr>
-      <!-- ngVikings 2019-->
-      <tr>
-        <th><a href="https://ngvikings.org/" title="ngVikings">ngVikings</a></th>
-        <td>Copenhagen, Denmark</td>
-        <td>May 26 (workshops), 27-28 (conference), 2019</td>
-      </tr>
-      <!-- ng-conf 2019-->
-      <tr>
-        <th><a href="https://ng-conf.org/" title="ng-conf">ng-conf</a></th>
-        <td>Salt Lake City, Utah</td>
-        <td>May 1-3, 2019</td>
-      </tr>
-      <!-- ng-India 2019-->
-      <tr>
-        <th><a href="https://www.ng-ind.com/" title="ng-India">ng-India</a></th>
-        <td>Gurgaon, India</td>
-        <td>February 23, 2019</td>
-      </tr>
-      <!-- ngAtlanta 2019 -->
-      <tr>
-        <th><a href="https://ng-atl.org/" title="ngAtlanta">ngAtlanta</a></th>
-        <td>Atlanta, Georgia</td>
-        <td>January 9-12, 2019</td>
-      </tr>
-      <!-- AngularConnect-->
-      <tr>
-        <th>
-          <a href="https://past.angularconnect.com/2018" title="AngularConnect">AngularConnect</a>
-        </th>
-        <td>London, United Kingdom</td>
-        <td>November 5-7, 2018</td>
-      </tr>
-      <!-- ReactiveConf -->
-      <tr>
-        <th><a href="https://reactiveconf.com/" title="ReactiveConf">ReactiveConf</a></th>
-        <td>Prague, Czech Republic</td>
-        <td>October 29-31, 2018</td>
-      </tr>
-      <!-- AngularMix -->
-      <tr>
-        <th><a href="https://angularmix.com/" title="AngularMix">AngularMix</a></th>
-        <td>Orlando, Florida</td>
-        <td>October 10-12, 2018</td>
-      </tr>
-      <!-- Angular Conf Australia-->
-      <tr>
-        <th>
-          <a href="https://www.angularconf.com.au/" title="Angular Conf Australia">Angular Conf Australia</a>
-        </th>
-        <td>Melbourne, Australia</td>
-        <td>Jun 22, 2018</td>
-      </tr>
-      <!-- ngJapan-->
-      <tr>
-        <th><a href="https://ngjapan.org/en.html" title="ng-japan">ng-japan</a></th>
-        <td>Tokyo, Japan</td>
-        <td>Jun 16, 2018</td>
-      </tr>
-      <!-- WeRDevs-->
-      <tr>
-        <th><a href="https://www.wearedevelopers.com/" title="WeAreDevs">WeAreDevelopers</a></th>
-        <td>Vienna, Austria</td>
-        <td>May 16-18, 2018</td>
-      </tr>
-      <!-- ngconf 2018-->
-      <tr>
-        <th><a href="https://www.ng-conf.org/" title="ng-conf">ng-conf</a></th>
-        <td>Salt Lake City, Utah</td>
-        <td>April 18-20, 2018</td>
-      </tr>
-      <!-- ngVikings-->
-      <tr>
-        <th><a href="https://ngvikings.org/" title="ngVikings">ngVikings</a></th>
-        <td>Helsinki, Finland</td>
-        <td>March 1-2, 2018</td>
-      </tr>
-      <!-- ngAtlanta-->
-      <tr>
-        <th><a href="http://ng-atl.org/" title="ngAtlanta">ngAtlanta</a></th>
-        <td>Atlanta, Georgia</td>
-        <td>January 30, 2018</td>
-      </tr>
-    </tbody>
-  </table>
-=======
   <aio-events></aio-events>
->>>>>>> 68d4a744
 </article>