# HttpClient

# HttpClient 库

Most front-end applications communicate with backend services over the HTTP protocol. Modern browsers support two different APIs for making HTTP requests: the `XMLHttpRequest` interface and the `fetch()` API.

<<<<<<< HEAD
大多数前端应用都需要通过 HTTP 协议与后端服务器通讯。现代浏览器支持使用两种不同的 API 发起 HTTP 请求：`XMLHttpRequest` 接口和 `fetch()` API。

With `HttpClient`, `@angular/common/http` provides a simplified API for HTTP functionality for use with Angular applications, building on top of the `XMLHttpRequest` interface exposed by browsers.
Additional benefits of `HttpClient` include testability support, strong typing of request and response objects, request and response interceptor support, and better error handling via apis based on Observables.

`@angular/common/http`中的`HttpClient`类，Angular 为应用程序提供了一个简化的 API 来实现 HTTP 功能。它基于浏览器提供的`XMLHttpRequest`接口。
`HttpClient`带来的其它优点包括：可测试性、强类型的请求和响应对象、发起请求与接收响应时的拦截器支持，以及更好的、基于可观察（Observable）对象的错误处理机制。

## Setup: installing the module

## 初始设置：安装本模块

Before you can use the `HttpClient`, you need to install the `HttpClientModule` which provides it. This can be done in your application module, and is only necessary once.

在使用`HttpClient`之前，要先安装`HttpClientModule`以提供它。这可以在应用模块中做，而且只需要做一次。

```javascript
// app.module.ts:

import {NgModule} from '@angular/core';
import {BrowserModule} from '@angular/platform-browser';

// Import HttpClientModule from @angular/common/http
import {HttpClientModule} from '@angular/common/http';

@NgModule({
  imports: [
    BrowserModule,
    // Include it under 'imports' in your application module
    // after BrowserModule.
    HttpClientModule,
  ],
})
export class MyAppModule {}
```
=======
The `HttpClient` in `@angular/common/http` offers a simplified client HTTP API for Angular applications
that rests on the `XMLHttpRequest` interface exposed by browsers.
Additional benefits of `HttpClient` include testability features, typed request and response objects, request and response interception, `Observable` apis, and streamlined error handling.

You can run the <live-example></live-example> that accompanies this guide.

<div class="alert is-helpful">

The sample app does not require a data server.
It relies on the 
[Angular _in-memory-web-api_](https://github.com/angular/in-memory-web-api/blob/master/README.md),
which replaces the _HttpClient_ module's `HttpBackend`.
The replacement service simulates the behavior of a REST-like backend.
>>>>>>> 8d34364f

Look at the `AppModule` _imports_ to see how it is configured.

<<<<<<< HEAD
一旦把`HttpClientModule`引入了应用模块中，我们就可以把`HttpClient`注入到组件和服务中去了。

## Making a request for JSON data

## 发起一个请求来获取 JSON 数据

The most common type of request applications make to a backend is to request JSON data. For example, suppose you have an API endpoint that lists items, `/api/items`, which returns a JSON object of the form:

在应用发给服务器的请求中，最常见的就是获取一个JSON数据。比如，假设我们有一个用来获取条目列表的 API 端点 `/api/items`，它会返回一个如下格式的 JSON 对象：

```json
{
  "results": [
    "Item 1",
    "Item 2",
  ]
}
```
=======
</div>

## Setup

Before you can use the `HttpClient`, you need to import the Angular `HttpClientModule`. 
Most apps do so in the root `AppModule`.
>>>>>>> 8d34364f

<code-example 
  path="http/src/app/app.module.ts"
  region="sketch"
  title="app/app.module.ts (excerpt)" linenums="false">
</code-example>

<<<<<<< HEAD
`HttpClient`的`get()`方法可以让访问此数据的代码非常直白：
=======
Having imported `HttpClientModule` into the `AppModule`, you can inject the `HttpClient`
into an application class as shown in the following `ConfigService` example.
>>>>>>> 8d34364f

<code-example 
  path="http/src/app/config/config.service.ts"
  region="proto"
  title="app/config/config.service.ts (excerpt)" linenums="false">
</code-example>

## Getting JSON data

Applications often request JSON data from the server. 
For example, the app might need a configuration file on the server, `config.json`, 
that specifies resource URLs.

<code-example 
  path="http/src/assets/config.json"
  title="assets/config.json" linenums="false">
</code-example>

The `ConfigService` fetches this file with a `get()` method on `HttpClient`.

<code-example 
  path="http/src/app/config/config.service.ts"
  region="getConfig_1"
  title="app/config/config.service.ts (getConfig v.1)" linenums="false">
</code-example>

<<<<<<< HEAD
### 响应体的类型检查

In the above example, the `data['results']` field access stands out because you use bracket notation to access the results field. If you tried to write `data.results`, TypeScript would correctly complain that the `Object` coming back from HTTP does not have a `results` property. That's because while `HttpClient` parsed the JSON response into an `Object`, it doesn't know what shape that object is.

在上面的例子中，访问`data['results']`是用方括号语法来取得results字段的。如果写成`data.results`，TypeScript 就会抱怨说来自HTTP的`Object`没有一个名叫`results`的属性。
那是因为`HttpClient`把 JSON 格式的响应体解析成了一个`Object`，它并不知道这个对象的形态应该是什么。

You can, however, tell `HttpClient` what type the response will be, which is recommended.
To do so, first you define an interface with the correct shape:

然而，我们其实可以告诉`HttpClient`这个响应体应该是什么类型的，而且这是推荐的做法。
要这样做，首先我们要定义一个接口来描述这个类型的正确形态：

```javascript
interface ItemsResponse {
  results: string[];
}
```
=======
A component, such as `ConfigComponent`, injects the `ConfigService` and calls
the `getConfig` service method.

<code-example 
  path="http/src/app/config/config.component.ts"
  region="v1"
  title="app/config/config.component.ts (showConfig v.1)" linenums="false">
</code-example>

Because the service method returns an `Observable` of configuration data,
the component **subscribes** to the method's return value.
The subscription callback copies the data fields into the component's `config` object,
which is data-bound in the component template for display.
>>>>>>> 8d34364f

### Why write a service

<<<<<<< HEAD
然后，当我们发起 `HttpClient.get` 调用时，传入一个类型参数：

```javascript
http.get<ItemsResponse>('/api/items').subscribe(data => {
  // data is now an instance of type ItemsResponse, so you can do this:
  this.results = data.results;
});
```

### Reading the full response

### 读取完整的响应体

The response body doesn't return all the data you may need. Sometimes servers return special headers or status codes to indicate certain conditions, and inspecting those can be necessary. To do this, you can tell `HttpClient` you want the full response instead of just the body with the `observe` option:

响应体可能并不包含我们需要的全部信息。有时候服务器会返回一个特殊的响应头或状态码，以标记出特定的条件，因此读取它们可能是必要的。要这样做，我们就要通过`observe`选项来告诉`HttpClient`，你想要完整的响应信息，而不是只有响应体：

```javascript
http
  .get<MyJsonData>('/data.json', {observe: 'response'})
  .subscribe(resp => {
    // Here, resp is of type HttpResponse<MyJsonData>.
    // You can inspect its headers:
    console.log(resp.headers.get('X-Custom-Header'));
    // And access the body directly, which is typed as MyJsonData as requested.
    console.log(resp.body.someField);
  });
```
=======
This example is so simple that it is tempting to write the `Http.get()` inside the
component itself and skip the service.

However, data access rarely stays this simple.
You typically post-process the data, add error handling, and maybe some retry logic to
cope with intermittent connectivity.

The component quickly becomes cluttered with data access minutia.
The component becomes harder to understand, harder to test, and the data access logic can't be re-used or standardized.

That's why it is a best practice to separate presentation of data from data access by
encapsulating data access in a separate service and delegating to that service in
the component, even in simple cases like this one.

### Type-checking the response

The subscribe callback above requires bracket notation to extract the data values.

<code-example 
  path="http/src/app/config/config.component.ts"
  region="v1_callback" linenums="false">
</code-example>

You can't write `data.heroesUrl` because TypeScript correctly complains that the `data` object from the service does not have a `heroesUrl` property. 

The `HttpClient.get()` method parsed the JSON server response into the anonymous `Object` type. It doesn't know what the shape of that object is.

You can tell `HttpClient` the type of the response to make consuming the output easier and more obvious.

First, define an interface with the correct shape:

<code-example 
  path="http/src/app/config/config.service.ts"
  region="config-interface" linenums="false">
</code-example>

Then, specify that interface as the `HttpClient.get()` call's type parameter in the service:

<code-example 
  path="http/src/app/config/config.service.ts"
  region="getConfig_2" 
  title="app/config/config.service.ts (getConfig v.2)" linenums="false">
</code-example>

The callback in the updated component method receives a typed data object, which is
easier and safer to consume:

<code-example 
  path="http/src/app/config/config.component.ts"
  region="v2"
  title="app/config/config.component.ts (showConfig v.2)" linenums="false">
</code-example>

### Reading the full response

The response body doesn't return all the data you may need. Sometimes servers return special headers or status codes to indicate certain conditions that are important to the application workflow. 

Tell `HttpClient` that you want the full response with the `observe` option:
>>>>>>> 8d34364f

<code-example 
  path="http/src/app/config/config.service.ts"
  region="getConfigResponse" linenums="false">
</code-example>

<<<<<<< HEAD
如你所见，这个结果对象具有一个带正确类型的`body`属性。
=======
Now `HttpClient.get()` returns an `Observable` of typed `HttpResponse` rather than just the JSON data.

The component's `showConfigResponse()` method displays the response headers as well as the configuration:
>>>>>>> 8d34364f

<code-example 
  path="http/src/app/config/config.component.ts"
  region="showConfigResponse" 
  title="app/config/config.component.ts (showConfigResponse)"
  linenums="false">
</code-example>

<<<<<<< HEAD
### 错误处理

What happens if the request fails on the server, or if a poor network connection prevents it from even reaching the server? `HttpClient` will return an _error_ instead of a successful response.

如果这个请求导致了服务器错误怎么办？甚至，在烂网络下请求都没到服务器该怎么办？`HttpClient`就会返回一个错误（error）而不再是成功的响应。

To handle it, add an error handler to your `.subscribe()` call:

要处理它，可以在`.subscribe()`调用中添加一个错误处理器：

```javascript
http
  .get<ItemsResponse>('/api/items')
  .subscribe(
    // Successful responses call the first callback.
    data => {...},
    // Errors will call this callback instead:
    err => {
      console.log('Something went wrong!');
    }
  );
```
=======
As you can see, the response object has a `body` property of the correct type.

## Error handling

What happens if the request fails on the server, or if a poor network connection prevents it from even reaching the server? `HttpClient` will return an _error_ object instead of a successful response.
>>>>>>> 8d34364f

You _could_ handle in the component by adding a second callback to the `.subscribe()`:

<<<<<<< HEAD
#### 获取错误详情

Detecting that an error occurred is one thing, but it's more useful to know what error actually occurred. The `err` parameter to the callback above is of type `HttpErrorResponse`, and contains useful information on what went wrong.

检测错误的发生是第一步，不过如果知道具体发生了什么错误才会更有用。上面例子中传给回调函数的`err`参数的类型是`HttpErrorResponse`，它包含了这个错误中一些很有用的信息。

There are two types of errors that can occur. If the backend returns an unsuccessful response code (404, 500, etc.), it gets returned as an error. Also, if something goes wrong client-side, such as an exception gets thrown in an RxJS operator, or if a network error prevents the request from completing successfully, an actual `Error` will be thrown.

可能发生的错误分为两种。如果后端返回了一个失败的返回码（如404、500等），它会返回一个错误。同样的，如果在客户端这边出了错误（比如在RxJS操作符中抛出的异常或某些阻碍完成这个请求的网络错误），就会抛出一个`Error`类型的异常。

In both cases, you can look at the `HttpErrorResponse` to figure out what happened.

这两种情况下，我们可以查看`HttpErrorResponse`来判断到底发生了什么。

```javascript
http
  .get<ItemsResponse>('/api/items')
  .subscribe(
    data => {...},
    (err: HttpErrorResponse) => {
      if (err.error instanceof Error) {
        // A client-side or network error occurred. Handle it accordingly.
        console.log('An error occurred:', err.error.message);
      } else {
        // The backend returned an unsuccessful response code.
        // The response body may contain clues as to what went wrong,
        console.log(`Backend returned code ${err.status}, body was: ${err.error}`);
      }
    }
  );
```
=======
<code-example 
  path="http/src/app/config/config.component.ts"
  region="v3" 
  title="app/config/config.component.ts (showConfig v.3 with error handling)"
  linenums="false">
</code-example>

It's certainly a good idea to give the user some kind of feedback when data access fails.
But displaying the raw error object returned by `HttpClient` is far from the best way to do it.

{@a error-details}
### Getting error details

Detecting that an error occurred is one thing.
Interpreting that error and composing a user-friendly response is a bit more involved.
>>>>>>> 8d34364f

Two types of errors can occur. The server backend might reject the request, returning an HTTP response with a status code such as 404 or 500. These are error _responses_.

<<<<<<< HEAD
#### `.retry()` 操作符

One way to deal with errors is to simply retry the request. This strategy can be useful when the errors are transient and unlikely to repeat.

解决问题的方式之一，就是简单的重试这次请求。这种策略对于那些临时性的而且不大可能重复发生的错误会很有用。

RxJS has a useful operator called `.retry()`, which automatically resubscribes to an Observable, thus reissuing the request, upon encountering an error.

RxJS有一个名叫`.retry()`的很有用的操作符，它会在遇到错误时自动重新订阅这个可观察对象，也就会导致再次发送这个请求。

First, import it:

首先，导入它：

```js
import 'rxjs/add/operator/retry';
```
=======
Or something could go wrong on the client-side such as a network error that prevents the request from completing successfully or an exception thrown in an RxJS operator. These errors produce JavaScript `ErrorEvent` objects.

The `HttpClient` captures both kinds of errors in its `HttpErrorResponse` and you can inspect that response to figure out what really happened.

Error inspection, interpretation, and resolution is something you want to do in the _service_, 
not in the _component_.  

You might first devise an error handler like this one:
>>>>>>> 8d34364f

<code-example 
  path="http/src/app/config/config.service.ts"
  region="handleError" 
  title="app/config/config.service.ts (handleError)" linenums="false">
</code-example>

<<<<<<< HEAD
然后，你可以把它用在 HTTP 的可观察对象上，比如这样：

```javascript
http
  .get<ItemsResponse>('/api/items')
  // Retry this request up to 3 times.
  .retry(3)
  // Any errors after the 3rd retry will fall through to the app.
  .subscribe(...);
```
=======
Notice that this handler returns an RxJS [`ErrorObservable`](#rxjs) with a user-friendly error message.
Consumers of the service expect service methods to return an `Observable` of some kind,
even a "bad" one.
>>>>>>> 8d34364f

Now you take the `Observables` returned by the `HttpClient` methods
and _pipe them through_ to the error handler.

<<<<<<< HEAD
### 请求非 JSON 数据

Not all APIs return JSON data. Suppose you want to read a text file on the server. You have to tell `HttpClient` that you expect a textual response:

并非所有的 API 都会返回 JSON 数据。假如我们要从服务器上读取一个文本文件，那就要告诉 `HttpClient` 我们期望获得的是文本格式的响应：

```javascript
http
  .get('/textfile.txt', {responseType: 'text'})
  // The Observable returned by get() is of type Observable<string>
  // because a text response was specified. There's no need to pass
  // a <string> type parameter to get().
  .subscribe(data => console.log(data));
```

## Sending data to the server

## 把数据发送到服务器

In addition to fetching data from the server, `HttpClient` supports mutating requests, that is, sending data to the server in various forms.
=======
<code-example 
  path="http/src/app/config/config.service.ts"
  region="getConfig_3" 
  title="app/config/config.service.ts (getConfig v.3 with error handler)" linenums="false">
</code-example>

### `retry()`

Sometimes the error is transient and will go away automatically if you try again.
For example, network interruptions are common in mobile scenarios, and trying again
may produce a successful result.

The [RxJS library](#rxjs) offers several _retry_ operators that are worth exploring.
The simplest is called `retry()` and it automatically re-subscribes to a failed `Observable` a specified number of times. _Re-subscribing_ to the result of an `HttpClient` method call has the effect of reissuing the HTTP request.

_Pipe_ it onto the `HttpClient` method result just before the error handler.

<code-example 
  path="http/src/app/config/config.service.ts"
  region="getConfig" 
  title="app/config/config.service.ts (getConfig with retry)" linenums="false">
</code-example>

{@a rxjs}
## Observables and operators

The previous sections of this guide referred to RxJS `Observables` and operators such as `catchError` and `retry`.
You will encounter more RxJS artifacts as you continue below.

[RxJS](http://reactivex.io/rxjs/) is a library for composing asynchronous and callback-based code
in a _functional, reactive style_.
Many Angular APIs, including `HttpClient`, produce and consume RxJS `Observables`. 

RxJS itself is out-of-scope for this guide. You will find many learning resources on the web.
While you can get by with a minimum of RxJS knowledge, you'll want to grow your RxJS skills over time in order to use `HttpClient` effectively.

If you're following along with these code snippets, note that you must import the RxJS observable and operator symbols that appear in those snippets. These `ConfigService` imports are typical.

<code-example 
  path="http/src/app/config/config.service.ts"
  region="rxjs-imports" 
  title="app/config/config.service.ts (RxJS imports)" linenums="false">
</code-example>

## Requesting non-JSON data

Not all APIs return JSON data. In this next example,
a `DownloaderService` method reads a text file from the server
and logs the file contents, before returning those contents to the caller
as an `Observable<string>`. 

<code-example 
  path="http/src/app/downloader/downloader.service.ts"
  region="getTextFile" 
  title="app/downloader/downloader.service.ts (getTextFile)" linenums="false">
</code-example>

`HttpClient.get()` returns a string rather than the default JSON because of the `responseType` option.

The RxJS `tap` operator (as in "wiretap") lets the code inspect good and error values passing through the observable without disturbing them. 

A `download()` method in the `DownloaderComponent` initiates the request by subscribing to the service method.

<code-example 
  path="http/src/app/downloader/downloader.component.ts"
  region="download" 
  title="app/downloader/downloader.component.ts (download)" linenums="false">
</code-example>

## Sending data to the server

In addition to fetching data from the server, `HttpClient` supports mutating requests, that is, sending data to the server with other HTTP methods such as PUT, POST, and DELETE.

The sample app for this guide includes a simplified version of the "Tour of Heroes" example
that fetches heroes and enables users to add, delete, and update them.

The following sections excerpt methods of the sample's `HeroesService`.

### Adding headers

Many servers require extra headers for save operations.
For example, they may require a "Content-Type" header to explicitly declare 
the MIME type of the request body.
Or perhaps the server requires an authorization token.

The `HeroesService` defines such headers in an `httpOptions` object that will be passed
to every `HttpClient` save method.

<code-example 
  path="http/src/app/heroes/heroes.service.ts"
  region="http-options" 
  title="app/heroes/heroes.service.ts (httpOptions)" linenums="false">
</code-example>
>>>>>>> 8d34364f

除了从服务器获取数据之外，`HttpClient` 还支持 "修改" 型请求，也就是说，使用各种格式把数据发送给服务器。

### Making a POST request

<<<<<<< HEAD
### 发起一个 POST 请求

One common operation is to POST data to a server; for example when submitting a form. The code for
sending a POST request is very similar to the code for GET:

常用的操作之一就是把数据 POST 到服务器，比如提交表单。下面这段发送 POST 请求的代码和发送 GET 请求的非常像：

```javascript
const body = {name: 'Brad'};
=======
Apps often POST data to a server. They POST when submitting a form. 
In the following example, the `HeroService` posts when adding a hero to the database.

<code-example 
  path="http/src/app/heroes/heroes.service.ts"
  region="addHero" 
  title="app/heroes/heroes.service.ts (addHero)" linenums="false">
</code-example>

The `HttpClient.post()` method is similar to `get()` in that it has a type parameter
(you're expecting the server to return the new hero)
and it takes a resource URL.

It takes two more parameters:

1. `hero` - the data to POST in the body of the request.
1. `httpOptions` - the method options which, in this case, [specify required headers](#adding-headers).

Of course it catches errors in much the same manner [described above](#error-details).
It also _taps_ the returned observable in order to log the successful POST.

The `HeroesComponent` initiates the actual POST operation by subscribing to 
the `Observable` returned by this service method.

<code-example 
  path="http/src/app/heroes/heroes.component.ts"
  region="add-hero-subscribe" 
  title="app/heroes/heroes.component.ts (addHero)" linenums="false">
</code-example>

When the server responds successfully with the newly added hero, the component adds
that hero to the displayed `heroes` list.

### Making a DELETE request

This application deletes a hero with the `HttpClient.delete` method by passing the hero's id
in the request URL.

<code-example 
  path="http/src/app/heroes/heroes.service.ts"
  region="deleteHero" 
  title="app/heroes/heroes.service.ts (deleteHero)" linenums="false">
</code-example>

The `HeroesComponent` initiates the actual DELETE operation by subscribing to 
the `Observable` returned by this service method.

<code-example 
  path="http/src/app/heroes/heroes.component.ts"
  region="delete-hero-subscribe" 
  title="app/heroes/heroes.component.ts (deleteHero)" linenums="false">
</code-example>
>>>>>>> 8d34364f

<div class="alert is-important">

You must call _subscribe()_ or nothing happens!

</div>

The component isn't expecting a result from the delete operation and
subscribes without a callback.
The bare `.subscribe()` _seems_ pointless.

In fact, it is essential.
Merely calling `HeroService.deleteHero()` **does not initiate the DELETE request.**

<code-example 
  path="http/src/app/heroes/heroes.component.ts"
  region="delete-hero-no-subscribe" linenums="false">
</code-example>

{@a always-subscribe}
### Always _subscribe_!

An `HttpClient` method does not begin its HTTP request until you call `subscribe()` on the observable returned by that method. This is true for _all_ `HttpClient` _methods_.

<div class="alert is-helpful">

The [`AsyncPipe`](api/common/AsyncPipe) subscribes (and unsubscribes) for you automatically.

</div>

All observables returned from `HttpClient` methods are _cold_ by design.
Execution of the HTTP request is _deferred_, allowing you to extend the
observable with additional operations such as  `tap` and `catchError`
 before anything actually happens.

Calling `subscribe(...)` triggers execution of the observable and causes
`HttpClient` to compose and send the HTTP request to the server.

You can think of these observables as _blueprints_ for actual HTTP requests.

<div class="alert is-helpful">

In fact, each `subscribe()` initiates a separate, independent execution of the observable.
Subscribing twice results in two HTTP requests.

*注意这个`subscribe()`方法*。 所有从`HttpClient`返回的可观察对象都是*冷的（cold）*，也就是说，它们只是发起请求的*蓝图*而已。在我们调用`subscribe()`之前，什么都不会发生，而当我们每次调用`subscribe()`时，就会独立发起一次请求。
比如，下列代码会使用同样的数据发送两次同样的 POST 请求：

```javascript
const req = http.get<Heroes>('/api/heroes');
// 0 requests made - .subscribe() not called.
req.subscribe();
// 1 request made.
req.subscribe();
// 2 requests made.
```
</div>

### Making a PUT request

<<<<<<< HEAD
### 配置请求中的其它部分

Besides the URL and a possible request body, there are other aspects of an outgoing request which you may wish to configure. All of these are available via an options object, which you pass to the request.

除了 URL 和可能的请求体之外，要发送的请求中你可能还希望配置一些别的东西。所有这些都可以通过给这次请求传一个额外的`options`（选项）对象来解决。

#### Headers

#### 头

One common task is adding an `Authorization` header to outgoing requests. Here's how you do that:

最常见的就是往发出的请求中添加一个`Authorization`头，代码如下：

```javascript
http
  .post('/api/items/add', body, {
    headers: new HttpHeaders().set('Authorization', 'my-auth-token'),
  })
  .subscribe();
```
=======
An app will send a PUT request to completely replace a resource with updated data.
The following `HeroService` example is just like the POST example.

<code-example 
  path="http/src/app/heroes/heroes.service.ts"
  region="updateHero" 
  title="app/heroes/heroes.service.ts (updateHero)" linenums="false">
</code-example>

For the reasons [explained above](#always-subscribe), the caller (`HeroesComponent.update()` in this case) must `subscribe()` to the observable returned from the `HttpClient.put()`
in order to initiate the request.

## Advanced usage

The above sections detail how to use the basic HTTP functionality in `@angular/common/http`, but sometimes you need to do more than make simple requests and get data back.

### Configuring the request

Other aspects of an outgoing request can be configured via the options object
passed as the last argument to the `HttpClient` method.
>>>>>>> 8d34364f

You [saw earlier](#adding-headers) that the `HeroService` sets the default headers by
passing an options object (`httpOptions`) to its save methods.
You can do more.

#### Update headers

You can't directly modify the existing headers within the previous options
object because instances of the `HttpHeaders` class are immutable.

Use the `set()` method instead. 
It returns a clone of the current instance with the new changes applied.

Here's how you might update the authorization header (after the old token expired) 
before making the next request.

<code-example 
  path="http/src/app/heroes/heroes.service.ts"
  region="update-headers" linenums="false">
</code-example>

`HttpHeaders`类是不可变对象（immutable），所以每个`set()`都会返回一个新实例，并且应用上这些修改。

#### URL Parameters

<<<<<<< HEAD
#### URL 参数

Adding URL parameters works in the same way. To send a request with the `id` parameter set to `3`, you would do:

添加 URL 参数的方法也一样。比如要发送一个请求，并把`id`参数设置为`3`，就要这样写：

```javascript
http
  .post('/api/items/add', body, {
    params: new HttpParams().set('id', '3'),
  })
  .subscribe();
```
=======
Adding URL search parameters works a similar way.
Here is a `searchHeroes` method that queries for heroes whose names contain the search term.

<code-example 
  path="http/src/app/heroes/heroes.service.ts"
  region="searchHeroes" linenums="false">
</code-example>
>>>>>>> 8d34364f

If there is a search term, the code constructs an options object with an HTML URL encoded search parameter. If the term were "foo", the GET request URL would be `api/heroes/?name=foo`.

<<<<<<< HEAD
这种情况下，我们会往 URL `/api/items/add?id=3` 上发送一个 POST 请求。

## Advanced usage

## 高级用法

The above sections detail how to use the basic HTTP functionality in `@angular/common/http`, but sometimes you need to do more than just make requests and get data back.

上一节详细讲解了如何在`@angular/common/http`中使用基本的 HTTP 功能，但是有时候除了发起请求和获取数据之外，我们还要做更多。
=======
The `HttpParms` are immutable so you'll have to use the `set()` method to update the options.

### Debouncing requests

The sample includes an _npm package search_ feature.
>>>>>>> 8d34364f

When the user enters a name in a search-box, the `PackageSearchComponent` sends
a search request for a package with that name to the NPM web api.

<<<<<<< HEAD
### 拦截所有的请求和响应。

A major feature of `@angular/common/http` is _interception_, the ability to declare interceptors which sit in between your application and the backend. When your application makes a request, interceptors transform it
before sending it to the server, and the interceptors can transform the response on its way back before your application sees it. This is useful for everything from authentication to logging.

`@angular/common/http`的主要特性之一是*拦截器*，它能声明一些拦截器，拦在应用和后端之间。当应用程序发起一个请求时，拦截器可以在请求被发往服务器之前先转换这个请求。并且在应用看到服务器发回来的响应之前，转换这个响应。这对于处理包括认证和记录日志在内的一系列工作都非常有用。

#### Writing an interceptor

#### 写一个拦截器

To implement an interceptor, you declare a class that implements `HttpInterceptor`, which
has a single `intercept()` method. Here is a simple interceptor which does nothing but forward the request through without altering it:

要实现一个拦截器，就要声明一个实现了`HttpInterceptor`接口的类，它只有一个`intercept()`方法。下面是一个最简单的拦截器，它什么也不做，只是简单的转发请求而不做任何修改：

```javascript
import {Injectable} from '@angular/core';
import {HttpEvent, HttpInterceptor, HttpHandler, HttpRequest} from '@angular/common/http';
=======
Here's a pertinent excerpt from the template:

<code-example 
  path="http/src/app/package-search/package-search.component.html"
  region="search" 
  title="app/package-search/package-search.component.html (search)">
</code-example>

The `(keyup)` event binding sends every keystroke to the component's `search()` method.

Sending a request for every keystroke could be expensive.
It's better to wait until the user stops typing and then send a request.
That's easy to implement with RxJS operators, as shown in this excerpt.
>>>>>>> 8d34364f

<code-example 
  path="http/src/app/package-search/package-search.component.ts"
  region="debounce" 
  title="app/package-search/package-search.component.ts (excerpt))">
</code-example>

The `searchText$` is the sequence of search-box values coming from the user.
It's defined as an RxJS `Subject`, which means it is an `Observable`
that can also produce values for itself by calling `next(value)`,
as happens in the `search()` method.

Rather than forward every `searchText` value directly to the injected `PackageSearchService`,
the code in `ngOnInit()` _pipes_ search values through three operators:

<<<<<<< HEAD
`intercept`是一个方法，它把一个请求对象转换成一个返回这个响应的可观察对象（Observable）。从这个意义上说，每个拦截器都要完全自己处理这个请求。

Most of the time, though, interceptors will make some minor change to the request and forward it to the rest of the chain. That's where the `next` parameter comes in. `next` is an `HttpHandler`, an interface that, similar to `intercept`, transforms a request into an Observable for the response. In an interceptor, `next` always represents the next interceptor in the chain, if any, or the final backend if there are no more interceptors. So most interceptors will end by calling `next` on the request they transformed.

当然，大多数时候，拦截器会对请求做一些小的修改，然后才把它转给拦截器链中的其它部分，也就是所传进来的`next`参数。`next`是一个`HttpHandler`，是一个类似于`intercept`的接口，它会把一个请求对象转换成一个可观察的响应对象。在拦截器中，`next`总是代表位于拦截器链中的下一个拦截器（如果有的话），如果没有更多拦截器了，它就会是最终的后端。所以，大多数拦截器的最后一句都会以它们转换后请求对象为参数调用`next.handle`函数。

Our do-nothing handler simply calls `next.handle` on the original request, forwarding it without mutating it at all.

我们这个什么也不做的处理器只是简单地在原始请求上调用`next.handle`，什么也不改动就转发出去。

This pattern is similar to those in middleware frameworks such as Express.js.

这种工作模式类似于一些框架（如Express.js）中的中间件。

##### Providing your interceptor

##### 提供你自己的拦截器

Simply declaring the `NoopInterceptor` above doesn't cause your app to use it. You need to wire it up in your app module by providing it as an interceptor, as follows:
=======
1. `debounceTime(500)` - wait for the user to stop typing (1/2 second in this case).
1. `distinctUntilChanged()` - wait until the search text changes.
1. `switchMap()` - send the search request to the service.

The code sets `packages$` to this re-composed `Observable` of search results.
The template subscribes to `packages$` with the [AsyncPipe](api/common/AsyncPipe)
and displays search results as they arrive.

A search value reaches the service only if it's a new value and the user has stopped typing.

<div class="l-sub-section">

The `withRefresh` option is explained [below](#cache-refresh).

</div>

#### _switchMap()_

The `switchMap()` operator has three important characteristics.

1. It takes a function argument that returns an `Observable`.
`PackageSearchService.search` returns an `Observable`, as other data service methods do.

2. If a previous search request is still _in-flight_ (as when the connection is poor),
it cancels that request and sends a new one.

3. It returns service responses in their original request order, even if the
server returns them out of order. 


<div class="l-sub-section">

If you think you'll reuse this debouncing logic,
consider moving it to a utility function or into the `PackageSearchService` itself.

</div>

### Intercepting requests and responses

_HTTP Interception_ is a major feature of `@angular/common/http`. 
With interception, you declare _interceptors_ that inspect and transform HTTP requests from your application to the server.
The same interceptors may also inspect and transform the server's responses on their way back to the application.
Multiple interceptors form a _forward-and-backward_ chain of request/response handlers.

Interceptors can perform a variety of  _implicit_ tasks, from authentication to logging, in a routine, standard way, for every HTTP request/response. 

Without interception, developers would have to implement these tasks _explicitly_ 
for each `HttpClient` method call.

#### Write an interceptor

To implement an interceptor, declare a class that implements the `intercept()` method of the `HttpInterceptor` interface.

 Here is a do-nothing _noop_ interceptor that simply passes the request through without touching it:
<code-example 
  path="http/src/app/http-interceptors/noop-interceptor.ts"
  title="app/http-interceptors/noop-interceptor.ts"
  linenums="false">
</code-example>

The `intercept` method transforms a request into an `Observable` that eventually returns the HTTP response. 
In this sense, each interceptor is fully capable of handling the request entirely by itself.

Most interceptors inspect the request on the way in and forward the (perhaps altered) request to the `handle()` method of the `next` object which implements the [`HttpHandler`](api/common/http/HttpHandler) interface.
>>>>>>> 8d34364f

像上面这样简单地声明`NoopInterceptor`并不会让我们的应用实际使用它。还要通过把它作为拦截器提供给我们的应用模块才会生效，代码如下：

```javascript
export abstract class HttpHandler {
  abstract handle(req: HttpRequest<any>): Observable<HttpEvent<any>>;
}
```

Like `intercept()`, the `handle()` method transforms an HTTP request into an `Observable` of [`HttpEvents`](#httpevents) which ultimately include the server's response. The `intercept()` method could inspect that observable and alter it before returning it to the caller.

<<<<<<< HEAD
注意`multi: true`选项。这是必须的，因为它会告诉 Angular 这个 `HTTP_INTERCEPTORS` 表示的是一个数组，而不是单个的值。
=======
This _no-op_ interceptor simply calls `next.handle()` with the original request and returns the observable without doing a thing.
>>>>>>> 8d34364f

#### The _next_ object

<<<<<<< HEAD
##### 事件

You may have also noticed that the Observable returned by `intercept` and `HttpHandler.handle` is not an `Observable<HttpResponse<any>>` but an `Observable<HttpEvent<any>>`. That's because interceptors work at a lower level than the `HttpClient` interface. A single request can generate multiple events, including upload and download progress events. The `HttpResponse` class is actually an event itself, with a `type` of `HttpEventType.HttpResponseEvent`.

注意，`intercept`和`HttpHandler.handle`返回的可观察对象并不是`Observable<HttpResponse<any>>`，而是`Observable<HttpEvent<any>>`。
这是因为拦截器所工作的层级要低于 `HttpClient` 接口。单个请求会生成多个事件，比如表示上传和下载过程的事件。`HttpResponse`类实际上本身也是一个事件，只是它的`type`是`HttpEventType.HttpResponseEvent`。

An interceptor must pass through all events that it does not understand or intend to modify. It must not filter out events it didn't expect to process. Many interceptors are only concerned with the outgoing request, though, and will simply return the event stream from `next` without modifying it.

拦截器必须透传所有它不理解或不打算修改的事件。它不能过滤掉自己不准备处理的事件。很多拦截器只关心要发出的请求，而只简单的返回`next`所返回的事件流，而不修改它。

=======
The `next` object represents the next interceptor in the chain of interceptors. 
The final `next` in the chain is the `HttpClient` backend handler that sends the request to the server and receives the server's response.


Most interceptors call `next.handle()` so that the request flows through to the next interceptor and, eventually, the backend handler.
An interceptor _could_ skip calling `next.handle()`, short-circuit the chain, and [return its own `Observable`](#caching) with an artificial server response. 
>>>>>>> 8d34364f

This is a common middleware pattern found in frameworks such as Express.js.

<<<<<<< HEAD
##### 顺序

When you provide multiple interceptors in an application, Angular applies them in the order that you
provided them.

当我们在一个应用中提供了多个拦截器时，Angular 会按照你提供时的顺序应用它们（译注：即模块的`providers`数组中列出的顺序）。

##### Immutability

##### 不可变性

Interceptors exist to examine and mutate outgoing requests and incoming responses. However, it may be surprising to learn that the `HttpRequest` and `HttpResponse` classes are largely immutable.

拦截器要检查和修改准备发出的请求和接收进来的响应。但是，你可能会惊奇的发现`HttpRequest`和`HttpResponse`类在很大程度上却是不可变的。

This is for a reason: because the app may retry requests, the interceptor chain may process an individual request multiple times. If requests were mutable, a retried request would be different than the original request. Immutability ensures the interceptors see the same request for each try.

这是有原因的：因为应用可能会重发请求，而拦截器链可能会多次处理同一个请求。如果请求是可变的，每次重试时的请求都可能和原始的请求不一样。而不可变对象可以确保拦截器每次重试时处理的都是同一个请求。

There is one case where type safety cannot protect you when writing interceptors&mdash;the request body. It is invalid to mutate a request body within an interceptor, but this is not checked by the type system.

在一种情况下类型安全体系无法在写拦截器时提供保护 —— 请求体（body）。在拦截器中修改请求体本应是无效的，但类型检查系统无法发现它。

If you have a need to mutate the request body, you need to copy the request body, mutate the copy, and then use `clone()` to copy the request and set the new body.

如果确实需要修改请求体，我们就得自己复制它，修改这个复本，然后使用`clone()`来复制这个请求，并使用这个新的请求体。

Since requests are immutable, they cannot be modified directly. To mutate them, use `clone()`:

由于请求都是不可变的，所以不能直接修改它们。要想修改，就使用`clone()`函数：

```javascript
intercept(req: HttpRequest<any>, next: HttpHandler): Observable<HttpEvent<any>> {
  // This is a duplicate. It is exactly the same as the original.
  const dupReq = req.clone();
=======
#### Provide the interceptor

The `NoopInterceptor` is a service managed by Angular's [dependency injection (DI)](guide/dependency-injection) system. 
Like other services, you must provide the interceptor class before the app can use it.

Because interceptors are (optional) dependencies of the `HttpClient` service, 
you must provide them in the same injector (or a parent of the injector) that provides `HttpClient`. 
Interceptors provided _after_ DI creates the `HttpClient` are ignored.

This app provides `HttpClient` in the app's root injector, as a side-effect of importing the `HttpClientModule` in `AppModule`.
You should provide interceptors in `AppModule` as well.

After importing the `HTTP_INTERCEPTORS` injection token from `@angular/common/http`,
write the `NoopInterceptor` provider like this:

<code-example 
  path="http/src/app/http-interceptors/index.ts"
  region="noop-provider" linenums="false">
</code-example>

Note the `multi: true` option. 
This required setting tells Angular that `HTTP_INTERCEPTORS` is a token for a _multiprovider_ 
that injects an array of values, rather than a single value.

You _could_ add this provider directly to the providers array of the `AppModule`.
However, it's rather verbose and there's a good chance that 
you'll create more interceptors and provide them in the same way.
You must also pay [close attention to the order](#interceptor-order) 
in which you provide these interceptors.
>>>>>>> 8d34364f

Consider creating a "barrel" file that gathers all the interceptor providers into an `httpInterceptorProviders` array, starting with this first one, the `NoopInterceptor`.

<code-example 
  path="http/src/app/http-interceptors/index.ts"
  region="interceptor-providers"
  title="app/http-interceptors/index.ts" linenums="false">
</code-example>

Then import and add it to the `AppModule` _providers array_ like this:

<code-example 
  path="http/src/app/app.module.ts"
  region="interceptor-providers"
  title="app/app.module.ts (interceptor providers)" linenums="false">
</code-example>

As you create new interceptors, add them to the `httpInterceptorProviders` array and
you won't have to revisit the `AppModule`.

<div class="l-sub-section">

There are many more interceptors in the complete sample code.

</div>

#### Interceptor order

Angular applies interceptors in the order that you provide them.
If you provide interceptors _A_, then _B_, then _C_,  requests will flow in _A->B->C_ and
responses will flow out _C->B->A_.

You cannot change the order or remove interceptors later.
If you need to enable and disable an interceptor dynamically, you'll have to build that capability into the interceptor itself.

#### _HttpEvents_

You may have expected the `intercept()` and `handle()` methods to return observables of `HttpResponse<any>` as most `HttpClient` methods do.

Instead they return observables of `HttpEvent<any>`.

That's because interceptors work at a lower level than those `HttpClient` methods. A single HTTP request can generate multiple _events_, including upload and download progress events. The `HttpResponse` class itself is actually an event, whose type is `HttpEventType.HttpResponseEvent`.

Many interceptors are only concerned with the outgoing request and simply return the event stream from `next.handle()` without modifying it.

But interceptors that examine and modify the response from `next.handle()` 
will see all of these events. 
Your interceptor should return _every event untouched_ unless it has a _compelling reason to do otherwise_.

#### Immutability

Although interceptors are capable of mutating requests and responses,
the `HttpRequest` and `HttpResponse` instance properties are `readonly`,
rendering them largely immutable.

They are immutable for a good reason: the app may retry a request several times before it succeeds, which means that the interceptor chain may re-process the same request multiple times.
If an interceptor could modify the original request object, the re-tried operation would start from the modified request rather than the original. Immutability ensures that interceptors see the same request for each try.

TypeScript will prevent you from setting `HttpRequest` readonly properties. 

```javascript
  // Typescript disallows the following assignment because req.url is readonly
  req.url = req.url.replace('http://', 'https://');
```
To alter the request, clone it first and modify the clone before passing it to `next.handle()`. 
You can clone and modify the request in a single step as in this example.

<code-example 
  path="http/src/app/http-interceptors/ensure-https-interceptor.ts"
  region="excerpt" 
  title="app/http-interceptors/ensure-https-interceptor.ts (excerpt)" linenums="false">
</code-example>

<<<<<<< HEAD
如你所见，传给`clone()`函数的这个哈希对象可以让我们在复制时修改请求中的特定属性。

#### Setting new headers

#### 设置新的头

A common use of interceptors is to set default headers on outgoing responses. For example, assuming you have an injectable `AuthService` which can provide an authentication token, here is how you would write an interceptor which adds it to all outgoing requests:
=======
The `clone()` method's hash argument allows you to mutate specific properties of the request while copying the others.

##### The request body

The `readonly` assignment guard can't prevent deep updates and, in particular, 
it can't prevent you from modifying a property of a request body object.
>>>>>>> 8d34364f

拦截器的常见用途之一是为所发出的请求设置默认的请求头。比如，假设我们有一个可注入的`AuthService`，它可以提供一个认证令牌，而我们希望写一个拦截器，它负责把这个令牌添加到所有要发出的请求中：

```javascript
  req.body.name = req.body.name.trim(); // bad idea!
```

If you must mutate the request body, copy it first, change the copy, 
`clone()` the request, and set the clone's body with the new body, as in the following example.

<code-example 
  path="http/src/app/http-interceptors/trim-name-interceptor.ts"
  region="excerpt" 
  title="app/http-interceptors/trim-name-interceptor.ts (excerpt)" linenums="false">
</code-example>

##### Clearing the request body

Sometimes you need to clear the request body rather than replace it.
If you set the cloned request body to `undefined`, Angular assumes you intend to leave the body as is.
That is not what you want.
If you set the cloned request body to `null`, Angular knows you intend to clear the request body.

这种克隆一个请求并设置一组新的请求头的操作非常常见，因此有了一种快捷写法：

```javascript
  newReq = req.clone({ ... }); // body not mentioned => preserve original body
  newReq = req.clone({ body: undefined }); // preserve original body
  newReq = req.clone({ body: null }); // clear the body
```

#### Set default headers

Apps often use an interceptor to set default headers on outgoing requests. 

The sample app has an `AuthService` that produces an authorization token.
Here is its `AuthInterceptor` that injects that service to get the token and
adds an authorization header with that token to every outgoing request:

<code-example 
  path="http/src/app/http-interceptors/auth-interceptor.ts"
  title="app/http-interceptors/auth-interceptor.ts">
</code-example>

The practice of cloning a request to set new headers is so common that 
there's a `setHeaders` shortcut for it:

<code-example 
  path="http/src/app/http-interceptors/auth-interceptor.ts"
  region="set-header-shortcut">
</code-example>

An interceptor that alters headers can be used for a number of different operations, including:

这种可以修改头的拦截器可以用于很多不同的操作，比如：

* Authentication/authorization
<<<<<<< HEAD

    认证 / 授权

* Caching behavior; for example, If-Modified-Since

    控制缓存行为。比如`If-Modified-Since`
    
=======
* Caching behavior; for example, `If-Modified-Since`
>>>>>>> 8d34364f
* XSRF protection

    XSRF 防护

#### Logging

<<<<<<< HEAD
#### 记日志

Because interceptors can process the request and response _together_, they can do things like log or time requests. Consider this interceptor which uses `console.log` to show how long each request takes:

由于拦截器可以同时处理请求和响应，因此可以用来记日志或请求计时等。考虑下面这个拦截器，它使用`console.log`来显示每个请求花了多久：

```javascript
import 'rxjs/add/operator/do';

export class TimingInterceptor implements HttpInterceptor {
  constructor(private auth: AuthService) {}

  intercept(req: HttpRequest<any>, next: HttpHandler): Observable<HttpEvent<any>> {
  	const started = Date.now();
    return next
      .handle(req)
      .do(event => {
        if (event instanceof HttpResponse) {
          const elapsed = Date.now() - started;
          console.log(`Request for ${req.urlWithParams} took ${elapsed} ms.`);
        }
      });
  }
}
```
Notice the RxJS `do()` operator&mdash;it adds a side effect to an Observable without affecting the values on the stream. Here, it detects the `HttpResponse` event and logs the time the request took.
=======
Because interceptors can process the request and response _together_, they can do things like time and log 
an entire HTTP operation. 

Consider the following `LoggingInterceptor`, which captures the time of the request,
the time of the response, and logs the outcome with the elapsed time
with the injected `MessageService`.

<code-example 
  path="http/src/app/http-interceptors/logging-interceptor.ts"
  region="excerpt" 
  title="app/http-interceptors/logging-interceptor.ts)">
</code-example>

The RxJS `tap` operator captures whether the request succeed or failed.
The RxJS `finalize` operator is called when the response observable either errors or completes (which it must),
and reports the outcome to the `MessageService`.

Neither `tap` nor `finalize` touch the values of the observable stream returned to the caller.
>>>>>>> 8d34364f

注意 RxJS 的 `do()`操作符 —— 它为可观察对象添加一个副作用，而不会影响到流中的值。这里，它会检测`HttpResponse`的事件，并且记录这个请求花费的时间。

#### Caching

<<<<<<< HEAD
#### 缓存

You can also use interceptors to implement caching. For this example, assume that you've written an HTTP cache with a simple interface:

我们也可以使用拦截器来实现缓存。比如，假设我们已经写了一个 HTTP 缓存，它具有如下的简单接口：

```javascript
abstract class HttpCache {
  /**
   * Returns a cached response, if any, or null if not present.
   */
  abstract get(req: HttpRequest<any>): HttpResponse<any>|null;

  /**
   * Adds or updates the response in the cache.
   */
  abstract put(req: HttpRequest<any>, resp: HttpResponse<any>): void;
}
```
=======
Interceptors can handle requests by themselves, without forwarding to `next.handle()`.

For example, you might decide to cache certain requests and responses to improve performance.
You can delegate caching to an interceptor without disturbing your existing data services. 
>>>>>>> 8d34364f

The `CachingInterceptor` demonstrates this approach.

<<<<<<< HEAD
拦截器可以把这个缓存应用到所发出的请求上。

```javascript
@Injectable()
export class CachingInterceptor implements HttpInterceptor {
  constructor(private cache: HttpCache) {}

  intercept(req: HttpRequest<any>, next: HttpHandler): Observable<HttpEvent<any>> {
  	// Before doing anything, it's important to only cache GET requests.
    // Skip this interceptor if the request method isn't GET.
    if (req.method !== 'GET') {
      return next.handle(req);
    }

    // First, check the cache to see if this request exists.
    const cachedResponse = this.cache.get(req);
    if (cachedResponse) {
      // A cached response exists. Serve it instead of forwarding
      // the request to the next handler.
      return Observable.of(cachedResponse);
    }

    // No cached response exists. Go to the network, and cache
    // the response when it arrives.
    return next.handle(req).do(event => {
      // Remember, there may be other events besides just the response.
      if (event instanceof HttpResponse) {
      	// Update the cache.
      	this.cache.put(req, event);
      }
    });
  }
}
```
=======
<code-example 
  path="http/src/app/http-interceptors/caching-interceptor.ts"
  region="v1" 
  title="app/http-interceptors/caching-interceptor.ts)" linenums="false">
</code-example>
>>>>>>> 8d34364f

The `isCachable()` function determines if the request is cachable.
In this sample, only GET requests to the npm package search api are cachable.

<<<<<<< HEAD
显然，这个例子忽略了请求匹配、缓存失效等问题，但是很容易看出除了转换请求外，拦截器还有很强力的功能。如果需要，它们可以完全接管请求流程。

To really demonstrate their flexibility, you can change the above example to return _two_ response events if the request exists in cache&mdash;the cached response first, and an updated network response later.

为了实际演示它们的灵活性，我们可以把上面的例子改为：如果请求已经存在于缓存中了，就返回*两个*响应事件，第一个是缓存的响应，第二个是从网络上更新过来的响应。

```javascript
intercept(req: HttpRequest<any>, next: HttpHandler): Observable<HttpEvent<any>> {
  // Still skip non-GET requests.
  if (req.method !== 'GET') {
    return next.handle(req);
  }

  // This will be an Observable of the cached value if there is one,
  // or an empty Observable otherwise. It starts out empty.
  let maybeCachedResponse: Observable<HttpEvent<any>> = Observable.empty();

  // Check the cache.
  const cachedResponse = this.cache.get(req);
  if (cachedResponse) {
    maybeCachedResponse = Observable.of(cachedResponse);
  }

  // Create an Observable (but don't subscribe) that represents making
  // the network request and caching the value.
  const networkResponse = next.handle(req).do(event => {
    // Just like before, check for the HttpResponse event and cache it.
    if (event instanceof HttpResponse) {
      this.cache.put(req, event);
    }
  });

  // Now, combine the two and send the cached response first (if there is
  // one), and the network response second.
  return Observable.concat(maybeCachedResponse, networkResponse);
}
```
=======
If the request is not cachable, the interceptor simply forwards the request 
to the next handler in the chain.

If a cachable request is found in the cache, the interceptor returns an `of()` _observable_ with
the cached response, by-passing the `next` handler (and all other interceptors downstream).

If a cachable request is not in cache, the code calls `sendRequest`.

{@a send-request}
<code-example 
  path="http/src/app/http-interceptors/caching-interceptor.ts"
  region="send-request">
</code-example>

The `sendRequest` function creates a [request clone](#immutability) without headers
because the npm api forbids them.

It forwards that request to `next.handle()` which ultimately calls the server and
returns the server's response.

Note how `sendRequest` _intercepts the response_ on its way back to the application.
It _pipes_ the response through the `tap()` operator,
whose callback adds the response to the cache.

The original response continues untouched back up through the chain of interceptors
to the application caller. 

Data services, such as `PackageSearchService`, are unaware that 
some of their `HttpClient` requests actually return cached responses.

{@a cache-refresh}
#### Return a multi-valued _Observable_

The `HttpClient.get()` method normally returns an _observable_ 
that either emits the data or an error. 
Some folks describe it as a "_one and done_" observable.

But an interceptor can change this to an _observable_ that emits more than once.

A revised version of the `CachingInterceptor` optionally returns an _observable_ that
immediately emits the cached response, sends the request to the npm web api anyway,
and emits again later with the updated search results.

<code-example 
  path="http/src/app/http-interceptors/caching-interceptor.ts"
  region="intercept-refresh">
</code-example>

The _cache-then-refresh_ option is triggered by the presence of a **custom `x-refresh` header**.
>>>>>>> 8d34364f

<div class="l-sub-section">

A checkbox on the `PackageSearchComponent` toggles a `withRefresh` flag,
which is one of the arguments to `PackageSearchService.search()`.
That `search()` method creates the custom `x-refresh` header
and adds it to the request before calling `HttpClient.get()`.

</div>

The revised `CachingInterceptor` sets up a server request 
whether there's a cached value or not, 
using the same `sendRequest()` method described [above](#send-request).
The `results$` observable will make the request when subscribed.

If there's no cached value, the interceptor returns `results$`.

If there is a cached value, the code _pipes_ the cached response onto
`results$`, producing a recomposed observable that emits twice,
the cached response first (and immediately), followed later
by the response from the server.
Subscribers see a sequence of _two_ responses.

现在，如果 URL 被缓存过，那么任何人调用`http.get(url)`时都会收到*两次*响应。

### Listening to progress events

<<<<<<< HEAD
### 监听进度事件

Sometimes applications need to transfer large amounts of data, and those transfers can take time. It's a good user experience practice to provide feedback on the progress of such transfers; for example, uploading files&mdash;and `@angular/common/http` supports this.

有时候应用需要传输一大堆数据，这时传输就需要花一些时间。在这种传输过程中（比如上传文件）给用户一些关于进度的反馈能带来更好的用户体验，而`@angular/common/http`支持它。

To make a request with progress events enabled, first create an instance of `HttpRequest` with the special `reportProgress` option set:

要发起一个支持进度事件的请求，首先要创建一个设置过`reportProgress`选项的`HttpRequest`实例：

```javascript
const req = new HttpRequest('POST', '/upload/file', file, {
  reportProgress: true,
});
```
=======
Sometimes applications transfer large amounts of data and those transfers can take a long time.
File uploads are a typical example. 
Give the users a better experience by providing feedback on the progress of such transfers.

To make a request with progress events enabled, you can create an instance of `HttpRequest` 
with the `reportProgress` option set true to enable tracking of progress events.

<code-example 
  path="http/src/app/uploader/uploader.service.ts"
  region="upload-request" 
  title="app/uploader/uploader.service.ts (upload request)">
</code-example>
>>>>>>> 8d34364f

<div class="alert is-important">

<<<<<<< HEAD
该选项让我们可以跟踪进度事件。记住，每个进度事件都会触发变更检测，所以应该只有在你真的打算在每个事件中更新 UI 时才打开它。

Next, make the request through the `request()` method of `HttpClient`. The result will be an Observable of events, just like with interceptors:

接下来，通过`HttpClient`上的`request()`方法发起这个请求。其结果应该是一个关于事件的可观察对象，就像拦截器中看到的那样：

```javascript
http.request(req).subscribe(event => {
  // Via this API, you get access to the raw event stream.
  // Look for upload progress events.
  if (event.type === HttpEventType.UploadProgress) {
    // This is an upload progress event. Compute and show the % done:
    const percentDone = Math.round(100 * event.loaded / event.total);
    console.log(`File is ${percentDone}% uploaded.`);
  } else if (event instanceof HttpResponse) {
    console.log('File is completely uploaded!');
  }
});
```
=======
Every progress event triggers change detection, so only turn them on if you truly intend to report progress in the UI.

</div>

Next, pass this request object to the `HttpClient.request()` method, which
returns an `Observable` of `HttpEvents`, the same events processed by interceptors:

<code-example 
  path="http/src/app/uploader/uploader.service.ts"
  region="upload-body" 
  title="app/uploader/uploader.service.ts (upload body)" linenums="false">
</code-example>

The `getEventMessage` method interprets each type of `HttpEvent` in the event stream.

<code-example 
  path="http/src/app/uploader/uploader.service.ts"
  region="getEventMessage" 
  title="app/uploader/uploader.service.ts (getEventMessage)" linenums="false">
</code-example>

<div class="alert is-helpful">

The sample app for this guide doesn't have a server that accepts uploaded files.
The `UploadInterceptor` in `app/http-interceptors/upload-interceptor.ts` 
intercepts and short-circuits upload requests
by returning an observable of simulated events.

</div>
>>>>>>> 8d34364f

## Security: XSRF Protection

## 安全：XSRF 防护

[Cross-Site Request Forgery (XSRF)](https://en.wikipedia.org/wiki/Cross-site_request_forgery) is an attack technique by which the attacker can trick an authenticated user into unknowingly executing actions on your website. `HttpClient` supports a [common mechanism](https://en.wikipedia.org/wiki/Cross-site_request_forgery#Cookie-to-Header_Token) used to prevent XSRF attacks. When performing HTTP requests, an interceptor reads a token from a cookie, by default `XSRF-TOKEN`, and sets it as an HTTP header, `X-XSRF-TOKEN`. Since only code that runs on your domain could read the cookie, the backend can be certain that the HTTP request came from your client application and not an attacker.

[跨站请求伪造 (XSRF)](https://en.wikipedia.org/wiki/Cross-site_request_forgery)是一个攻击技术，它能让攻击者假冒一个已认证的用户在你的网站上执行未知的操作。`HttpClient`支持一种[通用的机制](https://en.wikipedia.org/wiki/Cross-site_request_forgery#Cookie-to-Header_Token)来防范 XSRF 攻击。当执行 HTTP 请求时，一个拦截器会从cookie中读取 XSRF 令牌（默认名字为`XSRF-TOKEN`），并且把它设置为一个 HTTP 头 `X-XSRF-TOKEN`，由于只有运行在我们自己的域名下的代码才能读取这个 cookie，因此后端可以确认这个 HTTP 请求真的来自我们的客户端应用，而不是攻击者。

By default, an interceptor sends this cookie on all mutating requests (POST, etc.)
to relative URLs but not on GET/HEAD requests or
on requests with an absolute URL.

默认情况下，拦截器会在所有的修改型请求中（比如POST等）把这个 cookie 发送给使用相对URL的请求。但不会在 GET/HEAD 请求中发送，也不会发送给使用绝对 URL 的请求。

To take advantage of this, your server needs to set a token in a JavaScript readable session cookie called `XSRF-TOKEN` on either the page load or the first GET request. On subsequent requests the server can verify that the cookie matches the `X-XSRF-TOKEN` HTTP header, and therefore be sure that only code running on your domain could have sent the request. The token must be unique for each user and must be verifiable by the server; this prevents the client from making up its own tokens. Set the token to a digest of your site's authentication
cookie with a salt for added security.

要获得这种优点，我们的服务器需要在页面加载或首个 GET 请求中把一个名叫`XSRF-TOKEN`的令牌写入可被 JavaScript 读到的会话 cookie 中。
而在后续的请求中，服务器可以验证这个 cookie 是否与 HTTP 头 `X-XSRF-TOKEN` 的值一致，以确保只有运行在我们自己域名下的代码才能发起这个请求。这个令牌必须对每个用户都是唯一的，并且必须能被服务器验证，因此不能由客户端自己生成令牌。把这个令牌设置为你的站点认证信息并且加了盐（salt）的摘要，以提升安全性。

In order to prevent collisions in environments where multiple Angular apps share the same domain or subdomain, give each application a unique cookie name.

为了防止多个 Angular 应用共享同一个域名或子域时出现冲突，要给每个应用分配一个唯一的 cookie 名称。

<div class="alert is-important">
<<<<<<< HEAD
*Note that `HttpClient`'s support is only the client half of the XSRF protection scheme.* Your backend service must be configured to set the cookie for your page, and to verify that the header is present on all eligible requests. If not, Angular's default protection will be ineffective.

*注意，`HttpClient`支持的只是 XSRF 防护方案的客户端这一半。* 我们的后端服务必须配置为给页面设置 cookie ，并且要验证请求头，以确保全都是合法的请求。否则，Angular 默认的这种防护措施就会失效。
=======

*Note that `HttpClient` supports only the client half of the XSRF protection scheme.* 
Your backend service must be configured to set the cookie for your page, and to verify that 
the header is present on all eligible requests. 
If not, Angular's default protection will be ineffective.
>>>>>>> 8d34364f

</div>

### Configuring custom cookie/header names

<<<<<<< HEAD
### 配置自定义 cookie/header 名称

If your backend service uses different names for the XSRF token cookie or header, use `HttpClientXsrfModule.withOptions()` to override the defaults.

如果我们的后端服务中对 XSRF 令牌的 cookie 或 头使用了不一样的名字，就要使用 `HttpClientXsrfModule.withConfig()` 来覆盖掉默认值。

```javascript
imports: [
  HttpClientModule,
  HttpClientXsrfModule.withOptions({
    cookieName: 'My-Xsrf-Cookie',
    headerName: 'My-Xsrf-Header',
  }),
]
```

## Testing HTTP requests

## 测试 HTTP 请求

Like any external dependency, the HTTP backend needs to be mocked as part of good testing practice. `@angular/common/http` provides a testing library `@angular/common/http/testing` that makes setting up such mocking straightforward.
=======
If your backend service uses different names for the XSRF token cookie or header, 
use `HttpClientXsrfModule.withOptions()` to override the defaults.

<code-example 
  path="http/src/app/app.module.ts"
  region="xsrf" 
  linenums="false">
</code-example>

## Testing HTTP requests

Like any external dependency, the HTTP backend needs to be mocked
so your tests can simulate interaction with a remote server. 
The `@angular/common/http/testing` library makes 
setting up such mocking straightforward.
>>>>>>> 8d34364f

如同所有的外部依赖一样，HTTP 后端也需要在良好的测试实践中被 Mock 掉。`@angular/common/http` 提供了一个测试库 `@angular/common/http/testing`，它让我们可以直截了当的进行这种 Mock 。

### Mocking philosophy

<<<<<<< HEAD
### Mock 方法论

Angular's HTTP testing library is designed for a pattern of testing where the app executes code and makes requests first. After that, tests expect that certain requests have or have not been made, perform assertions against those requests, and finally provide responses by "flushing" each expected request, which may trigger more new requests, etc. At the end, tests can optionally verify that the app has made no unexpected requests.
=======
Angular's HTTP testing library is designed for a pattern of testing wherein 
the the app executes code and makes requests first.

Then a test expects that certain requests have or have not been made, 
performs assertions against those requests, 
and finally provide responses by "flushing" each expected request.
 
At the end, tests may verify that the app has made no unexpected requests.

<div class="alert is-helpful">

You can run <live-example stackblitz="specs">these sample tests</live-example> 
in a live coding environment.

The tests described in this guide are in `src/testing/http-client.spec.ts`.
There are also tests of an application data service that call `HttpClient` in
`src/app/heroes/heroes.service.spec.ts`.

</div>
>>>>>>> 8d34364f

Angular 的 HTTP 测试库是为这种模式的测试而设计的：应用执行代码并首先发起请求，之后，测试代码会期待（expect）特定的请求发起过或没发起，然后对那些请求进行断言，最终，通过刷新（flushing）每个被期待的请求来提供响应，此后还可能会触发更多新的请求。最后，测试代码还可以根据需要去验证应用不曾发起过预期之外的请求。

### Setup

<<<<<<< HEAD
### 初始设置

To begin testing requests made through `HttpClient`, import `HttpClientTestingModule` and add it to your `TestBed` setup, like so:

要开始测试那些通过`HttpClient`发起的请求，就要导入`HttpClientTestingModule`模块，并把它加到你的`TestBed` 设置里去，代码如下：

```javascript
=======
To begin testing calls to `HttpClient`, 
import the `HttpClientTestingModule` and the mocking controller, `HttpTestingController`,
along with the other symbols your tests require.

<code-example 
  path="http/src/testing/http-client.spec.ts"
  region="imports" 
  title="app/testing/http-client.spec.ts (imports)" linenums="false">
</code-example>
>>>>>>> 8d34364f

Then add the `HttpClientTestingModule` to the `TestBed` and continue with
the setup of the _service-under-test_.

<code-example 
  path="http/src/testing/http-client.spec.ts"
  region="setup" 
  title="app/testing/http-client.spec.ts(setup)" linenums="false">
</code-example>

Now requests made in the course of your tests will hit the testing backend instead of the normal backend.

This setup also calls `TestBed.get()` to inject the `HttpClient` service and the mocking controller
so they can be referenced during the tests.

这样就可以了。现在，在测试代码中发起的请求将会抵达后端的测试替身，而不是标准后端（真实服务器）。

### Expecting and answering requests

<<<<<<< HEAD
### 期待并回复请求

With the mock installed via the module, you can write a test that expects a GET Request to occur and provides a mock response. The following example does this by injecting both the `HttpClient` into the test and a class called `HttpTestingController`

在通过本模块安装了 Mock 之后，我们可以就写一个测试来期待发生一个 GET 请求，并给出一个 Mock 版的响应。
下列例子通过把 `HttpClient` 同时注入到测试代码和一个名叫`HttpTestingController`的类中来做到这一点：

```javascript
it('expects a GET request', inject([HttpClient, HttpTestingController], (http: HttpClient, httpMock: HttpTestingController) => {
  // Make an HTTP GET request, and expect that it return an object
  // of the form {name: 'Test Data'}.
  http
    .get('/data')
    .subscribe(data => expect(data['name']).toEqual('Test Data'));

  // At this point, the request is pending, and no response has been
  // sent. The next step is to expect that the request happened.
  const req = httpMock.expectOne('/data');

  // If no request with that URL was made, or if multiple requests match,
  // expectOne() would throw. However this test makes only one request to
  // this URL, so it will match and return a mock request. The mock request
  // can be used to deliver a response or make assertions against the
  // request. In this case, the test asserts that the request is a GET.
  expect(req.request.method).toEqual('GET');

  // Next, fulfill the request by transmitting a response.
  req.flush({name: 'Test Data'});

  // Finally, assert that there are no outstanding requests.
  httpMock.verify();
}));
```

The last step, verifying that no requests remain outstanding, is common enough for you to move it into an `afterEach()` step:

最后一步，验证没有发起过预期之外的请求，足够通用，因此我们可以把它移到`afterEach()`中：

```javascript
afterEach(inject([HttpTestingController], (httpMock: HttpTestingController) => {
  httpMock.verify();
}));
```

#### Custom request expectations

#### 自定义请求的预期

If matching by URL isn't sufficient, it's possible to implement your own matching function. For example, you could look for an outgoing request that has an Authorization header:

如果根据 URL 匹配还不满足要求，也可以实现我们自己的匹配函数。比如，我们可以查找一个具有特定认证（Authorization）头的对外请求：

```javascript
const req = httpMock.expectOne((req) => req.headers.has('Authorization'));
```
=======
Now you can write a test that expects a GET Request to occur and provides a mock response. 

<code-example 
  path="http/src/testing/http-client.spec.ts"
  region="get-test" 
  title="app/testing/http-client.spec.ts(httpClient.get)" linenums="false">
</code-example>

The last step, verifying that no requests remain outstanding, is common enough for you to move it into an `afterEach()` step:

<code-example 
  path="http/src/testing/http-client.spec.ts"
  region="afterEach" 
  linenums="false">
</code-example>

#### Custom request expectations

If matching by URL isn't sufficient, it's possible to implement your own matching function. 
For example, you could look for an outgoing request that has an authorization header:

<code-example 
  path="http/src/testing/http-client.spec.ts"
  region="predicate" 
  linenums="false">
</code-example>
>>>>>>> 8d34364f

As with the previous `expectOne()`, 
the test will fail if 0 or 2+ requests satisfy this predicate.

和前面根据 URL 进行测试时一样，如果零或两个以上的请求匹配上了这个期待，它就会抛出异常。

#### Handling more than one request

<<<<<<< HEAD
#### 处理一个以上的请求

If you need to respond to duplicate requests in your test, use the `match()` API instead of `expectOne()`, which takes the same arguments but returns an array of matching requests. Once returned, these requests are removed from future matching and are your responsibility to verify and flush.

如果我们需要在测试中对重复的请求进行响应，可以使用`match()` API 来代替 `expectOne()`，它的参数不变，但会返回一个与这些请求相匹配的数组。一旦返回，这些请求就会从将来要匹配的列表中移除，而验证和刷新（flush）它，是我们自己的职责。

```javascript
// Expect that 5 pings have been made and flush them.
const reqs = httpMock.match('/ping');
expect(reqs.length).toBe(5);
reqs.forEach(req => req.flush());
```
=======
If you need to respond to duplicate requests in your test, use the `match()` API instead of `expectOne()`.
It takes the same arguments but returns an array of matching requests. 
Once returned, these requests are removed from future matching and 
you are responsible for flushing and verifying them.

<code-example 
  path="http/src/testing/http-client.spec.ts"
  region="multi-request" 
  linenums="false">
</code-example>

### Testing for errors

You should test the app's defenses against HTTP requests that fail.

Call `request.error()` with an `ErrorEvent` instead of `request.flush()`, as in this example.

<code-example 
  path="http/src/testing/http-client.spec.ts"
  region="404" 
  linenums="false">
</code-example>
>>>>>>> 8d34364f
<|MERGE_RESOLUTION|>--- conflicted
+++ resolved
@@ -4,46 +4,14 @@
 
 Most front-end applications communicate with backend services over the HTTP protocol. Modern browsers support two different APIs for making HTTP requests: the `XMLHttpRequest` interface and the `fetch()` API.
 
-<<<<<<< HEAD
 大多数前端应用都需要通过 HTTP 协议与后端服务器通讯。现代浏览器支持使用两种不同的 API 发起 HTTP 请求：`XMLHttpRequest` 接口和 `fetch()` API。
 
-With `HttpClient`, `@angular/common/http` provides a simplified API for HTTP functionality for use with Angular applications, building on top of the `XMLHttpRequest` interface exposed by browsers.
-Additional benefits of `HttpClient` include testability support, strong typing of request and response objects, request and response interceptor support, and better error handling via apis based on Observables.
-
-`@angular/common/http`中的`HttpClient`类，Angular 为应用程序提供了一个简化的 API 来实现 HTTP 功能。它基于浏览器提供的`XMLHttpRequest`接口。
-`HttpClient`带来的其它优点包括：可测试性、强类型的请求和响应对象、发起请求与接收响应时的拦截器支持，以及更好的、基于可观察（Observable）对象的错误处理机制。
-
-## Setup: installing the module
-
-## 初始设置：安装本模块
-
-Before you can use the `HttpClient`, you need to install the `HttpClientModule` which provides it. This can be done in your application module, and is only necessary once.
-
-在使用`HttpClient`之前，要先安装`HttpClientModule`以提供它。这可以在应用模块中做，而且只需要做一次。
-
-```javascript
-// app.module.ts:
-
-import {NgModule} from '@angular/core';
-import {BrowserModule} from '@angular/platform-browser';
-
-// Import HttpClientModule from @angular/common/http
-import {HttpClientModule} from '@angular/common/http';
-
-@NgModule({
-  imports: [
-    BrowserModule,
-    // Include it under 'imports' in your application module
-    // after BrowserModule.
-    HttpClientModule,
-  ],
-})
-export class MyAppModule {}
-```
-=======
 The `HttpClient` in `@angular/common/http` offers a simplified client HTTP API for Angular applications
 that rests on the `XMLHttpRequest` interface exposed by browsers.
 Additional benefits of `HttpClient` include testability features, typed request and response objects, request and response interception, `Observable` apis, and streamlined error handling.
+
+`@angular/common/http`中的`HttpClient`类为 Angular 应用程序提供了一个简化的 API 来实现 HTTP 客户端功能。它基于浏览器提供的`XMLHttpRequest`接口。
+`HttpClient`带来的其它优点包括：可测试性、强类型的请求和响应对象、发起请求与接收响应时的拦截器支持，以及更好的、基于可观察（Observable）对象的 API 以及流式错误处理机制。
 
 You can run the <live-example></live-example> that accompanies this guide.
 
@@ -54,37 +22,15 @@
 [Angular _in-memory-web-api_](https://github.com/angular/in-memory-web-api/blob/master/README.md),
 which replaces the _HttpClient_ module's `HttpBackend`.
 The replacement service simulates the behavior of a REST-like backend.
->>>>>>> 8d34364f
 
 Look at the `AppModule` _imports_ to see how it is configured.
 
-<<<<<<< HEAD
-一旦把`HttpClientModule`引入了应用模块中，我们就可以把`HttpClient`注入到组件和服务中去了。
-
-## Making a request for JSON data
-
-## 发起一个请求来获取 JSON 数据
-
-The most common type of request applications make to a backend is to request JSON data. For example, suppose you have an API endpoint that lists items, `/api/items`, which returns a JSON object of the form:
-
-在应用发给服务器的请求中，最常见的就是获取一个JSON数据。比如，假设我们有一个用来获取条目列表的 API 端点 `/api/items`，它会返回一个如下格式的 JSON 对象：
-
-```json
-{
-  "results": [
-    "Item 1",
-    "Item 2",
-  ]
-}
-```
-=======
 </div>
 
 ## Setup
 
 Before you can use the `HttpClient`, you need to import the Angular `HttpClientModule`. 
 Most apps do so in the root `AppModule`.
->>>>>>> 8d34364f
 
 <code-example 
   path="http/src/app/app.module.ts"
@@ -92,12 +38,8 @@
   title="app/app.module.ts (excerpt)" linenums="false">
 </code-example>
 
-<<<<<<< HEAD
-`HttpClient`的`get()`方法可以让访问此数据的代码非常直白：
-=======
 Having imported `HttpClientModule` into the `AppModule`, you can inject the `HttpClient`
 into an application class as shown in the following `ConfigService` example.
->>>>>>> 8d34364f
 
 <code-example 
   path="http/src/app/config/config.service.ts"
@@ -124,26 +66,6 @@
   title="app/config/config.service.ts (getConfig v.1)" linenums="false">
 </code-example>
 
-<<<<<<< HEAD
-### 响应体的类型检查
-
-In the above example, the `data['results']` field access stands out because you use bracket notation to access the results field. If you tried to write `data.results`, TypeScript would correctly complain that the `Object` coming back from HTTP does not have a `results` property. That's because while `HttpClient` parsed the JSON response into an `Object`, it doesn't know what shape that object is.
-
-在上面的例子中，访问`data['results']`是用方括号语法来取得results字段的。如果写成`data.results`，TypeScript 就会抱怨说来自HTTP的`Object`没有一个名叫`results`的属性。
-那是因为`HttpClient`把 JSON 格式的响应体解析成了一个`Object`，它并不知道这个对象的形态应该是什么。
-
-You can, however, tell `HttpClient` what type the response will be, which is recommended.
-To do so, first you define an interface with the correct shape:
-
-然而，我们其实可以告诉`HttpClient`这个响应体应该是什么类型的，而且这是推荐的做法。
-要这样做，首先我们要定义一个接口来描述这个类型的正确形态：
-
-```javascript
-interface ItemsResponse {
-  results: string[];
-}
-```
-=======
 A component, such as `ConfigComponent`, injects the `ConfigService` and calls
 the `getConfig` service method.
 
@@ -157,40 +79,9 @@
 the component **subscribes** to the method's return value.
 The subscription callback copies the data fields into the component's `config` object,
 which is data-bound in the component template for display.
->>>>>>> 8d34364f
 
 ### Why write a service
 
-<<<<<<< HEAD
-然后，当我们发起 `HttpClient.get` 调用时，传入一个类型参数：
-
-```javascript
-http.get<ItemsResponse>('/api/items').subscribe(data => {
-  // data is now an instance of type ItemsResponse, so you can do this:
-  this.results = data.results;
-});
-```
-
-### Reading the full response
-
-### 读取完整的响应体
-
-The response body doesn't return all the data you may need. Sometimes servers return special headers or status codes to indicate certain conditions, and inspecting those can be necessary. To do this, you can tell `HttpClient` you want the full response instead of just the body with the `observe` option:
-
-响应体可能并不包含我们需要的全部信息。有时候服务器会返回一个特殊的响应头或状态码，以标记出特定的条件，因此读取它们可能是必要的。要这样做，我们就要通过`observe`选项来告诉`HttpClient`，你想要完整的响应信息，而不是只有响应体：
-
-```javascript
-http
-  .get<MyJsonData>('/data.json', {observe: 'response'})
-  .subscribe(resp => {
-    // Here, resp is of type HttpResponse<MyJsonData>.
-    // You can inspect its headers:
-    console.log(resp.headers.get('X-Custom-Header'));
-    // And access the body directly, which is typed as MyJsonData as requested.
-    console.log(resp.body.someField);
-  });
-```
-=======
 This example is so simple that it is tempting to write the `Http.get()` inside the
 component itself and skip the service.
 
@@ -246,23 +137,25 @@
 
 ### Reading the full response
 
+### 读取完整的响应体
+
 The response body doesn't return all the data you may need. Sometimes servers return special headers or status codes to indicate certain conditions that are important to the application workflow. 
 
+
+响应体可能并不包含我们需要的全部信息。有时候服务器会返回一个特殊的响应头或状态码，以标记出特定的条件，因此读取它们可能是必要的。
+
 Tell `HttpClient` that you want the full response with the `observe` option:
->>>>>>> 8d34364f
+
+要这样做，我们就要通过`observe`选项来告诉`HttpClient`，你想要完整的响应信息，而不是只有响应体：
 
 <code-example 
   path="http/src/app/config/config.service.ts"
   region="getConfigResponse" linenums="false">
 </code-example>
 
-<<<<<<< HEAD
-如你所见，这个结果对象具有一个带正确类型的`body`属性。
-=======
 Now `HttpClient.get()` returns an `Observable` of typed `HttpResponse` rather than just the JSON data.
 
 The component's `showConfigResponse()` method displays the response headers as well as the configuration:
->>>>>>> 8d34364f
 
 <code-example 
   path="http/src/app/config/config.component.ts"
@@ -271,72 +164,18 @@
   linenums="false">
 </code-example>
 
-<<<<<<< HEAD
-### 错误处理
-
-What happens if the request fails on the server, or if a poor network connection prevents it from even reaching the server? `HttpClient` will return an _error_ instead of a successful response.
+As you can see, the response object has a `body` property of the correct type.
+
+## Error handling
+
+## 错误处理
+
+What happens if the request fails on the server, or if a poor network connection prevents it from even reaching the server? `HttpClient` will return an _error_ object instead of a successful response.
 
 如果这个请求导致了服务器错误怎么办？甚至，在烂网络下请求都没到服务器该怎么办？`HttpClient`就会返回一个错误（error）而不再是成功的响应。
 
-To handle it, add an error handler to your `.subscribe()` call:
-
-要处理它，可以在`.subscribe()`调用中添加一个错误处理器：
-
-```javascript
-http
-  .get<ItemsResponse>('/api/items')
-  .subscribe(
-    // Successful responses call the first callback.
-    data => {...},
-    // Errors will call this callback instead:
-    err => {
-      console.log('Something went wrong!');
-    }
-  );
-```
-=======
-As you can see, the response object has a `body` property of the correct type.
-
-## Error handling
-
-What happens if the request fails on the server, or if a poor network connection prevents it from even reaching the server? `HttpClient` will return an _error_ object instead of a successful response.
->>>>>>> 8d34364f
-
 You _could_ handle in the component by adding a second callback to the `.subscribe()`:
 
-<<<<<<< HEAD
-#### 获取错误详情
-
-Detecting that an error occurred is one thing, but it's more useful to know what error actually occurred. The `err` parameter to the callback above is of type `HttpErrorResponse`, and contains useful information on what went wrong.
-
-检测错误的发生是第一步，不过如果知道具体发生了什么错误才会更有用。上面例子中传给回调函数的`err`参数的类型是`HttpErrorResponse`，它包含了这个错误中一些很有用的信息。
-
-There are two types of errors that can occur. If the backend returns an unsuccessful response code (404, 500, etc.), it gets returned as an error. Also, if something goes wrong client-side, such as an exception gets thrown in an RxJS operator, or if a network error prevents the request from completing successfully, an actual `Error` will be thrown.
-
-可能发生的错误分为两种。如果后端返回了一个失败的返回码（如404、500等），它会返回一个错误。同样的，如果在客户端这边出了错误（比如在RxJS操作符中抛出的异常或某些阻碍完成这个请求的网络错误），就会抛出一个`Error`类型的异常。
-
-In both cases, you can look at the `HttpErrorResponse` to figure out what happened.
-
-这两种情况下，我们可以查看`HttpErrorResponse`来判断到底发生了什么。
-
-```javascript
-http
-  .get<ItemsResponse>('/api/items')
-  .subscribe(
-    data => {...},
-    (err: HttpErrorResponse) => {
-      if (err.error instanceof Error) {
-        // A client-side or network error occurred. Handle it accordingly.
-        console.log('An error occurred:', err.error.message);
-      } else {
-        // The backend returned an unsuccessful response code.
-        // The response body may contain clues as to what went wrong,
-        console.log(`Backend returned code ${err.status}, body was: ${err.error}`);
-      }
-    }
-  );
-```
-=======
 <code-example 
   path="http/src/app/config/config.component.ts"
   region="v3" 
@@ -350,32 +189,20 @@
 {@a error-details}
 ### Getting error details
 
+### 获取错误详情
+
 Detecting that an error occurred is one thing.
 Interpreting that error and composing a user-friendly response is a bit more involved.
->>>>>>> 8d34364f
+
+检测错误的发生是第一步，不过如果知道具体发生了什么错误才会更有用。上面例子中传给回调函数的`err`参数的类型是`HttpErrorResponse`，它包含了这个错误中一些很有用的信息。
 
 Two types of errors can occur. The server backend might reject the request, returning an HTTP response with a status code such as 404 or 500. These are error _responses_.
 
-<<<<<<< HEAD
-#### `.retry()` 操作符
-
-One way to deal with errors is to simply retry the request. This strategy can be useful when the errors are transient and unlikely to repeat.
-
-解决问题的方式之一，就是简单的重试这次请求。这种策略对于那些临时性的而且不大可能重复发生的错误会很有用。
-
-RxJS has a useful operator called `.retry()`, which automatically resubscribes to an Observable, thus reissuing the request, upon encountering an error.
-
-RxJS有一个名叫`.retry()`的很有用的操作符，它会在遇到错误时自动重新订阅这个可观察对象，也就会导致再次发送这个请求。
-
-First, import it:
-
-首先，导入它：
-
-```js
-import 'rxjs/add/operator/retry';
-```
-=======
+可能发生的错误分为两种。如果后端返回了一个失败的返回码（如404、500等），它会返回一个错误响应体。
+
 Or something could go wrong on the client-side such as a network error that prevents the request from completing successfully or an exception thrown in an RxJS operator. These errors produce JavaScript `ErrorEvent` objects.
+
+或者，如果在客户端这边出了错误（比如在RxJS操作符中抛出的异常或某些阻碍完成这个请求的网络错误），就会抛出一个`Error`类型的异常。
 
 The `HttpClient` captures both kinds of errors in its `HttpErrorResponse` and you can inspect that response to figure out what really happened.
 
@@ -383,7 +210,6 @@
 not in the _component_.  
 
 You might first devise an error handler like this one:
->>>>>>> 8d34364f
 
 <code-example 
   path="http/src/app/config/config.service.ts"
@@ -391,48 +217,13 @@
   title="app/config/config.service.ts (handleError)" linenums="false">
 </code-example>
 
-<<<<<<< HEAD
-然后，你可以把它用在 HTTP 的可观察对象上，比如这样：
-
-```javascript
-http
-  .get<ItemsResponse>('/api/items')
-  // Retry this request up to 3 times.
-  .retry(3)
-  // Any errors after the 3rd retry will fall through to the app.
-  .subscribe(...);
-```
-=======
 Notice that this handler returns an RxJS [`ErrorObservable`](#rxjs) with a user-friendly error message.
 Consumers of the service expect service methods to return an `Observable` of some kind,
 even a "bad" one.
->>>>>>> 8d34364f
 
 Now you take the `Observables` returned by the `HttpClient` methods
 and _pipe them through_ to the error handler.
 
-<<<<<<< HEAD
-### 请求非 JSON 数据
-
-Not all APIs return JSON data. Suppose you want to read a text file on the server. You have to tell `HttpClient` that you expect a textual response:
-
-并非所有的 API 都会返回 JSON 数据。假如我们要从服务器上读取一个文本文件，那就要告诉 `HttpClient` 我们期望获得的是文本格式的响应：
-
-```javascript
-http
-  .get('/textfile.txt', {responseType: 'text'})
-  // The Observable returned by get() is of type Observable<string>
-  // because a text response was specified. There's no need to pass
-  // a <string> type parameter to get().
-  .subscribe(data => console.log(data));
-```
-
-## Sending data to the server
-
-## 把数据发送到服务器
-
-In addition to fetching data from the server, `HttpClient` supports mutating requests, that is, sending data to the server in various forms.
-=======
 <code-example 
   path="http/src/app/config/config.service.ts"
   region="getConfig_3" 
@@ -504,6 +295,8 @@
 
 ## Sending data to the server
 
+## 把数据发送到服务器
+
 In addition to fetching data from the server, `HttpClient` supports mutating requests, that is, sending data to the server with other HTTP methods such as PUT, POST, and DELETE.
 
 The sample app for this guide includes a simplified version of the "Tour of Heroes" example
@@ -526,23 +319,11 @@
   region="http-options" 
   title="app/heroes/heroes.service.ts (httpOptions)" linenums="false">
 </code-example>
->>>>>>> 8d34364f
-
-除了从服务器获取数据之外，`HttpClient` 还支持 "修改" 型请求，也就是说，使用各种格式把数据发送给服务器。
 
 ### Making a POST request
 
-<<<<<<< HEAD
 ### 发起一个 POST 请求
 
-One common operation is to POST data to a server; for example when submitting a form. The code for
-sending a POST request is very similar to the code for GET:
-
-常用的操作之一就是把数据 POST 到服务器，比如提交表单。下面这段发送 POST 请求的代码和发送 GET 请求的非常像：
-
-```javascript
-const body = {name: 'Brad'};
-=======
 Apps often POST data to a server. They POST when submitting a form. 
 In the following example, the `HeroService` posts when adding a hero to the database.
 
@@ -595,7 +376,6 @@
   region="delete-hero-subscribe" 
   title="app/heroes/heroes.component.ts (deleteHero)" linenums="false">
 </code-example>
->>>>>>> 8d34364f
 
 <div class="alert is-important">
 
@@ -656,29 +436,6 @@
 
 ### Making a PUT request
 
-<<<<<<< HEAD
-### 配置请求中的其它部分
-
-Besides the URL and a possible request body, there are other aspects of an outgoing request which you may wish to configure. All of these are available via an options object, which you pass to the request.
-
-除了 URL 和可能的请求体之外，要发送的请求中你可能还希望配置一些别的东西。所有这些都可以通过给这次请求传一个额外的`options`（选项）对象来解决。
-
-#### Headers
-
-#### 头
-
-One common task is adding an `Authorization` header to outgoing requests. Here's how you do that:
-
-最常见的就是往发出的请求中添加一个`Authorization`头，代码如下：
-
-```javascript
-http
-  .post('/api/items/add', body, {
-    headers: new HttpHeaders().set('Authorization', 'my-auth-token'),
-  })
-  .subscribe();
-```
-=======
 An app will send a PUT request to completely replace a resource with updated data.
 The following `HeroService` example is just like the POST example.
 
@@ -699,7 +456,6 @@
 
 Other aspects of an outgoing request can be configured via the options object
 passed as the last argument to the `HttpClient` method.
->>>>>>> 8d34364f
 
 You [saw earlier](#adding-headers) that the `HeroService` sets the default headers by
 passing an options object (`httpOptions`) to its save methods.
@@ -725,21 +481,8 @@
 
 #### URL Parameters
 
-<<<<<<< HEAD
 #### URL 参数
 
-Adding URL parameters works in the same way. To send a request with the `id` parameter set to `3`, you would do:
-
-添加 URL 参数的方法也一样。比如要发送一个请求，并把`id`参数设置为`3`，就要这样写：
-
-```javascript
-http
-  .post('/api/items/add', body, {
-    params: new HttpParams().set('id', '3'),
-  })
-  .subscribe();
-```
-=======
 Adding URL search parameters works a similar way.
 Here is a `searchHeroes` method that queries for heroes whose names contain the search term.
 
@@ -747,52 +490,18 @@
   path="http/src/app/heroes/heroes.service.ts"
   region="searchHeroes" linenums="false">
 </code-example>
->>>>>>> 8d34364f
 
 If there is a search term, the code constructs an options object with an HTML URL encoded search parameter. If the term were "foo", the GET request URL would be `api/heroes/?name=foo`.
 
-<<<<<<< HEAD
-这种情况下，我们会往 URL `/api/items/add?id=3` 上发送一个 POST 请求。
-
-## Advanced usage
-
-## 高级用法
-
-The above sections detail how to use the basic HTTP functionality in `@angular/common/http`, but sometimes you need to do more than just make requests and get data back.
-
-上一节详细讲解了如何在`@angular/common/http`中使用基本的 HTTP 功能，但是有时候除了发起请求和获取数据之外，我们还要做更多。
-=======
 The `HttpParms` are immutable so you'll have to use the `set()` method to update the options.
 
 ### Debouncing requests
 
 The sample includes an _npm package search_ feature.
->>>>>>> 8d34364f
 
 When the user enters a name in a search-box, the `PackageSearchComponent` sends
 a search request for a package with that name to the NPM web api.
 
-<<<<<<< HEAD
-### 拦截所有的请求和响应。
-
-A major feature of `@angular/common/http` is _interception_, the ability to declare interceptors which sit in between your application and the backend. When your application makes a request, interceptors transform it
-before sending it to the server, and the interceptors can transform the response on its way back before your application sees it. This is useful for everything from authentication to logging.
-
-`@angular/common/http`的主要特性之一是*拦截器*，它能声明一些拦截器，拦在应用和后端之间。当应用程序发起一个请求时，拦截器可以在请求被发往服务器之前先转换这个请求。并且在应用看到服务器发回来的响应之前，转换这个响应。这对于处理包括认证和记录日志在内的一系列工作都非常有用。
-
-#### Writing an interceptor
-
-#### 写一个拦截器
-
-To implement an interceptor, you declare a class that implements `HttpInterceptor`, which
-has a single `intercept()` method. Here is a simple interceptor which does nothing but forward the request through without altering it:
-
-要实现一个拦截器，就要声明一个实现了`HttpInterceptor`接口的类，它只有一个`intercept()`方法。下面是一个最简单的拦截器，它什么也不做，只是简单的转发请求而不做任何修改：
-
-```javascript
-import {Injectable} from '@angular/core';
-import {HttpEvent, HttpInterceptor, HttpHandler, HttpRequest} from '@angular/common/http';
-=======
 Here's a pertinent excerpt from the template:
 
 <code-example 
@@ -806,7 +515,6 @@
 Sending a request for every keystroke could be expensive.
 It's better to wait until the user stops typing and then send a request.
 That's easy to implement with RxJS operators, as shown in this excerpt.
->>>>>>> 8d34364f
 
 <code-example 
   path="http/src/app/package-search/package-search.component.ts"
@@ -822,27 +530,6 @@
 Rather than forward every `searchText` value directly to the injected `PackageSearchService`,
 the code in `ngOnInit()` _pipes_ search values through three operators:
 
-<<<<<<< HEAD
-`intercept`是一个方法，它把一个请求对象转换成一个返回这个响应的可观察对象（Observable）。从这个意义上说，每个拦截器都要完全自己处理这个请求。
-
-Most of the time, though, interceptors will make some minor change to the request and forward it to the rest of the chain. That's where the `next` parameter comes in. `next` is an `HttpHandler`, an interface that, similar to `intercept`, transforms a request into an Observable for the response. In an interceptor, `next` always represents the next interceptor in the chain, if any, or the final backend if there are no more interceptors. So most interceptors will end by calling `next` on the request they transformed.
-
-当然，大多数时候，拦截器会对请求做一些小的修改，然后才把它转给拦截器链中的其它部分，也就是所传进来的`next`参数。`next`是一个`HttpHandler`，是一个类似于`intercept`的接口，它会把一个请求对象转换成一个可观察的响应对象。在拦截器中，`next`总是代表位于拦截器链中的下一个拦截器（如果有的话），如果没有更多拦截器了，它就会是最终的后端。所以，大多数拦截器的最后一句都会以它们转换后请求对象为参数调用`next.handle`函数。
-
-Our do-nothing handler simply calls `next.handle` on the original request, forwarding it without mutating it at all.
-
-我们这个什么也不做的处理器只是简单地在原始请求上调用`next.handle`，什么也不改动就转发出去。
-
-This pattern is similar to those in middleware frameworks such as Express.js.
-
-这种工作模式类似于一些框架（如Express.js）中的中间件。
-
-##### Providing your interceptor
-
-##### 提供你自己的拦截器
-
-Simply declaring the `NoopInterceptor` above doesn't cause your app to use it. You need to wire it up in your app module by providing it as an interceptor, as follows:
-=======
 1. `debounceTime(500)` - wait for the user to stop typing (1/2 second in this case).
 1. `distinctUntilChanged()` - wait until the search text changes.
 1. `switchMap()` - send the search request to the service.
@@ -907,9 +594,6 @@
 In this sense, each interceptor is fully capable of handling the request entirely by itself.
 
 Most interceptors inspect the request on the way in and forward the (perhaps altered) request to the `handle()` method of the `next` object which implements the [`HttpHandler`](api/common/http/HttpHandler) interface.
->>>>>>> 8d34364f
-
-像上面这样简单地声明`NoopInterceptor`并不会让我们的应用实际使用它。还要通过把它作为拦截器提供给我们的应用模块才会生效，代码如下：
 
 ```javascript
 export abstract class HttpHandler {
@@ -919,74 +603,19 @@
 
 Like `intercept()`, the `handle()` method transforms an HTTP request into an `Observable` of [`HttpEvents`](#httpevents) which ultimately include the server's response. The `intercept()` method could inspect that observable and alter it before returning it to the caller.
 
-<<<<<<< HEAD
-注意`multi: true`选项。这是必须的，因为它会告诉 Angular 这个 `HTTP_INTERCEPTORS` 表示的是一个数组，而不是单个的值。
-=======
 This _no-op_ interceptor simply calls `next.handle()` with the original request and returns the observable without doing a thing.
->>>>>>> 8d34364f
 
 #### The _next_ object
 
-<<<<<<< HEAD
-##### 事件
-
-You may have also noticed that the Observable returned by `intercept` and `HttpHandler.handle` is not an `Observable<HttpResponse<any>>` but an `Observable<HttpEvent<any>>`. That's because interceptors work at a lower level than the `HttpClient` interface. A single request can generate multiple events, including upload and download progress events. The `HttpResponse` class is actually an event itself, with a `type` of `HttpEventType.HttpResponseEvent`.
-
-注意，`intercept`和`HttpHandler.handle`返回的可观察对象并不是`Observable<HttpResponse<any>>`，而是`Observable<HttpEvent<any>>`。
-这是因为拦截器所工作的层级要低于 `HttpClient` 接口。单个请求会生成多个事件，比如表示上传和下载过程的事件。`HttpResponse`类实际上本身也是一个事件，只是它的`type`是`HttpEventType.HttpResponseEvent`。
-
-An interceptor must pass through all events that it does not understand or intend to modify. It must not filter out events it didn't expect to process. Many interceptors are only concerned with the outgoing request, though, and will simply return the event stream from `next` without modifying it.
-
-拦截器必须透传所有它不理解或不打算修改的事件。它不能过滤掉自己不准备处理的事件。很多拦截器只关心要发出的请求，而只简单的返回`next`所返回的事件流，而不修改它。
-
-=======
 The `next` object represents the next interceptor in the chain of interceptors. 
 The final `next` in the chain is the `HttpClient` backend handler that sends the request to the server and receives the server's response.
 
 
 Most interceptors call `next.handle()` so that the request flows through to the next interceptor and, eventually, the backend handler.
 An interceptor _could_ skip calling `next.handle()`, short-circuit the chain, and [return its own `Observable`](#caching) with an artificial server response. 
->>>>>>> 8d34364f
 
 This is a common middleware pattern found in frameworks such as Express.js.
 
-<<<<<<< HEAD
-##### 顺序
-
-When you provide multiple interceptors in an application, Angular applies them in the order that you
-provided them.
-
-当我们在一个应用中提供了多个拦截器时，Angular 会按照你提供时的顺序应用它们（译注：即模块的`providers`数组中列出的顺序）。
-
-##### Immutability
-
-##### 不可变性
-
-Interceptors exist to examine and mutate outgoing requests and incoming responses. However, it may be surprising to learn that the `HttpRequest` and `HttpResponse` classes are largely immutable.
-
-拦截器要检查和修改准备发出的请求和接收进来的响应。但是，你可能会惊奇的发现`HttpRequest`和`HttpResponse`类在很大程度上却是不可变的。
-
-This is for a reason: because the app may retry requests, the interceptor chain may process an individual request multiple times. If requests were mutable, a retried request would be different than the original request. Immutability ensures the interceptors see the same request for each try.
-
-这是有原因的：因为应用可能会重发请求，而拦截器链可能会多次处理同一个请求。如果请求是可变的，每次重试时的请求都可能和原始的请求不一样。而不可变对象可以确保拦截器每次重试时处理的都是同一个请求。
-
-There is one case where type safety cannot protect you when writing interceptors&mdash;the request body. It is invalid to mutate a request body within an interceptor, but this is not checked by the type system.
-
-在一种情况下类型安全体系无法在写拦截器时提供保护 —— 请求体（body）。在拦截器中修改请求体本应是无效的，但类型检查系统无法发现它。
-
-If you have a need to mutate the request body, you need to copy the request body, mutate the copy, and then use `clone()` to copy the request and set the new body.
-
-如果确实需要修改请求体，我们就得自己复制它，修改这个复本，然后使用`clone()`来复制这个请求，并使用这个新的请求体。
-
-Since requests are immutable, they cannot be modified directly. To mutate them, use `clone()`:
-
-由于请求都是不可变的，所以不能直接修改它们。要想修改，就使用`clone()`函数：
-
-```javascript
-intercept(req: HttpRequest<any>, next: HttpHandler): Observable<HttpEvent<any>> {
-  // This is a duplicate. It is exactly the same as the original.
-  const dupReq = req.clone();
-=======
 #### Provide the interceptor
 
 The `NoopInterceptor` is a service managed by Angular's [dependency injection (DI)](guide/dependency-injection) system. 
@@ -1016,7 +645,6 @@
 you'll create more interceptors and provide them in the same way.
 You must also pay [close attention to the order](#interceptor-order) 
 in which you provide these interceptors.
->>>>>>> 8d34364f
 
 Consider creating a "barrel" file that gathers all the interceptor providers into an `httpInterceptorProviders` array, starting with this first one, the `NoopInterceptor`.
 
@@ -1090,24 +718,12 @@
   title="app/http-interceptors/ensure-https-interceptor.ts (excerpt)" linenums="false">
 </code-example>
 
-<<<<<<< HEAD
-如你所见，传给`clone()`函数的这个哈希对象可以让我们在复制时修改请求中的特定属性。
-
-#### Setting new headers
-
-#### 设置新的头
-
-A common use of interceptors is to set default headers on outgoing responses. For example, assuming you have an injectable `AuthService` which can provide an authentication token, here is how you would write an interceptor which adds it to all outgoing requests:
-=======
 The `clone()` method's hash argument allows you to mutate specific properties of the request while copying the others.
 
 ##### The request body
 
 The `readonly` assignment guard can't prevent deep updates and, in particular, 
 it can't prevent you from modifying a property of a request body object.
->>>>>>> 8d34364f
-
-拦截器的常见用途之一是为所发出的请求设置默认的请求头。比如，假设我们有一个可注入的`AuthService`，它可以提供一个认证令牌，而我们希望写一个拦截器，它负责把这个令牌添加到所有要发出的请求中：
 
 ```javascript
   req.body.name = req.body.name.trim(); // bad idea!
@@ -1163,51 +779,21 @@
 这种可以修改头的拦截器可以用于很多不同的操作，比如：
 
 * Authentication/authorization
-<<<<<<< HEAD
 
     认证 / 授权
 
-* Caching behavior; for example, If-Modified-Since
+* Caching behavior; for example, `If-Modified-Since`
 
     控制缓存行为。比如`If-Modified-Since`
     
-=======
-* Caching behavior; for example, `If-Modified-Since`
->>>>>>> 8d34364f
 * XSRF protection
 
     XSRF 防护
 
 #### Logging
 
-<<<<<<< HEAD
 #### 记日志
 
-Because interceptors can process the request and response _together_, they can do things like log or time requests. Consider this interceptor which uses `console.log` to show how long each request takes:
-
-由于拦截器可以同时处理请求和响应，因此可以用来记日志或请求计时等。考虑下面这个拦截器，它使用`console.log`来显示每个请求花了多久：
-
-```javascript
-import 'rxjs/add/operator/do';
-
-export class TimingInterceptor implements HttpInterceptor {
-  constructor(private auth: AuthService) {}
-
-  intercept(req: HttpRequest<any>, next: HttpHandler): Observable<HttpEvent<any>> {
-  	const started = Date.now();
-    return next
-      .handle(req)
-      .do(event => {
-        if (event instanceof HttpResponse) {
-          const elapsed = Date.now() - started;
-          console.log(`Request for ${req.urlWithParams} took ${elapsed} ms.`);
-        }
-      });
-  }
-}
-```
-Notice the RxJS `do()` operator&mdash;it adds a side effect to an Observable without affecting the values on the stream. Here, it detects the `HttpResponse` event and logs the time the request took.
-=======
 Because interceptors can process the request and response _together_, they can do things like time and log 
 an entire HTTP operation. 
 
@@ -1226,126 +812,27 @@
 and reports the outcome to the `MessageService`.
 
 Neither `tap` nor `finalize` touch the values of the observable stream returned to the caller.
->>>>>>> 8d34364f
-
-注意 RxJS 的 `do()`操作符 —— 它为可观察对象添加一个副作用，而不会影响到流中的值。这里，它会检测`HttpResponse`的事件，并且记录这个请求花费的时间。
 
 #### Caching
 
-<<<<<<< HEAD
 #### 缓存
 
-You can also use interceptors to implement caching. For this example, assume that you've written an HTTP cache with a simple interface:
-
-我们也可以使用拦截器来实现缓存。比如，假设我们已经写了一个 HTTP 缓存，它具有如下的简单接口：
-
-```javascript
-abstract class HttpCache {
-  /**
-   * Returns a cached response, if any, or null if not present.
-   */
-  abstract get(req: HttpRequest<any>): HttpResponse<any>|null;
-
-  /**
-   * Adds or updates the response in the cache.
-   */
-  abstract put(req: HttpRequest<any>, resp: HttpResponse<any>): void;
-}
-```
-=======
 Interceptors can handle requests by themselves, without forwarding to `next.handle()`.
 
 For example, you might decide to cache certain requests and responses to improve performance.
 You can delegate caching to an interceptor without disturbing your existing data services. 
->>>>>>> 8d34364f
 
 The `CachingInterceptor` demonstrates this approach.
 
-<<<<<<< HEAD
-拦截器可以把这个缓存应用到所发出的请求上。
-
-```javascript
-@Injectable()
-export class CachingInterceptor implements HttpInterceptor {
-  constructor(private cache: HttpCache) {}
-
-  intercept(req: HttpRequest<any>, next: HttpHandler): Observable<HttpEvent<any>> {
-  	// Before doing anything, it's important to only cache GET requests.
-    // Skip this interceptor if the request method isn't GET.
-    if (req.method !== 'GET') {
-      return next.handle(req);
-    }
-
-    // First, check the cache to see if this request exists.
-    const cachedResponse = this.cache.get(req);
-    if (cachedResponse) {
-      // A cached response exists. Serve it instead of forwarding
-      // the request to the next handler.
-      return Observable.of(cachedResponse);
-    }
-
-    // No cached response exists. Go to the network, and cache
-    // the response when it arrives.
-    return next.handle(req).do(event => {
-      // Remember, there may be other events besides just the response.
-      if (event instanceof HttpResponse) {
-      	// Update the cache.
-      	this.cache.put(req, event);
-      }
-    });
-  }
-}
-```
-=======
 <code-example 
   path="http/src/app/http-interceptors/caching-interceptor.ts"
   region="v1" 
   title="app/http-interceptors/caching-interceptor.ts)" linenums="false">
 </code-example>
->>>>>>> 8d34364f
 
 The `isCachable()` function determines if the request is cachable.
 In this sample, only GET requests to the npm package search api are cachable.
 
-<<<<<<< HEAD
-显然，这个例子忽略了请求匹配、缓存失效等问题，但是很容易看出除了转换请求外，拦截器还有很强力的功能。如果需要，它们可以完全接管请求流程。
-
-To really demonstrate their flexibility, you can change the above example to return _two_ response events if the request exists in cache&mdash;the cached response first, and an updated network response later.
-
-为了实际演示它们的灵活性，我们可以把上面的例子改为：如果请求已经存在于缓存中了，就返回*两个*响应事件，第一个是缓存的响应，第二个是从网络上更新过来的响应。
-
-```javascript
-intercept(req: HttpRequest<any>, next: HttpHandler): Observable<HttpEvent<any>> {
-  // Still skip non-GET requests.
-  if (req.method !== 'GET') {
-    return next.handle(req);
-  }
-
-  // This will be an Observable of the cached value if there is one,
-  // or an empty Observable otherwise. It starts out empty.
-  let maybeCachedResponse: Observable<HttpEvent<any>> = Observable.empty();
-
-  // Check the cache.
-  const cachedResponse = this.cache.get(req);
-  if (cachedResponse) {
-    maybeCachedResponse = Observable.of(cachedResponse);
-  }
-
-  // Create an Observable (but don't subscribe) that represents making
-  // the network request and caching the value.
-  const networkResponse = next.handle(req).do(event => {
-    // Just like before, check for the HttpResponse event and cache it.
-    if (event instanceof HttpResponse) {
-      this.cache.put(req, event);
-    }
-  });
-
-  // Now, combine the two and send the cached response first (if there is
-  // one), and the network response second.
-  return Observable.concat(maybeCachedResponse, networkResponse);
-}
-```
-=======
 If the request is not cachable, the interceptor simply forwards the request 
 to the next handler in the chain.
 
@@ -1395,7 +882,6 @@
 </code-example>
 
 The _cache-then-refresh_ option is triggered by the presence of a **custom `x-refresh` header**.
->>>>>>> 8d34364f
 
 <div class="l-sub-section">
 
@@ -1423,23 +909,8 @@
 
 ### Listening to progress events
 
-<<<<<<< HEAD
 ### 监听进度事件
 
-Sometimes applications need to transfer large amounts of data, and those transfers can take time. It's a good user experience practice to provide feedback on the progress of such transfers; for example, uploading files&mdash;and `@angular/common/http` supports this.
-
-有时候应用需要传输一大堆数据，这时传输就需要花一些时间。在这种传输过程中（比如上传文件）给用户一些关于进度的反馈能带来更好的用户体验，而`@angular/common/http`支持它。
-
-To make a request with progress events enabled, first create an instance of `HttpRequest` with the special `reportProgress` option set:
-
-要发起一个支持进度事件的请求，首先要创建一个设置过`reportProgress`选项的`HttpRequest`实例：
-
-```javascript
-const req = new HttpRequest('POST', '/upload/file', file, {
-  reportProgress: true,
-});
-```
-=======
 Sometimes applications transfer large amounts of data and those transfers can take a long time.
 File uploads are a typical example. 
 Give the users a better experience by providing feedback on the progress of such transfers.
@@ -1452,31 +923,9 @@
   region="upload-request" 
   title="app/uploader/uploader.service.ts (upload request)">
 </code-example>
->>>>>>> 8d34364f
 
 <div class="alert is-important">
 
-<<<<<<< HEAD
-该选项让我们可以跟踪进度事件。记住，每个进度事件都会触发变更检测，所以应该只有在你真的打算在每个事件中更新 UI 时才打开它。
-
-Next, make the request through the `request()` method of `HttpClient`. The result will be an Observable of events, just like with interceptors:
-
-接下来，通过`HttpClient`上的`request()`方法发起这个请求。其结果应该是一个关于事件的可观察对象，就像拦截器中看到的那样：
-
-```javascript
-http.request(req).subscribe(event => {
-  // Via this API, you get access to the raw event stream.
-  // Look for upload progress events.
-  if (event.type === HttpEventType.UploadProgress) {
-    // This is an upload progress event. Compute and show the % done:
-    const percentDone = Math.round(100 * event.loaded / event.total);
-    console.log(`File is ${percentDone}% uploaded.`);
-  } else if (event instanceof HttpResponse) {
-    console.log('File is completely uploaded!');
-  }
-});
-```
-=======
 Every progress event triggers change detection, so only turn them on if you truly intend to report progress in the UI.
 
 </div>
@@ -1506,7 +955,6 @@
 by returning an observable of simulated events.
 
 </div>
->>>>>>> 8d34364f
 
 ## Security: XSRF Protection
 
@@ -1533,47 +981,19 @@
 为了防止多个 Angular 应用共享同一个域名或子域时出现冲突，要给每个应用分配一个唯一的 cookie 名称。
 
 <div class="alert is-important">
-<<<<<<< HEAD
-*Note that `HttpClient`'s support is only the client half of the XSRF protection scheme.* Your backend service must be configured to set the cookie for your page, and to verify that the header is present on all eligible requests. If not, Angular's default protection will be ineffective.
+*Note that `HttpClient`supports only the client half of the XSRF protection scheme.* Your backend service must be configured to set the cookie for your page, and to verify that the header is present on all eligible requests. If not, Angular's default protection will be ineffective.
 
 *注意，`HttpClient`支持的只是 XSRF 防护方案的客户端这一半。* 我们的后端服务必须配置为给页面设置 cookie ，并且要验证请求头，以确保全都是合法的请求。否则，Angular 默认的这种防护措施就会失效。
-=======
-
-*Note that `HttpClient` supports only the client half of the XSRF protection scheme.* 
-Your backend service must be configured to set the cookie for your page, and to verify that 
-the header is present on all eligible requests. 
-If not, Angular's default protection will be ineffective.
->>>>>>> 8d34364f
-
 </div>
 
 ### Configuring custom cookie/header names
 
-<<<<<<< HEAD
 ### 配置自定义 cookie/header 名称
 
-If your backend service uses different names for the XSRF token cookie or header, use `HttpClientXsrfModule.withOptions()` to override the defaults.
-
-如果我们的后端服务中对 XSRF 令牌的 cookie 或 头使用了不一样的名字，就要使用 `HttpClientXsrfModule.withConfig()` 来覆盖掉默认值。
-
-```javascript
-imports: [
-  HttpClientModule,
-  HttpClientXsrfModule.withOptions({
-    cookieName: 'My-Xsrf-Cookie',
-    headerName: 'My-Xsrf-Header',
-  }),
-]
-```
-
-## Testing HTTP requests
-
-## 测试 HTTP 请求
-
-Like any external dependency, the HTTP backend needs to be mocked as part of good testing practice. `@angular/common/http` provides a testing library `@angular/common/http/testing` that makes setting up such mocking straightforward.
-=======
 If your backend service uses different names for the XSRF token cookie or header, 
 use `HttpClientXsrfModule.withOptions()` to override the defaults.
+
+如果我们的后端服务中对 XSRF 令牌的 cookie 或 头使用了不一样的名字，就要使用 `HttpClientXsrfModule.withConfig()` 来覆盖掉默认值。
 
 <code-example 
   path="http/src/app/app.module.ts"
@@ -1582,22 +1002,20 @@
 </code-example>
 
 ## Testing HTTP requests
+
+## 测试 HTTP 请求
 
 Like any external dependency, the HTTP backend needs to be mocked
 so your tests can simulate interaction with a remote server. 
 The `@angular/common/http/testing` library makes 
 setting up such mocking straightforward.
->>>>>>> 8d34364f
 
 如同所有的外部依赖一样，HTTP 后端也需要在良好的测试实践中被 Mock 掉。`@angular/common/http` 提供了一个测试库 `@angular/common/http/testing`，它让我们可以直截了当的进行这种 Mock 。
 
 ### Mocking philosophy
 
-<<<<<<< HEAD
 ### Mock 方法论
 
-Angular's HTTP testing library is designed for a pattern of testing where the app executes code and makes requests first. After that, tests expect that certain requests have or have not been made, perform assertions against those requests, and finally provide responses by "flushing" each expected request, which may trigger more new requests, etc. At the end, tests can optionally verify that the app has made no unexpected requests.
-=======
 Angular's HTTP testing library is designed for a pattern of testing wherein 
 the the app executes code and makes requests first.
 
@@ -1617,31 +1035,24 @@
 `src/app/heroes/heroes.service.spec.ts`.
 
 </div>
->>>>>>> 8d34364f
 
 Angular 的 HTTP 测试库是为这种模式的测试而设计的：应用执行代码并首先发起请求，之后，测试代码会期待（expect）特定的请求发起过或没发起，然后对那些请求进行断言，最终，通过刷新（flushing）每个被期待的请求来提供响应，此后还可能会触发更多新的请求。最后，测试代码还可以根据需要去验证应用不曾发起过预期之外的请求。
 
 ### Setup
 
-<<<<<<< HEAD
 ### 初始设置
 
-To begin testing requests made through `HttpClient`, import `HttpClientTestingModule` and add it to your `TestBed` setup, like so:
-
-要开始测试那些通过`HttpClient`发起的请求，就要导入`HttpClientTestingModule`模块，并把它加到你的`TestBed` 设置里去，代码如下：
-
-```javascript
-=======
 To begin testing calls to `HttpClient`, 
 import the `HttpClientTestingModule` and the mocking controller, `HttpTestingController`,
 along with the other symbols your tests require.
 
+要开始测试那些通过`HttpClient`发起的请求，就要导入`HttpClientTestingModule`模块，并把它加到你的`TestBed` 设置里去，代码如下：
+
 <code-example 
   path="http/src/testing/http-client.spec.ts"
   region="imports" 
   title="app/testing/http-client.spec.ts (imports)" linenums="false">
 </code-example>
->>>>>>> 8d34364f
 
 Then add the `HttpClientTestingModule` to the `TestBed` and continue with
 the setup of the _service-under-test_.
@@ -1657,67 +1068,10 @@
 This setup also calls `TestBed.get()` to inject the `HttpClient` service and the mocking controller
 so they can be referenced during the tests.
 
-这样就可以了。现在，在测试代码中发起的请求将会抵达后端的测试替身，而不是标准后端（真实服务器）。
-
 ### Expecting and answering requests
 
-<<<<<<< HEAD
 ### 期待并回复请求
 
-With the mock installed via the module, you can write a test that expects a GET Request to occur and provides a mock response. The following example does this by injecting both the `HttpClient` into the test and a class called `HttpTestingController`
-
-在通过本模块安装了 Mock 之后，我们可以就写一个测试来期待发生一个 GET 请求，并给出一个 Mock 版的响应。
-下列例子通过把 `HttpClient` 同时注入到测试代码和一个名叫`HttpTestingController`的类中来做到这一点：
-
-```javascript
-it('expects a GET request', inject([HttpClient, HttpTestingController], (http: HttpClient, httpMock: HttpTestingController) => {
-  // Make an HTTP GET request, and expect that it return an object
-  // of the form {name: 'Test Data'}.
-  http
-    .get('/data')
-    .subscribe(data => expect(data['name']).toEqual('Test Data'));
-
-  // At this point, the request is pending, and no response has been
-  // sent. The next step is to expect that the request happened.
-  const req = httpMock.expectOne('/data');
-
-  // If no request with that URL was made, or if multiple requests match,
-  // expectOne() would throw. However this test makes only one request to
-  // this URL, so it will match and return a mock request. The mock request
-  // can be used to deliver a response or make assertions against the
-  // request. In this case, the test asserts that the request is a GET.
-  expect(req.request.method).toEqual('GET');
-
-  // Next, fulfill the request by transmitting a response.
-  req.flush({name: 'Test Data'});
-
-  // Finally, assert that there are no outstanding requests.
-  httpMock.verify();
-}));
-```
-
-The last step, verifying that no requests remain outstanding, is common enough for you to move it into an `afterEach()` step:
-
-最后一步，验证没有发起过预期之外的请求，足够通用，因此我们可以把它移到`afterEach()`中：
-
-```javascript
-afterEach(inject([HttpTestingController], (httpMock: HttpTestingController) => {
-  httpMock.verify();
-}));
-```
-
-#### Custom request expectations
-
-#### 自定义请求的预期
-
-If matching by URL isn't sufficient, it's possible to implement your own matching function. For example, you could look for an outgoing request that has an Authorization header:
-
-如果根据 URL 匹配还不满足要求，也可以实现我们自己的匹配函数。比如，我们可以查找一个具有特定认证（Authorization）头的对外请求：
-
-```javascript
-const req = httpMock.expectOne((req) => req.headers.has('Authorization'));
-```
-=======
 Now you can write a test that expects a GET Request to occur and provides a mock response. 
 
 <code-example 
@@ -1736,6 +1090,8 @@
 
 #### Custom request expectations
 
+#### 自定义请求的预期
+
 If matching by URL isn't sufficient, it's possible to implement your own matching function. 
 For example, you could look for an outgoing request that has an authorization header:
 
@@ -1744,7 +1100,6 @@
   region="predicate" 
   linenums="false">
 </code-example>
->>>>>>> 8d34364f
 
 As with the previous `expectOne()`, 
 the test will fail if 0 or 2+ requests satisfy this predicate.
@@ -1753,25 +1108,15 @@
 
 #### Handling more than one request
 
-<<<<<<< HEAD
 #### 处理一个以上的请求
 
-If you need to respond to duplicate requests in your test, use the `match()` API instead of `expectOne()`, which takes the same arguments but returns an array of matching requests. Once returned, these requests are removed from future matching and are your responsibility to verify and flush.
-
-如果我们需要在测试中对重复的请求进行响应，可以使用`match()` API 来代替 `expectOne()`，它的参数不变，但会返回一个与这些请求相匹配的数组。一旦返回，这些请求就会从将来要匹配的列表中移除，而验证和刷新（flush）它，是我们自己的职责。
-
-```javascript
-// Expect that 5 pings have been made and flush them.
-const reqs = httpMock.match('/ping');
-expect(reqs.length).toBe(5);
-reqs.forEach(req => req.flush());
-```
-=======
 If you need to respond to duplicate requests in your test, use the `match()` API instead of `expectOne()`.
 It takes the same arguments but returns an array of matching requests. 
 Once returned, these requests are removed from future matching and 
 you are responsible for flushing and verifying them.
 
+如果我们需要在测试中对重复的请求进行响应，可以使用`match()` API 来代替 `expectOne()`，它的参数不变，但会返回一个与这些请求相匹配的数组。一旦返回，这些请求就会从将来要匹配的列表中移除，我们要自己验证和刷新（flush）它。
+
 <code-example 
   path="http/src/testing/http-client.spec.ts"
   region="multi-request" 
@@ -1788,5 +1133,4 @@
   path="http/src/testing/http-client.spec.ts"
   region="404" 
   linenums="false">
-</code-example>
->>>>>>> 8d34364f
+</code-example>