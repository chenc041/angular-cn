--- conflicted
+++ resolved
@@ -28,15 +28,11 @@
 
 As a publisher, you create an `Observable` instance that defines a *subscriber* function. This is the function that is executed when a consumer calls the `subscribe()` method. The subscriber function defines how to obtain or generate values or messages to be published.
 
-<<<<<<< HEAD
 作为发布者，你创建一个 `Observable` 的实例，其中定义了一个*订阅者（subscriber）*函数。
 当有消费者调用 `subscribe()` 方法时，这个函数就会执行。
 订阅者函数用于定义“如何获取或生成那些要发布的值或消息”。
 
-To execute the observable you have created and begin receiving notifications, you call its `subscribe()` method, passing an *observer*.  This is a JavaScript object that defines the handlers for the notifications you receive. The `subscribe()` call returns a `Subscription` object that has an `unsubscribe()` method, which you call to stop receiving notifications.
-=======
 To execute the observable you have created and begin receiving notifications, you call its `subscribe()` method, passing an *observer*. This is a JavaScript object that defines the handlers for the notifications you receive. The `subscribe()` call returns a `Subscription` object that has an `unsubscribe()` method, which you call to stop receiving notifications.
->>>>>>> 6d28a209
 
 要执行所创建的可观察对象，并开始从中接收通知，你就要调用它的 `subscribe()` 方法，并传入一个*观察者（observer）*。
 这是一个 JavaScript 对象，它定义了你收到的这些消息的处理器（handler）。
@@ -151,13 +147,9 @@
 
 ## Multicasting
 
-<<<<<<< HEAD
 ## 多播
 
-A typical observable creates a new, independent execution for each subscribed observer. When an observer subscribes, the observable wires up an event handler and delivers values to that observer. When a second observer subscribes, the observable then wires up a new event handler and delivers values to that second observer in a separate execution. 
-=======
 A typical observable creates a new, independent execution for each subscribed observer. When an observer subscribes, the observable wires up an event handler and delivers values to that observer. When a second observer subscribes, the observable then wires up a new event handler and delivers values to that second observer in a separate execution.
->>>>>>> 6d28a209
 
 典型的可观察对象会为每一个观察者创建一次新的、独立的执行。
 当观察者进行订阅时，该可观察对象会连上一个事件处理器，并且向那个观察者发送一些值。当第二个观察者订阅时，这个可观察对象就会连上一个新的事件处理器，并独立执行一次，把这些值发送给第二个可观察对象。
@@ -168,13 +160,9 @@
 
 *Multicasting* is the practice of broadcasting to a list of multiple subscribers in a single execution. With a multicasting observable, you don't register multiple listeners on the document, but instead re-use the first listener and send values out to each subscriber.
 
-<<<<<<< HEAD
 *多播*用来让可观察对象在一次执行中同时广播给多个订阅者。借助支持多播的可观察对象，你不必注册多个监听器，而是复用第一个（`next`）监听器，并且把值发送给各个订阅者。
 
-When creating an observable you should determine how you want that observable to be used and whether or not you want to multicast its values. 
-=======
 When creating an observable you should determine how you want that observable to be used and whether or not you want to multicast its values.
->>>>>>> 6d28a209
 
 当创建可观察对象时，你要决定你希望别人怎么用这个对象以及是否对它的值进行多播。
 
@@ -206,13 +194,9 @@
 
 ## Error handling
 
-<<<<<<< HEAD
 ## 错误处理
 
-Because observables produce values asynchronously, try/catch will not effectively catch errors. Instead, you handle errors by specifying an `error` callback on the observer. Producing an error also causes the observable to clean up subscriptions and stop producing values. An observable can  either produce values (calling the `next` callback), or it can complete, calling either the `complete` or `error` callback.
-=======
 Because observables produce values asynchronously, try/catch will not effectively catch errors. Instead, you handle errors by specifying an `error` callback on the observer. Producing an error also causes the observable to clean up subscriptions and stop producing values. An observable can either produce values (calling the `next` callback), or it can complete, calling either the `complete` or `error` callback.
->>>>>>> 6d28a209
 
 由于可观察对象会异步生成值，所以用 `try/catch` 是无法捕获错误的。你应该在观察者中指定一个 `error` 回调来处理错误。发生错误时还会导致可观察对象清理现有的订阅，并且停止生成值。可观察对象可以生成值（调用 `next` 回调），也可以调用 `complete` 或 `error` 回调来主动结束。
 
