# Observables

# 可观察对象（Observable）

Observables provide support for passing messages between publishers and subscribers in your application. Observables offer significant benefits over other techniques for event handling, asynchronous programming, and handling multiple values.

可观察对象支持在应用中的发布者和订阅者之间传递消息。
在需要进行事件处理、异步编程和处理多个值的时候，可观察对象相对其它技术有着显著的优点。

Observables are declarative&mdash;that is, you define a function for publishing values, but it is not executed until a consumer subscribes to it. The subscribed consumer then receives notifications until the function completes, or until they unsubscribe.

可观察对象是声明式的 —— 也就是说，虽然你定义了一个用于发布值的函数，但是在有消费者订阅它之前，这个函数并不会实际执行。
订阅之后，当这个函数执行完或取消订阅时，订阅者就会收到通知。

An observable can deliver multiple values of any type&mdash;literals, messages, or events, depending on the context. The API for receiving values is the same whether the values are delivered synchronously or asynchronously. Because setup and teardown logic are both handled by the observable, your application code only needs to worry about subscribing to consume values, and when done, unsubscribing. Whether the stream was keystrokes, an HTTP response, or an interval timer, the interface for listening to values and stopping listening is the same.

可观察对象可以发送多个任意类型的值 —— 字面量、消息、事件。无论这些值是同步发送的还是异步发送的，接收这些值的 API 都是一样的。
由于准备（setup）和清场（teardown）的逻辑都是由可观察对象自己处理的，因此你的应用代码只管订阅并消费这些值就可以了，做完之后，取消订阅。无论这个流是击键流、HTTP 响应流还是定时器，对这些值进行监听和停止监听的接口都是一样的。

Because of these advantages, observables are used extensively within Angular, and are recommended for app development as well.

由于这些优点，可观察对象在 Angular 中得到广泛使用，也同样建议应用开发者好好使用它。

## Basic usage and terms

## 基本用法和词汇

As a publisher, you create an `Observable` instance that defines a *subscriber* function. This is the function that is executed when a consumer calls the `subscribe()` method. The subscriber function defines how to obtain or generate values or messages to be published.

作为发布者，你创建一个 `Observable` 的实例，其中定义了一个*订阅者（subscriber）*函数。
当有消费者调用 `subscribe()` 方法时，这个函数就会执行。
订阅者函数用于定义“如何获取或生成那些要发布的值或消息”。

To execute the observable you have created and begin receiving notifications, you call its `subscribe()` method, passing an *observer*.  This is a JavaScript object that defines the handlers for the notifications you receive. The `subscribe()` call returns a `Subscription` object that has an `unsubscribe()` method, which you call to stop receiving notifications.

要执行所创建的可观察对象，并开始从中接收通知，你就要调用它的 `subscribe()` 方法，并传入一个*观察者（observer）*。
这是一个 JavaScript 对象，它定义了你收到的这些消息的处理器（handler）。
`subscribe()` 调用会返回一个 `Subscription` 对象，该对象具有一个 `unsubscribe()` 方法。
当调用该方法时，你就会停止接收通知。

Here's an example that demonstrates the basic usage model by showing how an observable could be used to provide geolocation updates.

下面这个例子中示范了这种基本用法，它展示了如何使用可观察对象来对当前地理位置进行更新。

<code-example path="observables/src/geolocation.ts" title="Observe geolocation updates"></code-example>

## Defining observers

## 定义观察者

A handler for receiving observable notifications implements the `Observer` interface. It is an object that defines callback methods to handle the three types of notifications that an observable can send:

用于接收可观察对象通知的处理器要实现 `Observer` 接口。这个对象定义了一些回调函数来处理可观察对象可能会发来的三种通知：

| <t>Notification type</t><t>通知类型</t> | <t>Description</t><t>说明</t> |
|:---------|:-------------------------------------------|
| `next`  | <t>Required. A handler for each delivered value. Called zero or more times after execution starts.</t><t>必要。用来处理每个送达值。在开始执行后可能执行零次或多次。</t>|
| `error` | <t>Optional. A handler for an error notification. An error halts execution of the observable instance.</t><t> 可选。用来处理错误通知。错误会中断这个可观察对象实例的执行过程。 </t>|
| `complete` | <t>Optional. A handler for the execution-complete notification. Delayed values can continue to be delivered to the next handler after execution is complete.</t><t> 可选。用来处理执行完毕（complete）通知。当执行完毕后，这些值就会继续传给下一个处理器。 </t>|

An observer object can define any combination of these handlers. If you don't supply a handler for a notification type, the observer ignores notifications of that type.

观察者对象可以定义这三种处理器的任意组合。如果你不为某种通知类型提供处理器，这个观察者就会忽略相应类型的通知。

## Subscribing

## 订阅

An `Observable` instance begins publishing values only when someone subscribes to it. You subscribe by calling the `subscribe()` method of the instance, passing an observer object to receive the notifications.

<<<<<<< HEAD
只有当有人订阅 `Observable` 的实例时，它才会开始发布值。
订阅时要先调用该实例的 `subscribe()` 方法，并把一个观察者对象传给它，用来接收通知。

<div class="l-sub-section">
=======
<div class="alert is-helpful">
>>>>>>> 601064e4

   In order to show how subscribing works, we need to create a new observable. There is a  constructor that you use to create new instances, but for illustration, we can use some static methods on the `Observable` class that create simple observables of frequently used types:

   为了展示订阅的原理，我们需要创建新的可观察对象。它有一个构造函数可以用来创建新实例，但是为了更简明，也可以使用 `Observable` 上定义的一些静态方法来创建一些常用的简单可观察对象：

  * `Observable.of(...items)`&mdash;Returns an `Observable` instance that synchronously delivers the values provided as arguments.

     `Observable.of(...items)` —— 返回一个 `Observable` 实例，它用同步的方式把参数中提供的这些值发送出来。

  * `Observable.from(iterable)`&mdash;Converts its argument to an `Observable` instance. This method is commonly used to convert an array to an observable.

     `Observable.from(iterable)` —— 把它的参数转换成一个 `Observable` 实例。
    该方法通常用于把一个数组转换成一个（发送多个值的）可观察对象。

</div>

Here's an example of creating and subscribing to a simple observable, with an observer that logs the received message to the console:

下面的例子会创建并订阅一个简单的可观察对象，它的观察者会把接收到的消息记录到控制台中：

<code-example
  path="observables/src/subscribing.ts"
  region="observer"
  title="Subscribe using observer"></code-example>

Alternatively, the `subscribe()` method can accept callback function definitions in line, for `next`, `error`, and `complete` handlers. For example, the following `subscribe()` call is the same as the one that specifies the predefined observer:

另外，`subscribe()` 方法还可以接收定义在同一行中的回调函数，无论 `next`、`error` 还是 `complete` 处理器。比如，下面的 `subscribe()` 调用和前面指定预定义观察者的例子是等价的。

<code-example path="observables/src/subscribing.ts" region="sub_fn" title="Subscribe with positional arguments"></code-example>

In either case, a `next` handler is required. The `error` and `complete` handlers are optional.

无论哪种情况，`next` 处理器都是必要的，而 `error` 和 `complete` 处理器是可选的。

Note that a `next()` function could receive, for instance, message strings, or event objects, numeric values, or structures, depending on context. As a general term, we refer to data published by an observable as a *stream*. Any type of value can be represented with an observable, and the values are published as a stream.

注意，`next()` 函数可以接受消息字符串、事件对象、数字值或各种结构，具体类型取决于上下文。
为了更通用一点，我们把由可观察对象发布出来的数据统称为*流*。任何类型的值都可以表示为可观察对象，而这些值会被发布为一个流。

## Creating observables

## 创建可观察对象

Use the `Observable` constructor to create an observable stream of any type. The constructor takes as its argument the subscriber function to run when the observable’s `subscribe()` method executes. A subscriber function receives an `Observer` object, and can publish values to the observer's `next()` method.

使用 `Observable` 构造函数可以创建任何类型的可观察流。
当执行可观察对象的 `subscribe()` 方法时，这个构造函数就会把它接收到的参数作为订阅函数来运行。
订阅函数会接收一个 `Observer` 对象，并把值发布给观察者的 `next()` 方法。

For example, to create an observable equivalent to the `Observable.of(1, 2, 3)` above, you could do something like this:

比如，要创建一个与前面的 `Observable.of(1, 2, 3)` 等价的可观察对象，你可以这样做：

<code-example path="observables/src/creating.ts" region="subscriber" title="Create observable with constructor"></code-example>

To take this example a little further, we can create an observable that publishes events. In this example, the subscriber function is defined inline.

如果要略微加强这个例子，我们可以创建一个用来发布事件的可观察对象。在这个例子中，订阅函数是用内联方式定义的。

<code-example path="observables/src/creating.ts" region="fromevent" title="Create with custom fromEvent function"></code-example>

Now you can use this function to create an observable that publishes keydown events:

现在，你就可以使用这个函数来创建可发布 `keydown` 事件的可观察对象了：

<code-example path="observables/src/creating.ts" region="fromevent_use" title="Use custom fromEvent function"></code-example>

## Multicasting

## 多播

A typical observable creates a new, independent execution for each subscribed observer. When an observer subscribes, the observable wires up an event handler and delivers values to that observer. When a second observer subscribes, the observable then wires up a new event handler and delivers values to that second observer in a separate execution. 

典型的可观察对象会为每一个观察者创建一次新的、独立的执行。
当观察者进行订阅时，该可观察对象会连上一个事件处理器，并且向那个观察者发送一些值。当第二个观察者订阅时，这个可观察对象就会连上一个新的事件处理器，并独立执行一次，把这些值发送给第二个可观察对象。

Sometimes, instead of starting an independent execution for each subscriber, you want each subscription to get the same values&mdash;even if values have already started emitting. This might be the case with something like an observable of clicks on the document object.

有时候，不应该对每一个订阅者都独立执行一次，你可能会希望每次订阅都得到同一批值 —— 即使是那些你已经发送过的。这在某些情况下有用，比如用来发送 `document` 上的点击事件的可观察对象。

*Multicasting* is the practice of broadcasting to a list of multiple subscribers in a single execution. With a multicasting observable, you don't register multiple listeners on the document, but instead re-use the first listener and send values out to each subscriber.

*多播*用来让可观察对象在一次执行中同时广播给多个订阅者。借助支持多播的可观察对象，你不必注册多个监听器，而是复用第一个（`next`）监听器，并且把值发送给各个订阅者。

When creating an observable you should determine how you want that observable to be used and whether or not you want to multicast its values. 

当创建可观察对象时，你要决定你希望别人怎么用这个对象以及是否对它的值进行多播。

Let’s look at an example that counts from 1 to 3, with a one-second delay after each number emitted.

来看一个从 1 到 3 进行计数的例子，它每发出一个数字就会等待 1 秒。

<code-example path="observables/src/multicasting.ts" region="delay_sequence" title="Create a delayed sequence"></code-example>

Notice that if you subscribe twice, there will be two separate streams, each emitting values every second. It looks something like this:

注意，如果你订阅了两次，就会有两个独立的流，每个流都会每秒发出一个数字。代码如下：

<code-example path="observables/src/multicasting.ts" region="subscribe_twice" title="Two subscriptions"></code-example>

 Changing the observable to be multicasting could look something like this:

 修改这个可观察对象以支持多播，代码如下：

<code-example path="observables/src/multicasting.ts" region="multicast_sequence" title="Create a multicast subscriber"></code-example>

<<<<<<< HEAD
<div class="l-sub-section">

=======
<div class="alert is-helpful">
>>>>>>> 601064e4
   Multicasting observables take a bit more setup, but they can be useful for certain applications. Later we will look at tools that simplify the process of multicasting, allowing you to take any observable and make it multicasting.

   虽然支持多播的可观察对象需要做更多的准备工作，但对某些应用来说，这非常有用。稍后我们会介绍一些简化多播的工具，它们让你能接收任何可观察对象，并把它变成支持多播的。

</div>

## Error handling

## 错误处理

Because observables produce values asynchronously, try/catch will not effectively catch errors. Instead, you handle errors by specifying an `error` callback on the observer. Producing an error also causes the observable to clean up subscriptions and stop producing values. An observable can  either produce values (calling the `next` callback), or it can complete, calling either the `complete` or `error` callback.

由于可观察对象会异步生成值，所以用 `try/catch` 是无法捕获错误的。你应该在观察者中指定一个 `error` 回调来处理错误。发生错误时还会导致可观察对象清理现有的订阅，并且停止生成值。可观察对象可以生成值（调用 `next` 回调），也可以调用 `complete` 或 `error` 回调来主动结束。

<code-example>
myObservable.subscribe({
  next(num) { console.log('Next num: ' + num)},
  error(err) { console.log('Received an errror: ' + err)}
});
</code-example>

Error handling (and specifically recovering from an error) is covered in more detail in a later section.

在稍后的小节中会对错误处理（特别是从错误中的恢复）做更详细的讲解。<|MERGE_RESOLUTION|>--- conflicted
+++ resolved
@@ -68,14 +68,10 @@
 
 An `Observable` instance begins publishing values only when someone subscribes to it. You subscribe by calling the `subscribe()` method of the instance, passing an observer object to receive the notifications.
 
-<<<<<<< HEAD
 只有当有人订阅 `Observable` 的实例时，它才会开始发布值。
 订阅时要先调用该实例的 `subscribe()` 方法，并把一个观察者对象传给它，用来接收通知。
 
-<div class="l-sub-section">
-=======
 <div class="alert is-helpful">
->>>>>>> 601064e4
 
    In order to show how subscribing works, we need to create a new observable. There is a  constructor that you use to create new instances, but for illustration, we can use some static methods on the `Observable` class that create simple observables of frequently used types:
 
@@ -183,12 +179,7 @@
 
 <code-example path="observables/src/multicasting.ts" region="multicast_sequence" title="Create a multicast subscriber"></code-example>
 
-<<<<<<< HEAD
-<div class="l-sub-section">
-
-=======
 <div class="alert is-helpful">
->>>>>>> 601064e4
    Multicasting observables take a bit more setup, but they can be useful for certain applications. Later we will look at tools that simplify the process of multicasting, allowing you to take any observable and make it multicasting.
 
    虽然支持多播的可观察对象需要做更多的准备工作，但对某些应用来说，这非常有用。稍后我们会介绍一些简化多播的工具，它们让你能接收任何可观察对象，并把它变成支持多播的。
