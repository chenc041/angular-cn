--- conflicted
+++ resolved
@@ -1,14 +1,10 @@
 # Angular compiler options
 
-<<<<<<< HEAD
 # Angular 编译器选项
 
-When you use [AOT compilation](guide/aot-compiler), you can control how your application is compiled by specifying *template* compiler options in the `tsconfig.json` [TypeScript configuration file](guide/typescript-configuration).
-=======
 When you use [AOT compilation](guide/aot-compiler), you can control how your application is compiled by specifying *template* compiler options in the [TypeScript configuration file](guide/typescript-configuration).
->>>>>>> eee2fd22
-
-使用 [AoT 编译](guide/aot-compiler) 时，可以通过在 `tsconfig.json` [TypeScript 配置文件中](guide/typescript-configuration)指定*模板*编译器选项来控制如何编译应用程序。
+
+使用 [AoT 编译](guide/aot-compiler) 时，可以通过在 [TypeScript 配置文件中](guide/typescript-configuration)指定*模板*编译器选项来控制如何编译应用程序。
 
 The template options object, `angularCompilerOptions`, is a sibling to the `compilerOptions` object that supplies standard options to the TypeScript compiler.
 
@@ -32,21 +28,17 @@
 
 ## Configuration inheritance with extends
 
-<<<<<<< HEAD
 ## 用 `extends` 语法配置继承方式
 
-Like the TypeScript compiler, The Angular AOT compiler also supports `extends` in the `angularCompilerOptions` section of the TypeScript configuration file, `tsconfig.json`.
-=======
 Like the TypeScript compiler, The Angular AOT compiler also supports `extends` in the `angularCompilerOptions` section of the TypeScript configuration file.
->>>>>>> eee2fd22
 The `extends` property is at the top level, parallel to `compilerOptions` and `angularCompilerOptions`.
 
-像 TypeScript 编译器一样，Angular 的 AOT 编译器也支持对 TypeScript 配置文件 `tsconfig.json` 的 `angularCompilerOptions` 进行 `extends`。`extends` 属性位于顶层，和 `compilerOptions` 和 `angularCompilerOptions` 平级。
+像 TypeScript 编译器一样，Angular 的 AOT 编译器也支持对 TypeScript 配置文件中的 `angularCompilerOptions` 进行 `extends`。`extends` 属性位于顶层，和 `compilerOptions` 和 `angularCompilerOptions` 平级。
 
 A TypeScript configuration can inherit settings from another file using the `extends` property.
 The configuration options from the base file are loaded first, then overridden by those in the inheriting configuration file.
 
-使用 `extends` 属性，TypeScript 配置可以从另一个文件中继承设置。首先从基础文件中加载配置项，然后被继承它的 `tsconfig` 文件中的配置项覆写。
+使用 `extends` 属性，TypeScript 配置可以从另一个文件中继承设置。首先从基础文件中加载配置项，然后被继承自它的配置文件中的配置项覆写。
 
 For example:
 
