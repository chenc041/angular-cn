--- conflicted
+++ resolved
@@ -1,118 +1,15 @@
 # Transforming Data Using Pipes
 
-<<<<<<< HEAD
-# 管道
-
-Every application starts out with what seems like a simple task: get data, transform them, and show them to users.
-Getting data could be as simple as creating a local variable or as complex as streaming data over a WebSocket.
-=======
 Use [pipes](guide/glossary#pipe "Definition of a pipe") to transform and format strings, currency amounts, dates, and other display data.
 Pipes are simple functions you can use in [template expressions](/guide/glossary#template-expression "Definition of template expression") to accept an input value and return a transformed value.
 For example, you would use a pipe to show a date as **April 15, 1988** rather than the raw string format.
->>>>>>> eee2fd22
-
-每个应用开始的时候差不多都是一些简单任务：获取数据、转换它们，然后把它们显示给用户。
-获取数据可能简单到创建一个局部变量就行，也可能复杂到从 WebSocket 中获取数据流。
 
 <div class="alert is-helpful">
 
   For the sample app used in this topic, see the <live-example></live-example>.
 
-  这里所说的范例应用，参见<live-example></live-example>。
-
-</div>
-
-<<<<<<< HEAD
-Once data arrives, you could push their raw `toString` values directly to the view,
-but that rarely makes for a good user experience.
-For example, in most use cases, users prefer to see a date in a simple format like
-<samp>April 15, 1988</samp> rather than the raw string format
-<samp>Fri Apr 15 1988 00:00:00 GMT-0700 (Pacific Daylight Time)</samp>.
-
-一旦取到数据，你就可以把它们原始值的 `toString` 结果直接推入视图中。
-但这种做法很少能具备良好的用户体验。
-比如，几乎每个人都更喜欢简单的日期格式，例如<samp>1988-04-15</samp>，而不是服务端传过来的原始字符串格式 —— <samp>Fri Apr 15 1988 00:00:00 GMT-0700 (Pacific Daylight Time)</samp>。
-
-Clearly, some values benefit from a bit of editing. You may notice that you
-desire many of the same transformations repeatedly, both within and across many applications.
-You can almost think of them as styles.
-In fact, you might like to apply them in your HTML templates as you do styles.
-
-显然，有些值最好显示成用户友好的格式。你很快就会发现，在很多不同的应用中，都在重复做出某些相同的变换。
-你几乎会把它们看做某种 CSS 样式，事实上，你也确实更喜欢在 HTML 模板中应用它们 —— 就像 CSS 样式一样。
-
-Introducing Angular pipes, a way to write display-value transformations that you can declare in your HTML.
-
-通过引入 Angular 管道（一种编写"从显示到值"转换逻辑的途径），你可以把它声明在 HTML 中。
-
-## Using pipes
-
-## 使用管道
-
-A pipe takes in data as input and transforms it to a desired output.
-In this page, you'll use pipes to transform a component's birthday property into
-a human-friendly date.
-
-管道把数据作为输入，然后转换它，给出期望的输出。
-你要把组件的 `birthday` 属性转换成对人类更友好的日期格式。
-
-<code-example path="pipes/src/app/hero-birthday1.component.ts" header="src/app/hero-birthday1.component.ts"></code-example>
-
-Focus on the component's template.
-
-重点看下组件的模板。
-
-<code-example path="pipes/src/app/app.component.html" region="hero-birthday-template" header="src/app/app.component.html"></code-example>
-
-Inside the interpolation expression, you flow the component's `birthday` value through the
-[pipe operator](guide/template-syntax#pipe) ( | ) to the [Date pipe](api/common/DatePipe)
-function on the right. All pipes work this way.
-
-在这个插值表达式中，你让组件的 `birthday` 值通过[管道操作符](guide/template-syntax#pipe)( | )流动到
-右侧的[Date 管道](api/common/DatePipe)函数中。所有管道都会用这种方式工作。
-
-## Built-in pipes
-
-## 内置的管道
-
-Angular comes with a stock of pipes such as
-`DatePipe`, `UpperCasePipe`, `LowerCasePipe`, `CurrencyPipe`, and `PercentPipe`.
-They are all available for use in any template.
-
-Angular 内置了一些管道，比如 `DatePipe`、`UpperCasePipe`、`LowerCasePipe`、`CurrencyPipe` 和 `PercentPipe`。
-它们全都可以直接用在任何模板中。
-
-<div class="alert is-helpful">
-
-Read more about these and many other built-in pipes in the [pipes topics](api?type=pipe) of the
-[API Reference](api); filter for entries that include the word "pipe".
-
-要学习更多内置管道的知识，参见[API 参考手册](api?type=pipe)，并用“pipe”为关键词对结果进行过滤。
-
-Angular doesn't have a `FilterPipe` or an `OrderByPipe` for reasons explained in the [Appendix](guide/pipes#no-filter-pipe) of this page.
-
-Angular 没有 `FilterPipe` 或 `OrderByPipe` 管道，原因在[后面的附录中](guide/pipes#no-filter-pipe)有解释。
-
-</div>
-
-## Parameterizing a pipe
-
-## 对管道进行参数化
-
-A pipe can accept any number of optional parameters to fine-tune its output.
-To add parameters to a pipe, follow the pipe name with a colon ( : ) and then the parameter value
-(such as `currency:'EUR'`). If the pipe accepts multiple parameters, separate the values with colons (such as `slice:1:5`)
-
-管道可能接受任何数量的可选参数来对它的输出进行微调。
-可以在管道名后面添加一个冒号( : )再跟一个参数值，来为管道添加参数(比如 `currency:'EUR'`)。
-如果这个管道可以接受多个参数，那么就用冒号来分隔这些参数值(比如 `slice:1:5`)。
-
-Modify the birthday template to give the date pipe a format parameter.
-After formatting the hero's April 15th birthday, it renders as **<samp>04/15/88</samp>**:
-
-修改生日模板，来为这个日期管道提供一个格式化参数。
-当格式化完该英雄的 4 月 15 日生日之后，它应该被渲染成**<samp>04/15/88</samp>**。
-=======
+</div>
+
 Angular provides built-in pipes for typical data transformations, including transformations for internationalization (i18n), which use locale information to format data.
 The following are commonly used built-in pipes for data formatting:
 
@@ -147,7 +44,6 @@
 
 * `app.component.html` uses `date` in a separate template to display a birthday.
 * `hero-birthday1.component.ts` uses the same pipe as part of an in-line template in a component that also sets the birthday value.
->>>>>>> eee2fd22
 
 <code-tabs>
   <code-pane
@@ -161,21 +57,6 @@
   </code-pane>
 </code-tabs>
 
-<<<<<<< HEAD
-The parameter value can be any valid template expression,
-(see the [Template expressions](guide/template-syntax#template-expressions) section of the
-[Template Syntax](guide/template-syntax) page)
-such as a string literal or a component property.
-In other words, you can control the format through a binding the same way you control the birthday value through a binding.
-
-参数值可以是任何有效的模板表达式（参见[模板语法](guide/template-syntax)中的[模板表达式](guide/template-syntax#template-expressions)部分），比如字符串字面量或组件的属性。
-换句话说，借助属性绑定，你也可以像用绑定来控制生日的值一样，控制生日的显示格式。
-
-Write a second component that *binds* the pipe's format parameter
-to the component's `format` property. Here's the template for that component:
-
-来写第二个组件，它把管道的格式参数*绑定*到该组件的 `format` 属性。这里是新组件的模板：
-=======
 The component's `birthday` value flows through the
 [pipe operator](guide/template-syntax#pipe) ( | ) to the [`date`](api/common/DatePipe)
 function.
@@ -191,24 +72,9 @@
 
 If the pipe accepts multiple parameters, separate the values with colons.
 For example, `{{ amount | currency:'EUR':'Euros '}}` adds the second parameter, the string literal `'Euros '`, to the output string. You can use any valid template expression as a parameter, such as a string literal or a component property.
->>>>>>> eee2fd22
 
 Some pipes require at least one parameter and allow more optional parameters, such as [`SlicePipe`](/api/common/SlicePipe "API reference for SlicePipe"). For example, `{{ slice:1:5 }}` creates a new array or string containing a subset of the elements starting with element `1` and ending with element `5`.
 
-<<<<<<< HEAD
-You also added a button to the template and bound its click event to the component's `toggleFormat()` method.
-That method toggles the component's `format` property between a short form
-(`'shortDate'`) and a longer form (`'fullDate'`).
-
-你还能在模板中添加一个按钮，并把它的点击事件绑定到组件的 `toggleFormat()` 方法。
-此方法会在短日期格式(`'shortDate'`)和长日期格式(`'fullDate'`)之间切换组件的 `format` 属性。
-
-<code-example path="pipes/src/app/hero-birthday2.component.ts" region="class" header="src/app/hero-birthday2.component.ts (class)"></code-example>
-
-As you click the button, the displayed date alternates between
-"**<samp>04/15/1988</samp>**" and
-"**<samp>Friday, April 15, 1988</samp>**".
-=======
 ### Example: Formatting a date
 
 The tabs in the following example demonstrates toggling between two different formats (`'shortDate'` and `'fullDate'`):
@@ -237,55 +103,10 @@
 </code-tabs>
 
 Clicking the **Toggle Format** button alternates the date format between **04/15/1988** and **Friday, April 15, 1988** as shown in Figure 1.
->>>>>>> eee2fd22
-
-当你点击此按钮的时候，所显示的日期会在“**<samp>04/15/1988</samp>**”和“**<samp>Friday, April 15, 1988</samp>**”之间切换。
 
 <div class="lightbox">
   <img src='generated/images/guide/pipes/date-format-toggle-anim.gif' alt="Date Format Toggle">
 </div>
-<<<<<<< HEAD
-<div class="alert is-helpful">
-
-Read more about the `DatePipe` format options in the [Date Pipe](api/common/DatePipe)
-API Reference page.
-
-要了解更多 `DatePipes` 的格式选项，请参阅[API 文档](api/common/DatePipe)。
-
-</div>
-
-## Chaining pipes
-
-## 链式管道
-
-You can chain pipes together in potentially useful combinations.
-In the following example, to display the birthday in uppercase,
-the birthday is chained to the `DatePipe` and on to the `UpperCasePipe`.
-The birthday displays as **<samp>APR 15, 1988</samp>**.
-
-你可以把管道串联在一起，以组合出一些潜在的有用功能。
-下面这个例子中，要把 `birthday` 串联到 `DatePipe` 管道，然后又串联到 `UpperCasePipe`，这样就可以把生日显示成大写形式了。
-生日被显示成了**<samp>APR 15, 1988</samp>**：
-
-<code-example path="pipes/src/app/app.component.html" region="chained-birthday" header="src/app/app.component.html"></code-example>
-
-This example&mdash;which displays **<samp>FRIDAY, APRIL 15, 1988</samp>**&mdash;chains
-the same pipes as above, but passes in a parameter to `date` as well.
-
-下面这个显示**<samp>FRIDAY, APRIL 15, 1988</samp>**的例子用同样的方式链接了这两个管道，而且同时还给 `date` 管道传进去一个参数。
-
-<code-example path="pipes/src/app/app.component.html" region="chained-parameter-birthday" header="src/app/app.component.html"></code-example>
-
-## Custom pipes
-
-## 自定义管道
-
-You can write your own custom pipes.
-Here's a custom pipe named `ExponentialStrengthPipe` that can boost a hero's powers:
-
-你还可以写自己的自定义管道。
-下面就是一个名叫 `ExponentialStrengthPipe` 的管道，它可以放大英雄的能力：
-=======
 
 **Figure 1.** Clicking the button toggles the date format
 
@@ -324,44 +145,12 @@
 You can then use your custom pipe in template expressions, the same way you use built-in pipes—to transform input values to output values for display.
 
 ### Marking a class as a pipe
->>>>>>> eee2fd22
 
 To mark a class as a pipe and supply configuration metadata, apply the [`@Pipe`](/api/core/Pipe "API reference for Pipe") [decorator](/guide/glossary#decorator--decoration "Definition for decorator") to the class.
 Use [UpperCamelCase](guide/glossary#case-types "Definition of case types") (the general convention for class names) for the pipe class name, and [camelCase](guide/glossary#case-types "Definition of case types") for the corresponding `name` string.
 Do not use hyphens in the `name`.
 For details and more examples, see [Pipe names](guide/styleguide#pipe-names "Pipe names in the Angular coding style guide").
 
-<<<<<<< HEAD
-This pipe definition reveals the following key points:
-
-在这个管道的定义中体现了几个关键点：
-
-* A pipe is a class decorated with pipe metadata.
-
-   管道是一个带有“管道元数据(pipe metadata)”装饰器的类。
-
-* The pipe class implements the `PipeTransform` interface's `transform` method that
-accepts an input value followed by optional parameters and returns the transformed value.
-
-   这个管道类实现了 `PipeTransform` 接口的 `transform` 方法，该方法接受一个输入值和一些可选参数，并返回转换后的值。
-
-* There will be one additional argument to the `transform` method for each parameter passed to the pipe.
-Your pipe has one such parameter: the `exponent`.
-
-   当每个输入值被传给 `transform` 方法时，还会带上另一个参数，比如你这个管道就有一个 `exponent`(放大指数) 参数。
-
-* To tell Angular that this is a pipe, you apply the
-`@Pipe` decorator, which you import from the core Angular library.
-
-   可以通过 `@Pipe` 装饰器来告诉 Angular：这是一个管道。该装饰器是从 Angular 的 `core` 库中引入的。
-
-* The `@Pipe` decorator allows you to define the
-   pipe name that you'll use within template expressions. It must be a valid JavaScript identifier.
-   Your pipe's name is `exponentialStrength`.
-
-   这个 `@Pipe` 装饰器允许你定义管道的名字，这个名字会被用在模板表达式中。它必须是一个有效的 JavaScript 标识符。
-    比如，你这个管道的名字是 `exponentialStrength`。
-=======
 Use `name` in template expressions as you would for a built-in pipe.
 
 <div class="alert is-important">
@@ -372,25 +161,9 @@
 </div>
 
 ### Using the PipeTransform interface
->>>>>>> eee2fd22
 
 Implement the [`PipeTransform`](/api/core/PipeTransform "API reference for PipeTransform") interface in your custom pipe class to perform the transformation.
 
-<<<<<<< HEAD
-## The *PipeTransform* interface
-
-## *PipeTransform* 接口
-
-The `transform` method is essential to a pipe.
-The `PipeTransform` *interface* defines that method and guides both tooling and the compiler.
-Technically, it's optional; Angular looks for and executes the `transform` method regardless.
-
-`transform` 方法是管道的基本要素。
-`PipeTransform`*接口*中定义了它，并用它指导各种工具和编译器。
-理论上说，它是可选的。Angular 不会管它，而是直接查找并执行 `transform` 方法。
-
-</div>
-=======
 Angular invokes the `transform` method with the value of a binding as the first argument, and any parameters as the second argument in list form, and returns the transformed value.
 
 ### Example: Transforming a value exponentially
@@ -403,16 +176,10 @@
 
 * The `exponential-strength.pipe.ts` component defines a custom pipe named `exponentialStrength` with the `transform` method that performs the transformation.
 It defines an argument to the `transform` method (`exponent`) for a parameter passed to the pipe.
->>>>>>> eee2fd22
 
 * The `power-booster.component.ts` component demonstrates how to use the pipe, specifying a value (`2`) and the exponent parameter (`10`).
 Figure 2 shows the output.
 
-<<<<<<< HEAD
-现在，你需要一个组件来演示这个管道。
-
-<code-example path="pipes/src/app/power-booster.component.ts" header="src/app/power-booster.component.ts"></code-example>
-=======
 <code-tabs>
   <code-pane
     header="src/app/exponential-strength.pipe.ts"
@@ -423,60 +190,11 @@
     path="pipes/src/app/power-booster.component.ts">
   </code-pane>
 </code-tabs>
->>>>>>> eee2fd22
 
 <div class="lightbox">
   <img src='generated/images/guide/pipes/power-booster.png' alt="Power Booster">
 </div>
 
-<<<<<<< HEAD
-Note the following:
-
-请注意以下几点：
-
-* You use your custom pipe the same way you use built-in pipes.
-
-   你使用自定义管道的方式和内置管道完全相同。
-
-* You must include your pipe in the `declarations` array of the `AppModule`
-
-   你必须把这个管道添加到 `AppModule` 的 `declarations` 数组中。
-
-* If you choose to inject your pipe into a class, you must provide it in the `providers` array of your `NgModule`.
-
-   如果选择将管道注入(`inject`)类中，则必须将管道包含字在 `NgModule` 的 `providers` 数组中。
-
-<div class="callout is-helpful">
-
-<header>Remember the declarations array</header>
-
-<header>别忘了 `declarations` 数组</header>
-
-You must register custom pipes.
-If you don't, Angular reports an error.
-The [Angular CLI's](cli) generator registers the pipe automatically.
-
-你必须手动注册自定义管道。如果忘了，Angular 就会报告一个错误。
-在前一个例子中你没有把 `DatePipe` 列进去，这是因为 Angular 所有的内置管道都已经预注册过了。
-
-</div>
-
-To probe the behavior in the <live-example></live-example>,
-change the value and optional exponent in the template.
-
-试一下这个<live-example></live-example>，并通过修改值和模板中的可选部分来体会其行为。
-
-## Power Boost Calculator
-
-## 能力倍增计算器
-
-It's not much fun updating the template to test the custom pipe.
-Upgrade the example to a "Power Boost Calculator" that combines
-your pipe and two-way data binding with `ngModel`.
-
-仅仅升级模板来测试这个自定义管道其实没多大意思。
-干脆把这个例子升级为“能力提升计算器”，它可以把该管道和使用 `ngModel` 的双向数据绑定组合起来。
-=======
 **Figure 2.** Output from the `exponentialStrength` pipe
 
 <div class="alert is-helpful">
@@ -493,74 +211,17 @@
 If the data is a primitive input value, such as `String` or `Number`, or an object reference as input, such as `Date` or `Array`, Angular executes the pipe whenever it detects a change for the input value or reference.
 
 For example, you could change the previous custom pipe example to use two-way data binding with `ngModel` to input the amount and boost factor, as shown in the following code example.
->>>>>>> eee2fd22
 
 <code-example path="pipes/src/app/power-boost-calculator.component.ts" header="src/app/power-boost-calculator.component.ts">
 
 </code-example>
 
-<<<<<<< HEAD
-=======
 The `exponentialStrength` pipe executes every time the user changes the "normal power" value or the "boost factor", as shown in Figure 3.
 
->>>>>>> eee2fd22
 <div class="lightbox">
   <img src='generated/images/guide/pipes/power-boost-calculator-anim.gif' alt="Power Boost Calculator">
 </div>
 
-<<<<<<< HEAD
-{@a change-detection}
-
-## Pipes and change detection
-
-## 管道与变更检测
-
-Angular looks for changes to data-bound values through a *change detection* process that runs after every DOM event:
-every keystroke, mouse move, timer tick, and server response. This could be expensive.
-Angular strives to lower the cost whenever possible and appropriate.
-
-Angular 通过*变更检测*过程来查找绑定值的更改，并在每一次 JavaScript 事件之后运行：每次按键、鼠标移动、定时器以及服务器的响应。
-这可能会让变更检测显得很昂贵，但是 Angular 会尽可能降低变更检测的成本。
-
-Angular picks a simpler, faster change detection algorithm when you use a pipe.
-
-当使用管道时，Angular 会选用一种更简单、更快速的变更检测算法。
-
-<h3 class="no-toc">No pipe</h3>
-
-<h3 class="no-toc">无管道</h3>
-
-In the next example, the component uses the default, aggressive change detection strategy to monitor and update
-its display of every hero in the `heroes` array. Here's the template:
-
-在下一个例子中，组件使用默认的、激进(昂贵)的变更检测策略来检测和更新 `heroes` 数组中的每个英雄。下面是它的模板：
-
-<code-example path="pipes/src/app/flying-heroes.component.html" region="template-1" header="src/app/flying-heroes.component.html (v1)"></code-example>
-
-The companion component class provides heroes, adds heroes into the array, and can reset the array.
-
-和模板相伴的组件类可以提供英雄数组，能把新的英雄添加到数组中，还能重置英雄数组。
-
-<code-example path="pipes/src/app/flying-heroes.component.ts" region="v1" header="src/app/flying-heroes.component.ts (v1)"></code-example>
-
-You can add heroes and Angular updates the display when you do.
-If you click the `reset` button, Angular replaces `heroes` with a new array of the original heroes and updates the display.
-If you added the ability to remove or change a hero, Angular would detect those changes and update the display as well.
-
-你可以添加新的英雄，加完之后，Angular 就会更新显示。
-`reset` 按钮会把 `heroes` 替换成一个由原来的英雄组成的新数组，重置完之后，Angular 就会更新显示。
-如果你提供了删除或修改英雄的能力，Angular 也会检测到那些更改，并更新显示。
-
-<h3 class="no-toc"><i>FlyingHeroesPipe</i></h3>
-
-<h3 class="no-toc"><i>“会飞的英雄”管道（FlyingHeroesPipe）</i></h3>
-
-Add a `FlyingHeroesPipe` to the `*ngFor` repeater that filters the list of heroes to just those heroes who can fly.
-
-往 `*ngFor` 重复器中添加一个 `FlyingHeroesPipe` 管道，这个管道能过滤出所有会飞的英雄。
-
-<code-example path="pipes/src/app/flying-heroes.component.html" region="template-flying-heroes" header="src/app/flying-heroes.component.html (flyers)"></code-example>
-=======
 **Figure 3.** Changing the amount and boost factor for the `exponentialStrength` pipe
 
 Angular detects each change and immediately runs the pipe.
@@ -602,15 +263,9 @@
 
 By default, pipes are defined as *pure* so that Angular executes the pipe only when it detects a *pure change* to the input value.
 A pure change is either a change to a primitive input value (such as `String`, `Number`, `Boolean`, or `Symbol`), or a changed object reference (such as `Date`, `Array`, `Function`, or `Object`).
->>>>>>> eee2fd22
 
 {@a pure-pipe-pure-fn}
 
-<<<<<<< HEAD
-下面是 `FlyingHeroesPipe` 的实现，它遵循了以前讲过的那些写自定义管道的模式。
-
-<code-example path="pipes/src/app/flying-heroes.pipe.ts" region="pure" header="src/app/flying-heroes.pipe.ts"></code-example>
-=======
 A pure pipe must use a pure function, which is one that processes inputs and returns values without side effects.
 In other words, given the same input, a pure function should always return the same output.
 
@@ -621,20 +276,10 @@
 To demonstrate this issue, change the previous example to filter the list of heroes to just those heroes who can fly.
 Use the `FlyingHeroesPipe` in the `*ngFor` repeater as shown in the following code.
 The tabs for the example show the following:
->>>>>>> eee2fd22
 
 * The template (`flying-heroes.component.html (flyers)`) with the new pipe.
 * The `FlyingHeroesPipe` custom pipe implementation (`flying-heroes.pipe.ts`).
 
-<<<<<<< HEAD
-当运行<live-example></live-example>时，你看到一种奇怪的行为。添加的每个英雄都是会飞行的英雄，但是没有一个被显示出来。
-
-Although you're not getting the behavior you want, Angular isn't broken.
-It's just using a different change-detection algorithm that ignores changes to the list or any of its items.
-
-虽然你没有得到期望的行为，但 Angular 也没有出错。
-这里只是用了另一种变更检测算法 —— 它会忽略对列表及其子项所做的任何更改。
-=======
 <code-tabs>
   <code-pane
     header="src/app/flying-heroes.component.html (flyers)"
@@ -650,37 +295,9 @@
 
 The app now shows unexpected behavior: When the user adds flying heroes, none of them appear under "Heroes who fly."
 This happens because the code that adds a hero does so by pushing it onto the `heroes` array:
->>>>>>> eee2fd22
-
-Notice how a hero is added:
-
-<<<<<<< HEAD
-注意这里是如何添加新英雄的：
 
 <code-example path="pipes/src/app/flying-heroes.component.ts" region="push" header="src/app/flying-heroes.component.ts"></code-example>
 
-You add the hero into the `heroes` array. The reference to the array hasn't changed.
-It's the same array. That's all Angular cares about. From its perspective, *same array, no change, no display update*.
-
-当你往 `heroes` 数组中添加一个新的英雄时，这个数组的引用并没有改变。它还是那个数组。而引用却是 Angular 所关心的一切。
-在它看来，*这是同一个数组，没有变化，也就不需要更新显示*。
-
-To fix that, create an array with the new hero appended and assign that to `heroes`.
-This time Angular detects that the array reference has changed.
-It executes the pipe and updates the display with the new array, which includes the new flying hero.
-
-要修复它，就要创建一个新数组，把这个英雄追加进去，并把它赋给 `heroes`。
-  这次，Angular 检测到数组的引用变化了。它执行了这个管道，并使用这个新数组更新显示，这次它就包括新的飞行英雄了。
-
-If you *mutate* the array, no pipe is invoked and the display isn't updated;
-if you *replace* the array, the pipe executes and the display is updated.
-The Flying Heroes application extends the
-code with checkbox switches and additional displays to help you experience these effects.
-
-如果你**修改了**这个数组，没有管道被执行，也没有显示被更新。
-如果你**替换了**这个数组，管道就会被执行，显示也更新了。
-这个*飞行英雄*的例子用检查框和其它显示内容扩展了原有代码，来帮你体验这些效果。
-=======
 The change detector ignores changes to elements of an array, so the pipe doesn't run.
 
 The reason Angular ignores the changed array element is that the *reference* to the array hasn't changed.
@@ -692,125 +309,11 @@
 
 To summarize, if you mutate the input array, the pure pipe doesn't execute.
 If you *replace* the input array, the pipe executes and the display is updated, as shown in Figure 4.
->>>>>>> eee2fd22
 
 <div class="lightbox">
   <img src='generated/images/guide/pipes/flying-heroes-anim.gif' alt="Flying Heroes">
 </div>
 
-<<<<<<< HEAD
-Replacing the array is an efficient way to signal Angular to update the display.
-When do you replace the array? When the data changes.
-That's an easy rule to follow in *this* example
-where the only way to change the data is by adding a hero.
-
-直接替换这个数组是通知 Angular 更新显示的一种高效方式。
-你该什么时候替换这个数组呢？当数据变化的时候。
-在这个*玩具级*例子中，这是一个简单的规则，因为这里修改数据的唯一途径就是添加新英雄。
-
-More often, you don't know when the data has changed,
-especially in applications that mutate data in many ways,
-perhaps in application locations far away.
-A component in such an application usually can't know about those changes.
-Moreover, it's unwise to distort the component design to accommodate a pipe.
-Strive to keep the component class independent of the HTML.
-The component should be unaware of pipes.
-
-更多情况下，你不知道什么时候数据变化了，尤其是在那些有很多种途径改动数据的程序中 —— 可能在程序中很远的地方。
-组件就是一个通常无法知道那些改动的例子。此外，它会导致削足适履 —— 扭曲组件的设计来适应管道。
-要尽可能保持组件类独立于 HTML。组件不应该关心管道的存在。
-
-For filtering flying heroes, consider an *impure pipe*.
-
-为了过滤出会飞的英雄，考虑使用*非纯(impure)管道*。
-
-## Pure and impure pipes
-
-## 纯(pure)管道与非纯(impure)管道
-
-There are two categories of pipes: *pure* and *impure*.
-Pipes are pure by default. Every pipe you've seen so far has been pure.
-You make a pipe impure by setting its pure flag to false. You could make the `FlyingHeroesPipe`
-impure like this:
-
-有两类管道：**纯**的与**非纯**的。
-默认情况下，管道都是纯的。以前见到的每个管道都是纯的。
-通过把它的 `pure` 标志设置为 `false`，你可以制作一个非纯管道。你可以像这样让 `FlyingHeroesPipe` 变成非纯的：
-
-<code-example path="pipes/src/app/flying-heroes.pipe.ts" region="pipe-decorator" header="src/app/flying-heroes.pipe.ts"></code-example>
-
-Before doing that, understand the difference between pure and impure, starting with a pure pipe.
-
-在继续往下走之前，先理解一下*纯*和*非纯*之间的区别，从*纯*管道开始。
-
-<h3 class="no-toc">Pure pipes</h3>
-
-<h3 class="no-toc">纯管道</h3>
-
-Angular executes a *pure pipe* only when it detects a *pure change* to the input value.
-A pure change is either a change to a primitive input value (`String`, `Number`, `Boolean`, `Symbol`)
-or a changed object reference (`Date`, `Array`, `Function`, `Object`).
-
-Angular 只有在它检测到输入值发生了*纯变更*时才会执行*纯管道*。
-    ***纯变更***是指对原始类型值(`String`、`Number`、`Boolean`、`Symbol`)的更改，
-    或者对对象引用(`Date`、`Array`、`Function`、`Object`)的更改。
-
-Angular ignores changes within (composite) objects.
-It won't call a pure pipe if you change an input month, add to an input array, or update an input object property.
-
-Angular 会忽略(复合)对象*内部*的更改。
-如果你更改了输入日期(`Date`)中的月份、往一个输入数组(`Array`)中添加新值或者更新了一个输入对象(`Object`)的属性，它都不会调用纯管道。
-
-This may seem restrictive but it's also fast.
-An object reference check is fast&mdash;much faster than a deep check for
-differences&mdash;so Angular can quickly determine if it can skip both the
-pipe execution and a view update.
-
-这可能看起来是一种限制，但它保证了速度。
-对象引用的检查是非常快的(比递归的深检查要快得多)，所以 Angular 可以快速的决定是否应该跳过管道执行和视图更新。
-
-For this reason, a pure pipe is preferable when you can live with the change detection strategy.
-When you can't, you *can* use the impure pipe.
-
-因此，如果要和变更检测策略打交道，就会更喜欢用纯管道。
-如果不能，你就*可以*转回到非纯管道。
-
-<div class="alert is-helpful">
-
-Or you might not use a pipe at all.
-It may be better to pursue the pipe's purpose with a property of the component,
-a point that's discussed later in this page.
-
-或者你也可以完全不用管道。
-有时候，使用组件的属性能比用管道更好的达到目的，后面会再讨论这一点。
-
-</div>
-
-<h3 class="no-toc">Impure pipes</h3>
-
-<h3 class="no-toc">非纯管道</h3>
-
-Angular executes an *impure pipe*  during every component change detection cycle.
-An impure pipe is called often, as often as every keystroke or mouse-move.
-
-Angular 会在每个组件的变更检测周期中执行*非纯管道*。
-非纯管道可能会被调用很多次，和每个按键或每次鼠标移动一样频繁。
-
-With that concern in mind, implement an impure pipe with great care.
-An expensive, long-running pipe could destroy the user experience.
-
-要在脑子里绷着这根弦，必须小心翼翼的实现非纯管道。
-一个昂贵、迟钝的管道将摧毁用户体验。
-
-{@a impure-flying-heroes}
-
-<h3 class="no-toc">An impure <i>FlyingHeroesPipe</i></h3>
-
-<h3 class="no-toc">非纯管道 <i>FlyingHeroesPipe</i></h3>
-
-A flip of the switch turns the `FlyingHeroesPipe` into a `FlyingHeroesImpurePipe`.
-The complete implementation is as follows:
-=======
 **Figure 4.** The `flyingHeroes` pipe filtering the display to flying heroes
 
 The above example demonstrates changing a component's code to accommodate a pipe.
@@ -836,10 +339,6 @@
 
 The following code shows the complete implementation of `FlyingHeroesImpurePipe`, which extends `FlyingHeroesPipe` to inherit its characteristics.
 The example shows that you don't have to change anything else—the only difference is setting the `pure` flag as `false` in the pipe metadata.
->>>>>>> eee2fd22
-
-把 `FlyingHeroesPipe` 换成了 `FlyingHeroesImpurePipe`。
-下面是完整的实现：
 
 <code-tabs>
   <code-pane
@@ -854,94 +353,11 @@
   </code-pane>
 </code-tabs>
 
-<<<<<<< HEAD
-You inherit from `FlyingHeroesPipe` to prove the point that nothing changed internally.
-The only difference is the `pure` flag in the pipe metadata.
-
-你把它从 `FlyingHeroesPipe` 中继承下来，以证明无需改动内部代码。
-唯一的区别是管道元数据中的 `pure` 标志。
-
-This is a good candidate for an impure pipe because the `transform` function is trivial and fast.
-
-这是一个很好地非纯管道候选者，因为它的 `transform` 函数又小又快。
-=======
 `FlyingHeroesImpurePipe` is a good candidate for an impure pipe because the `transform` function is trivial and fast:
->>>>>>> eee2fd22
 
 <code-example path="pipes/src/app/flying-heroes.pipe.ts" header="src/app/flying-heroes.pipe.ts (filter)" region="filter"></code-example>
 
 You can derive a `FlyingHeroesImpureComponent` from `FlyingHeroesComponent`.
-<<<<<<< HEAD
-
-你可以从 `FlyingHeroesComponent` 派生出一个 `FlyingHeroesImpureComponent`。
-
-<code-example path="pipes/src/app/flying-heroes-impure.component.html" header="src/app/flying-heroes-impure.component.html (excerpt)" region="template-flying-heroes"></code-example>
-
-The only substantive change is the pipe in the template.
-You can confirm in the <live-example></live-example> that the _flying heroes_
-display updates as you add heroes, even when you mutate the `heroes` array.
-
-唯一的重大改动就是管道。
-  你可以在<live-example></live-example>中确认，当你添加新的英雄甚至修改 `heroes` 数组时，这个*会飞的英雄*的显示也跟着更新了。
-
-{@a async-pipe}
-
-<h3 class="no-toc">The impure <i>AsyncPipe</i></h3>
-
-<h3 class="no-toc">非纯  <i>AsyncPipe</i></h3>
-
-The Angular `AsyncPipe` is an interesting example of an impure pipe.
-The `AsyncPipe` accepts a `Promise` or `Observable` as input
-and subscribes to the input automatically, eventually returning the emitted values.
-
-Angular 的 `AsyncPipe` 是一个有趣的非纯管道的例子。
-  `AsyncPipe` 接受一个 `Promise` 或 `Observable` 作为输入，并且自动订阅这个输入，最终返回它们给出的值。
-
-The `AsyncPipe` is also stateful.
-The pipe maintains a subscription to the input `Observable` and
-keeps delivering values from that `Observable` as they arrive.
-
-`AsyncPipe` 管道是有状态的。
-  该管道维护着一个所输入的 `Observable` 的订阅，并且持续从那个 `Observable` 中发出新到的值。
-
-This next example binds an `Observable` of message strings
-(`message$`) to a view with the `async` pipe.
-
-下面例子使用该 `async` 管道把一个消息字符串(`message$`)的 `Observable` 绑定到视图中。
-
-<code-example path="pipes/src/app/hero-async-message.component.ts" header="src/app/hero-async-message.component.ts">
-
-</code-example>
-
-The Async pipe saves boilerplate in the component code.
-The component doesn't have to subscribe to the async data source,
-extract the resolved values and expose them for binding,
-and have to unsubscribe when it's destroyed
-(a potent source of memory leaks).
-
-这个 Async 管道节省了组件的样板代码。
-组件不用订阅这个异步数据源，而且不用在被销毁时取消订阅(如果订阅了而忘了反订阅容易导致隐晦的内存泄露)。
-
-<h3 class="no-toc">An impure caching pipe</h3>
-
-<h3 class="no-toc">一个非纯而且带缓存的管道</h3>
-
-Write one more impure pipe, a pipe that makes an HTTP request.
-
-来写更多的非纯管道：一个向服务器发起 HTTP 请求的管道。
-
-Remember that impure pipes are called every few milliseconds.
-If you're not careful, this pipe will punish the server with requests.
-
-时刻记住，非纯管道可能每隔几微秒就会被调用一次。
-如果你不小心点，这个管道就会发起一大堆请求“攻击”服务器。
-
-In the following code, the pipe only calls the server when the requested URL changes and it caches the server response.
-The code uses the [Angular http](guide/http) client to retrieve data:
-
-下面这个管道只有当所请求的 URL 发生变化时才会向服务器发起请求。它会缓存服务器的响应。
-代码如下，它使用[Angular http](guide/http)客户端来接收数据
-=======
 As shown in the code below, only the pipe in the template changes.
 
 <code-example path="pipes/src/app/flying-heroes-impure.component.html" header="src/app/flying-heroes-impure.component.html (excerpt)" region="template-flying-heroes"></code-example>
@@ -971,18 +387,11 @@
 
 The following code example binds an observable of message strings
 (`message$`) to a view with the `async` pipe.
->>>>>>> eee2fd22
 
 <code-example path="pipes/src/app/hero-async-message.component.ts" header="src/app/hero-async-message.component.ts">
 
 </code-example>
 
-<<<<<<< HEAD
-Now demonstrate it in a harness component whose template defines two bindings to this pipe,
-both requesting the heroes from the `heroes.json` file.
-
-接下来在一个测试挽具组件中演示一下它，该组件的模板中定义了两个使用到此管道的绑定，它们都从 `heroes.json` 文件中取得英雄数据。
-=======
 {@a no-filter-pipe}
 
 ## Caching HTTP requests
@@ -992,7 +401,6 @@
 
 As shown in the previous section, you can use the impure `AsyncPipe` to accept an observable as input and subscribe to the input automatically.
 You can also create an impure pipe to make and cache an HTTP request.
->>>>>>> eee2fd22
 
 Impure pipes are called whenever change detection runs for a component, which could be every few milliseconds for `CheckAlways`.
 To avoid performance problems, call the server only when the requested URL changes, as shown in the following example, and use the pipe to cache the server response.
@@ -1001,11 +409,6 @@
 * The `fetch` pipe (`fetch-json.pipe.ts`).
 * A harness component (`hero-list.component.ts`) for demonstrating the request, using a template that defines two bindings to the pipe requesting the heroes from the `heroes.json` file. The second binding chains the `fetch` pipe with the built-in `JsonPipe` to display the same hero data in JSON format.
 
-<<<<<<< HEAD
-The component renders as the following:
-
-组件渲染起来是这样的：
-=======
 <code-tabs>
   <code-pane
     header="src/app/fetch-json.pipe.ts"
@@ -1023,180 +426,15 @@
 * Each pipe instance caches its own URL and data and calls the server only once.
 
 The `fetch` and `fetch-json` pipes display the heroes as shown in Figure 5.
->>>>>>> eee2fd22
 
 <div class="lightbox">
   <img src='generated/images/guide/pipes/hero-list.png' alt="Hero List">
 </div>
 
-<<<<<<< HEAD
-A breakpoint on the pipe's request for data shows the following:
-
-这个管道上的断点请求数据的过程显示：
-
-* Each binding gets its own pipe instance.
-
-   每个绑定都有它自己的管道实例。
-
-* Each pipe instance caches its own URL and data.
-
-   每个管道实例都缓存了它自己的 URL 和数据。
-
-* Each pipe instance only calls the server once.
-
-   每个管道实例都只调用一次服务器。
-
-<h3 class="no-toc"><i>JsonPipe</i></h3>
-
-In the previous code sample, the second `fetch` pipe binding demonstrates more pipe chaining.
-It displays the same hero data in JSON format by chaining through to the built-in `JsonPipe`.
-
-第二个绑定除了用到 `FetchPipe` 之外还链接了更多管道。
-它通过串联上内置管道 `JsonPipe` 来把英雄数据显示成了 JSON 格式。
-
-<div class="callout is-helpful">
-
-<header>Debugging with the json pipe</header>
-
-<header>借助 json 管道进行调试</header>
-
-The [JsonPipe](api/common/JsonPipe)
-provides an easy way to diagnose a mysteriously failing data binding or
-inspect an object for future binding.
-
-[JsonPipe](api/common/JsonPipe)为你诊断数据绑定的某些神秘错误或为做进一步绑定而探查数据时，提供了一个简单途径。
-
-</div>
-
-{@a pure-pipe-pure-fn}
-
-<h3 class="no-toc">Pure pipes and pure functions</h3>
-
-<h3 class="no-toc">纯管道与纯函数</h3>
-
-A pure pipe uses pure functions.
-Pure functions process inputs and return values without detectable side effects.
-Given the same input, they should always return the same output.
-
-纯管道使用纯函数。
-纯函数是指在处理输入并返回结果时，不会产生任何副作用的函数。
-给定相同的输入，它们总是返回相同的输出。
-
-The pipes discussed earlier in this page are implemented with pure functions.
-The built-in `DatePipe` is a pure pipe with a pure function implementation.
-So are the `ExponentialStrengthPipe` and `FlyingHeroesPipe`.
-A few steps back, you reviewed the `FlyingHeroesImpurePipe`&mdash;an impure pipe with a pure function.
-
-在本章前面讨论的管道都是用纯函数实现的。
-内置的 `DatePipe` 就是一个用纯函数实现的纯管道。
-`ExponentialStrengthPipe` 是如此，
-`FlyingHeroesComponent` 也是如此。
-不久前你刚看过的 `FlyingHeroesImpurePipe` 就是一个*用纯函数实现的非纯管道*。
-
-But always implement a *pure pipe* with a *pure function*.
-Otherwise, you'll see many console errors regarding expressions that changed after they were checked.
-
-但是一个*纯管道*必须总是用*纯函数*实现。忽略这个警告将导致失败并带来一大堆这样的控制台错误：表达式在被检查后被变更。
-
-## Next steps
-
-## 下一步
-
-Pipes are a great way to encapsulate and share common display-value
-transformations. Use them like styles, dropping them
-into your template's expressions to enrich the appeal and usability
-of your views.
-
-管道能很好的封装和共享的通用“值-显示”转换逻辑。可以像样式一样使用它们，把它们扔到模板表达式中，以提升视图的表现力和可用性。
-
-Explore Angular's inventory of built-in pipes in the [API Reference](api?type=pipe).
-Try writing a custom pipe and perhaps contributing it to the community.
-
-要浏览 Angular 的所有内置管道，请到[API 参考手册](api?type=pipe)。
-学着写写自定义管道，并贡献给开发社区。
-
-{@a no-filter-pipe}
-
-## Appendix: No *FilterPipe* or *OrderByPipe*
-
-## 附录：没有 *FilterPipe* 或者 *OrderByPipe*
-
-Angular doesn't provide pipes for filtering or sorting lists.
-Developers familiar with AngularJS know these as `filter` and `orderBy`.
-There are no equivalents in Angular.
-
-Angular 没有随身发布过滤或列表排序的管道。
-熟悉 AngularJS 的开发人员应该知道 `filter` 和 `orderBy` 过滤器，但在 Angular 中它们没有等价物。
-
-This isn't an oversight. Angular doesn't offer such pipes because
-they perform poorly and prevent aggressive minification.
-Both `filter` and `orderBy` require parameters that reference object properties.
-Earlier in this page, you learned that such pipes must be [impure](guide/pipes#pure-and-impure-pipes) and that
-Angular calls impure pipes in almost every change-detection cycle.
-
-这并不是疏忽。Angular 不想提供这些管道，因为 (a) 它们性能堪忧，以及 (b) 它们会阻止比较激进的代码最小化(minification)。
-无论是 `filter` 还是 `orderBy` 都需要它的参数引用对象型属性。
-你在前面学过，这样的管道必然是[*非纯管道*](guide/pipes#pure-and-impure-pipes)，并且 Angular 会在几乎每一次变更检测周期中调用非纯管道。
-
-Filtering and especially sorting are expensive operations.
-The user experience can degrade severely for even moderate-sized lists when Angular calls these pipe methods many times per second.
-`filter` and `orderBy` have often been abused in AngularJS apps, leading to complaints that Angular itself is slow.
-That charge is fair in the indirect sense that AngularJS prepared this performance trap
-by offering `filter` and `orderBy` in the first place.
-
-过滤、 特别是排序是昂贵的操作。
-当 Angular 每秒调用很多次这类管道函数时，即使是中等规模的列表都可能严重降低用户体验。
-在 AngularJS 程序中，`filter` 和 `orderBy` 经常被误用，结果连累到 Angular 自身，人们抱怨说它太慢。
-从某种意义上，这也不冤：谁叫 AngularJS 把 `filter` 和 `orderBy` 作为首发队员呢？是它自己准备了这个性能陷阱。
-
-The minification hazard is also compelling, if less obvious. Imagine a sorting pipe applied to a list of heroes.
-The list might be sorted by hero `name` and `planet` of origin properties in the following way:
-
-虽然不是很明显，但代码最小化方面也存在风险。想象一个用于英雄列表的排序管道。该列表可能根据英雄原始属性中的 `name` 和 `planet` 进行排序，就像这样：
-
-<code-example language="html">
-  &lt;!-- NOT REAL CODE! -->
-  &lt;div *ngFor="let hero of heroes | orderBy:'name,planet'">&lt;/div>
-</code-example>
-
-You identify the sort fields by text strings, expecting the pipe to reference a property value by indexing
-(such as `hero['name']`).
-Unfortunately, aggressive minification manipulates the `Hero` property names so that `Hero.name` and `Hero.planet`
-become something like `Hero.a` and `Hero.b`. Clearly `hero['name']` doesn't work.
-
-你使用文本字符串来标记出排序字段，期望管道通过索引形式(如 `hero['name']`)引用属性的值。
-  不幸的是，激进的代码最小化策略会*改变*`Hero` 类的属性名，所以 `Hero.name` 和 `Hero.planet` 可能会被变成 `Hero.a` 和 `Hero.b`。
-  显然，`hero['name']` 是无法正常工作的。
-
-While some may not care to minify this aggressively,
-the Angular product shouldn't prevent anyone from minifying aggressively.
-Therefore, the Angular team decided that everything Angular provides will minify safely.
-
-然而有些人可能不想做那么激进的最小化，
-Angular 作为一个产品不应该拒绝那些想做激进的最小化的人。
-所以，Angular 开发组决定随 Angular 一起发布的每样东西，都应该能被安全的最小化。
-
-The Angular team and many experienced Angular developers strongly recommend moving
-filtering and sorting logic into the component itself.
-The component can expose a `filteredHeroes` or `sortedHeroes` property and take control
-over when and how often to execute the supporting logic.
-Any capabilities that you would have put in a pipe and shared across the app can be
-written in a filtering/sorting service and injected into the component.
-
-Angular 开发组和一些有经验的 Angular 开发者强烈建议你：把你的过滤和排序逻辑挪进组件本身。
-组件可以对外暴露一个 `filteredHeroes` 或 `sortedHeroes` 属性，这样它就获得控制权，以决定要用什么频度去执行其它辅助逻辑。
-你原本准备实现为管道，并在整个应用中共享的那些功能，都能被改写为一个过滤/排序的服务，并注入到组件中。
-
-If these performance and minification considerations don't apply to you, you can always create your own such pipes
-(similar to the [FlyingHeroesPipe](guide/pipes#impure-flying-heroes)) or find them in the community.
-
-如果你不需要顾虑这些性能和最小化问题，也可以创建自己的管道来实现这些功能(参考[FlyingHeroesPipe](guide/pipes#impure-flying-heroes)中的写法)或到社区中去找找。
-=======
 **Figure 5.** The `fetch` and `fetch-json` pipes displaying the heroes
 
 <div class="alert is-helpful">
 
 The built-in [JsonPipe](api/common/JsonPipe "API description for JsonPipe") provides a way to diagnose a mysteriously failing data binding or to inspect an object for future binding.
 
-</div>
->>>>>>> eee2fd22
+</div>