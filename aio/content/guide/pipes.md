# Pipes

# 管道

Every application starts out with what seems like a simple task: get data, transform them, and show them to users.
Getting data could be as simple as creating a local variable or as complex as streaming data over a WebSocket.

每个应用开始的时候差不多都是一些简单任务：获取数据、转换它们，然后把它们显示给用户。
获取数据可能简单到创建一个局部变量就行，也可能复杂到从 WebSocket 中获取数据流。

Once data arrives, you could push their raw `toString` values directly to the view,
but that rarely makes for a good user experience.
For example, in most use cases, users prefer to see a date in a simple format like
<samp>April 15, 1988</samp> rather than the raw string format
<samp>Fri Apr 15 1988 00:00:00 GMT-0700 (Pacific Daylight Time)</samp>.

一旦取到数据，你就可以把它们原始值的 `toString` 结果直接推入视图中。
但这种做法很少能具备良好的用户体验。
比如，几乎每个人都更喜欢简单的日期格式，例如<samp>1988-04-15</samp>，而不是服务端传过来的原始字符串格式 —— <samp>Fri Apr 15 1988 00:00:00 GMT-0700 (Pacific Daylight Time)</samp>。

Clearly, some values benefit from a bit of editing. You may notice that you
desire many of the same transformations repeatedly, both within and across many applications.
You can almost think of them as styles.
In fact, you might like to apply them in your HTML templates as you do styles.

显然，有些值最好显示成用户友好的格式。你很快就会发现，在很多不同的应用中，都在重复做出某些相同的变换。
你几乎会把它们看做某种 CSS 样式，事实上，你也确实更喜欢在 HTML 模板中应用它们 —— 就像 CSS 样式一样。

Introducing Angular pipes, a way to write display-value transformations that you can declare in your HTML.

通过引入 Angular 管道（一种编写"从显示到值"转换逻辑的途径），你可以把它声明在 HTML 中。

You can run the <live-example></live-example> in Stackblitz and download the code from there.

你可以运行<live-example></live-example>，在 Stackblitz 中试用并下载本页的代码。

## Using pipes

## 使用管道

A pipe takes in data as input and transforms it to a desired output.
In this page, you'll use pipes to transform a component's birthday property into
a human-friendly date.

管道把数据作为输入，然后转换它，给出期望的输出。
你要把组件的 `birthday` 属性转换成对人类更友好的日期格式。

<code-example path="pipes/src/app/hero-birthday1.component.ts" header="src/app/hero-birthday1.component.ts" linenums="false">

</code-example>

Focus on the component's template.

重点看下组件的模板。

<code-example path="pipes/src/app/app.component.html" region="hero-birthday-template" header="src/app/app.component.html" linenums="false">

</code-example>

Inside the interpolation expression, you flow the component's `birthday` value through the
[pipe operator](guide/template-syntax#pipe) ( | ) to the [Date pipe](api/common/DatePipe)
function on the right. All pipes work this way.

在这个插值表达式中，你让组件的 `birthday` 值通过[管道操作符](guide/template-syntax#pipe)( | )流动到
右侧的[Date 管道](api/common/DatePipe)函数中。所有管道都会用这种方式工作。

## Built-in pipes

## 内置的管道

Angular comes with a stock of pipes such as
`DatePipe`, `UpperCasePipe`, `LowerCasePipe`, `CurrencyPipe`, and `PercentPipe`.
They are all available for use in any template.

Angular 内置了一些管道，比如 `DatePipe`、`UpperCasePipe`、`LowerCasePipe`、`CurrencyPipe` 和 `PercentPipe`。
它们全都可以直接用在任何模板中。

<div class="alert is-helpful">

Read more about these and many other built-in pipes in the [pipes topics](api?type=pipe) of the
[API Reference](api); filter for entries that include the word "pipe".

要学习更多内置管道的知识，参见[API 参考手册](api?type=pipe)，并用“pipe”为关键词对结果进行过滤。

Angular doesn't have a `FilterPipe` or an `OrderByPipe` for reasons explained in the [Appendix](guide/pipes#no-filter-pipe) of this page.

Angular 没有 `FilterPipe` 或 `OrderByPipe` 管道，原因在[后面的附录中](guide/pipes#no-filter-pipe)有解释。

</div>

## Parameterizing a pipe

## 对管道进行参数化

A pipe can accept any number of optional parameters to fine-tune its output.
To add parameters to a pipe, follow the pipe name with a colon ( : ) and then the parameter value
(such as `currency:'EUR'`). If the pipe accepts multiple parameters, separate the values with colons (such as `slice:1:5`)

管道可能接受任何数量的可选参数来对它的输出进行微调。
可以在管道名后面添加一个冒号( : )再跟一个参数值，来为管道添加参数(比如 `currency:'EUR'`)。
如果这个管道可以接受多个参数，那么就用冒号来分隔这些参数值(比如 `slice:1:5`)。

Modify the birthday template to give the date pipe a format parameter.
After formatting the hero's April 15th birthday, it renders as **<samp>04/15/88</samp>**:

修改生日模板，来为这个日期管道提供一个格式化参数。
当格式化完该英雄的 4 月 15 日生日之后，它应该被渲染成**<samp>04/15/88</samp>**。

<code-example path="pipes/src/app/app.component.html" region="format-birthday" header="src/app/app.component.html" linenums="false">

</code-example>

The parameter value can be any valid template expression,
(see the [Template expressions](guide/template-syntax#template-expressions) section of the
[Template Syntax](guide/template-syntax) page)
such as a string literal or a component property.
In other words, you can control the format through a binding the same way you control the birthday value through a binding.

参数值可以是任何有效的模板表达式（参见[模板语法](guide/template-syntax)中的[模板表达式](guide/template-syntax#template-expressions)部分），比如字符串字面量或组件的属性。
换句话说，借助属性绑定，你也可以像用绑定来控制生日的值一样，控制生日的显示格式。

Write a second component that *binds* the pipe's format parameter
to the component's `format` property. Here's the template for that component:

来写第二个组件，它把管道的格式参数*绑定*到该组件的 `format` 属性。这里是新组件的模板：

<code-example path="pipes/src/app/hero-birthday2.component.ts" region="template" header="src/app/hero-birthday2.component.ts (template)" linenums="false">

</code-example>

You also added a button to the template and bound its click event to the component's `toggleFormat()` method.
That method toggles the component's `format` property between a short form
(`'shortDate'`) and a longer form (`'fullDate'`).

你还能在模板中添加一个按钮，并把它的点击事件绑定到组件的 `toggleFormat()` 方法。
此方法会在短日期格式(`'shortDate'`)和长日期格式(`'fullDate'`)之间切换组件的 `format` 属性。

<code-example path="pipes/src/app/hero-birthday2.component.ts" region="class" header="src/app/hero-birthday2.component.ts (class)" linenums="false">

</code-example>

As you click the button, the displayed date alternates between
"**<samp>04/15/1988</samp>**" and
"**<samp>Friday, April 15, 1988</samp>**".

当你点击此按钮的时候，所显示的日期会在“**<samp>04/15/1988</samp>**”和“**<samp>Friday, April 15, 1988</samp>**”之间切换。

<figure>
  <img src='generated/images/guide/pipes/date-format-toggle-anim.gif' alt="Date Format Toggle">
</figure>

<div class="alert is-helpful">

Read more about the `DatePipe` format options in the [Date Pipe](api/common/DatePipe)
API Reference page.

要了解更多 `DatePipes` 的格式选项，请参阅[API 文档](api/common/DatePipe)。

</div>

## Chaining pipes

## 链式管道

You can chain pipes together in potentially useful combinations.
In the following example, to display the birthday in uppercase,
the birthday is chained to the `DatePipe` and on to the `UpperCasePipe`.
The birthday displays as **<samp>APR 15, 1988</samp>**.

你可以把管道串联在一起，以组合出一些潜在的有用功能。
下面这个例子中，要把 `birthday` 串联到 `DatePipe` 管道，然后又串联到 `UpperCasePipe`，这样就可以把生日显示成大写形式了。
生日被显示成了**<samp>APR 15, 1988</samp>**：

<code-example path="pipes/src/app/app.component.html" region="chained-birthday" header="src/app/app.component.html" linenums="false">

</code-example>

This example&mdash;which displays **<samp>FRIDAY, APRIL 15, 1988</samp>**&mdash;chains
the same pipes as above, but passes in a parameter to `date` as well.

下面这个显示**<samp>FRIDAY, APRIL 15, 1988</samp>**的例子用同样的方式链接了这两个管道，而且同时还给 `date` 管道传进去一个参数。

<code-example path="pipes/src/app/app.component.html" region="chained-parameter-birthday" header="src/app/app.component.html" linenums="false">

</code-example>

## Custom pipes

## 自定义管道

You can write your own custom pipes.
Here's a custom pipe named `ExponentialStrengthPipe` that can boost a hero's powers:

你还可以写自己的自定义管道。
下面就是一个名叫 `ExponentialStrengthPipe` 的管道，它可以放大英雄的能力：

<code-example path="pipes/src/app/exponential-strength.pipe.ts" header="src/app/exponential-strength.pipe.ts" linenums="false">

</code-example>

This pipe definition reveals the following key points:

在这个管道的定义中体现了几个关键点：

* A pipe is a class decorated with pipe metadata.

   管道是一个带有“管道元数据(pipe metadata)”装饰器的类。

* The pipe class implements the `PipeTransform` interface's `transform` method that
accepts an input value followed by optional parameters and returns the transformed value.

   这个管道类实现了 `PipeTransform` 接口的 `transform` 方法，该方法接受一个输入值和一些可选参数，并返回转换后的值。

* There will be one additional argument to the `transform` method for each parameter passed to the pipe.
Your pipe has one such parameter: the `exponent`.

   当每个输入值被传给 `transform` 方法时，还会带上另一个参数，比如你这个管道就有一个 `exponent`(放大指数) 参数。

* To tell Angular that this is a pipe, you apply the
`@Pipe` decorator, which you import from the core Angular library.

   可以通过 `@Pipe` 装饰器来告诉 Angular：这是一个管道。该装饰器是从 Angular 的 `core` 库中引入的。

* The `@Pipe` decorator allows you to define the
   pipe name that you'll use within template expressions. It must be a valid JavaScript identifier.
   Your pipe's name is `exponentialStrength`.

   这个 `@Pipe` 装饰器允许你定义管道的名字，这个名字会被用在模板表达式中。它必须是一个有效的 JavaScript 标识符。
    比如，你这个管道的名字是 `exponentialStrength`。

<div class="alert is-helpful">

## The *PipeTransform* interface

## *PipeTransform* 接口

The `transform` method is essential to a pipe.
The `PipeTransform` *interface* defines that method and guides both tooling and the compiler.
Technically, it's optional; Angular looks for and executes the `transform` method regardless.

`transform` 方法是管道的基本要素。
`PipeTransform`*接口*中定义了它，并用它指导各种工具和编译器。
理论上说，它是可选的。Angular 不会管它，而是直接查找并执行 `transform` 方法。

</div>

Now you need a component to demonstrate the pipe.

现在，你需要一个组件来演示这个管道。

<code-example path="pipes/src/app/power-booster.component.ts" header="src/app/power-booster.component.ts" linenums="false">
</code-example>

<figure>
  <img src='generated/images/guide/pipes/power-booster.png' alt="Power Booster">
</figure>

Note the following:

请注意以下几点：

* You use your custom pipe the same way you use built-in pipes.

   你使用自定义管道的方式和内置管道完全相同。

* You must include your pipe in the `declarations` array of the `AppModule`.

   你必须在 `AppModule` 的 `declarations` 数组中包含这个管道。

<div class="callout is-helpful">

<header>Remember the declarations array</header>

<header>别忘了 `declarations` 数组</header>

You must register custom pipes.
If you don't, Angular reports an error.
The [Angular CLI's](cli) generator registers the pipe automatically.

你必须手动注册自定义管道。如果忘了，Angular 就会报告一个错误。
在前一个例子中你没有把 `DatePipe` 列进去，这是因为 Angular 所有的内置管道都已经预注册过了。

</div>

To probe the behavior in the <live-example></live-example>,
change the value and optional exponent in the template.

试一下这个<live-example></live-example>，并通过修改值和模板中的可选部分来体会其行为。

## Power Boost Calculator

## 能力倍增计算器

It's not much fun updating the template to test the custom pipe.
Upgrade the example to a "Power Boost Calculator" that combines
your pipe and two-way data binding with `ngModel`.

仅仅升级模板来测试这个自定义管道其实没多大意思。
干脆把这个例子升级为“能力提升计算器”，它可以把该管道和使用 `ngModel` 的双向数据绑定组合起来。

<code-example path="pipes/src/app/power-boost-calculator.component.ts" header="src/app/power-boost-calculator.component.ts">

</code-example>

<figure>
  <img src='generated/images/guide/pipes/power-boost-calculator-anim.gif' alt="Power Boost Calculator">
</figure>

{@a change-detection}

## Pipes and change detection

## 管道与变更检测

Angular looks for changes to data-bound values through a *change detection* process that runs after every DOM event:
every keystroke, mouse move, timer tick, and server response. This could be expensive.
Angular strives to lower the cost whenever possible and appropriate.

Angular 通过*变更检测*过程来查找绑定值的更改，并在每一次 JavaScript 事件之后运行：每次按键、鼠标移动、定时器以及服务器的响应。
这可能会让变更检测显得很昂贵，但是 Angular 会尽可能降低变更检测的成本。

Angular picks a simpler, faster change detection algorithm when you use a pipe.

当使用管道时，Angular 会选用一种更简单、更快速的变更检测算法。

<h3 class="no-toc">No pipe</h3>

<h3 class="no-toc">无管道</h3>

In the next example, the component uses the default, aggressive change detection strategy to monitor and update
its display of every hero in the `heroes` array. Here's the template:

在下一个例子中，组件使用默认的、激进(昂贵)的变更检测策略来检测和更新 `heroes` 数组中的每个英雄。下面是它的模板：

<code-example path="pipes/src/app/flying-heroes.component.html" region="template-1" header="src/app/flying-heroes.component.html (v1)" linenums="false">

</code-example>

The companion component class provides heroes, adds heroes into the array, and can reset the array.

和模板相伴的组件类可以提供英雄数组，能把新的英雄添加到数组中，还能重置英雄数组。

<code-example path="pipes/src/app/flying-heroes.component.ts" region="v1" header="src/app/flying-heroes.component.ts (v1)" linenums="false">

</code-example>

You can add heroes and Angular updates the display when you do.
If you click the `reset` button, Angular replaces `heroes` with a new array of the original heroes and updates the display.
If you added the ability to remove or change a hero, Angular would detect those changes and update the display as well.

你可以添加新的英雄，加完之后，Angular 就会更新显示。
`reset` 按钮会把 `heroes` 替换成一个由原来的英雄组成的新数组，重置完之后，Angular 就会更新显示。
如果你提供了删除或修改英雄的能力，Angular 也会检测到那些更改，并更新显示。

<h3 class="no-toc"><i>FlyingHeroesPipe</i></h3>

<h3 class="no-toc"><i>“会飞的英雄”管道（FlyingHeroesPipe）</i></h3>

Add a `FlyingHeroesPipe` to the `*ngFor` repeater that filters the list of heroes to just those heroes who can fly.

往 `*ngFor` 重复器中添加一个 `FlyingHeroesPipe` 管道，这个管道能过滤出所有会飞的英雄。

<code-example path="pipes/src/app/flying-heroes.component.html" region="template-flying-heroes" header="src/app/flying-heroes.component.html (flyers)" linenums="false">

</code-example>

Here's the `FlyingHeroesPipe` implementation, which follows the pattern for custom pipes described earlier.

下面是 `FlyingHeroesPipe` 的实现，它遵循了以前讲过的那些写自定义管道的模式。

<code-example path="pipes/src/app/flying-heroes.pipe.ts" region="pure" header="src/app/flying-heroes.pipe.ts" linenums="false">

</code-example>

Notice the odd behavior in the <live-example></live-example>:
when you add flying heroes, none of them are displayed under "Heroes who fly."

当运行<live-example></live-example>时，你看到一种奇怪的行为。添加的每个英雄都是会飞行的英雄，但是没有一个被显示出来。

Although you're not getting the behavior you want, Angular isn't broken.
It's just using a different change-detection algorithm that ignores changes to the list or any of its items.

虽然你没有得到期望的行为，但 Angular 也没有出错。
这里只是用了另一种变更检测算法 —— 它会忽略对列表及其子项所做的任何更改。

Notice how a hero is added:

注意这里是如何添加新英雄的：

<code-example path="pipes/src/app/flying-heroes.component.ts" region="push" header="src/app/flying-heroes.component.ts" linenums="false">

</code-example>

You add the hero into the `heroes` array.  The reference to the array hasn't changed.
It's the same array. That's all Angular cares about. From its perspective, *same array, no change, no display update*.

当你往 `heroes` 数组中添加一个新的英雄时，这个数组的引用并没有改变。它还是那个数组。而引用却是 Angular 所关心的一切。
在它看来，*这是同一个数组，没有变化，也就不需要更新显示*。

To fix that, create an array with the new hero appended and assign that to `heroes`.
This time Angular detects that the array reference has changed.
It executes the pipe and updates the display with the new array, which includes the new flying hero.

要修复它，就要创建一个新数组，把这个英雄追加进去，并把它赋给 `heroes`。
  这次，Angular 检测到数组的引用变化了。它执行了这个管道，并使用这个新数组更新显示，这次它就包括新的飞行英雄了。

If you *mutate* the array, no pipe is invoked and the display isn't updated;
if you *replace* the array, the pipe executes and the display is updated.
The Flying Heroes application extends the
code with checkbox switches and additional displays to help you experience these effects.

如果你**修改了**这个数组，没有管道被执行，也没有显示被更新。
如果你**替换了**这个数组，管道就会被执行，显示也更新了。
这个*飞行英雄*的例子用检查框和其它显示内容扩展了原有代码，来帮你体验这些效果。

<figure>
  <img src='generated/images/guide/pipes/flying-heroes-anim.gif' alt="Flying Heroes">
</figure>

Replacing the array is an efficient way to signal Angular to update the display.
When do you replace the array? When the data changes.
That's an easy rule to follow in *this* example
where the only way to change the data is by adding a hero.

<<<<<<< HEAD
直接替换这个数组是通知 Angular 更新显示的一种高效方式。
你该什么时候替换这个数组呢？当数据变化的时候。
在这个*玩具级*例子中，这是一个简单的规则，因为这里修改数据的唯一途径就是添加新英雄。

More often, you don't know when the data have changed,
=======
More often, you don't know when the data has changed,
>>>>>>> 6fcf2863
especially in applications that mutate data in many ways,
perhaps in application locations far away.
A component in such an application usually can't know about those changes.
Moreover, it's unwise to distort the component design to accommodate a pipe.
Strive to keep the component class independent of the HTML.
The component should be unaware of pipes.

更多情况下，你不知道什么时候数据变化了，尤其是在那些有很多种途径改动数据的程序中 —— 可能在程序中很远的地方。
组件就是一个通常无法知道那些改动的例子。此外，它会导致削足适履 —— 扭曲组件的设计来适应管道。
要尽可能保持组件类独立于 HTML。组件不应该关心管道的存在。

For filtering flying heroes, consider an *impure pipe*.

为了过滤出会飞的英雄，考虑使用*非纯(impure)管道*。

## Pure and impure pipes

## 纯(pure)管道与非纯(impure)管道

There are two categories of pipes: *pure* and *impure*.
Pipes are pure by default. Every pipe you've seen so far has been pure.
You make a pipe impure by setting its pure flag to false. You could make the `FlyingHeroesPipe`
impure like this:

有两类管道：**纯**的与**非纯**的。
默认情况下，管道都是纯的。以前见到的每个管道都是纯的。
通过把它的 `pure` 标志设置为 `false`，你可以制作一个非纯管道。你可以像这样让 `FlyingHeroesPipe` 变成非纯的：

<code-example path="pipes/src/app/flying-heroes.pipe.ts" region="pipe-decorator" header="src/app/flying-heroes.pipe.ts" linenums="false">

</code-example>

Before doing that, understand the difference between pure and impure, starting with a pure pipe.

在继续往下走之前，先理解一下*纯*和*非纯*之间的区别，从*纯*管道开始。

<h3 class="no-toc">Pure pipes</h3>

<h3 class="no-toc">纯管道</h3>

Angular executes a *pure pipe* only when it detects a *pure change* to the input value.
A pure change is either a change to a primitive input value (`String`, `Number`, `Boolean`, `Symbol`)
or a changed object reference (`Date`, `Array`, `Function`, `Object`).

Angular 只有在它检测到输入值发生了*纯变更*时才会执行*纯管道*。
    ***纯变更***是指对原始类型值(`String`、`Number`、`Boolean`、`Symbol`)的更改，
    或者对对象引用(`Date`、`Array`、`Function`、`Object`)的更改。

Angular ignores changes within (composite) objects.
It won't call a pure pipe if you change an input month, add to an input array, or update an input object property.

Angular 会忽略(复合)对象*内部*的更改。
如果你更改了输入日期(`Date`)中的月份、往一个输入数组(`Array`)中添加新值或者更新了一个输入对象(`Object`)的属性，它都不会调用纯管道。

This may seem restrictive but it's also fast.
An object reference check is fast&mdash;much faster than a deep check for
differences&mdash;so Angular can quickly determine if it can skip both the
pipe execution and a view update.

这可能看起来是一种限制，但它保证了速度。
对象引用的检查是非常快的(比递归的深检查要快得多)，所以 Angular 可以快速的决定是否应该跳过管道执行和视图更新。

For this reason, a pure pipe is preferable when you can live with the change detection strategy.
When you can't, you *can* use the impure pipe.

因此，如果要和变更检测策略打交道，就会更喜欢用纯管道。
如果不能，你就*可以*转回到非纯管道。

<div class="alert is-helpful">

Or you might not use a pipe at all.
It may be better to pursue the pipe's purpose with a property of the component,
a point that's discussed later in this page.

或者你也可以完全不用管道。
有时候，使用组件的属性能比用管道更好的达到目的，后面会再讨论这一点。

</div>

<h3 class="no-toc">Impure pipes</h3>

<h3 class="no-toc">非纯管道</h3>

Angular executes an *impure pipe*  during every component change detection cycle.
An impure pipe is called often, as often as every keystroke or mouse-move.

Angular 会在每个组件的变更检测周期中执行*非纯管道*。
非纯管道可能会被调用很多次，和每个按键或每次鼠标移动一样频繁。

With that concern in mind, implement an impure pipe with great care.
An expensive, long-running pipe could destroy the user experience.

要在脑子里绷着这根弦，必须小心翼翼的实现非纯管道。
一个昂贵、迟钝的管道将摧毁用户体验。

{@a impure-flying-heroes}

<h3 class="no-toc">An impure <i>FlyingHeroesPipe</i></h3>

<h3 class="no-toc">非纯管道 <i>FlyingHeroesPipe</i></h3>

A flip of the switch turns the `FlyingHeroesPipe` into a `FlyingHeroesImpurePipe`.
The complete implementation is as follows:

把 `FlyingHeroesPipe` 换成了 `FlyingHeroesImpurePipe`。
下面是完整的实现：

<code-tabs>

  <code-pane header="FlyingHeroesImpurePipe" path="pipes/src/app/flying-heroes.pipe.ts" region="impure">

  </code-pane>

  <code-pane header="FlyingHeroesPipe" path="pipes/src/app/flying-heroes.pipe.ts" region="pure">

  </code-pane>

</code-tabs>

You inherit from `FlyingHeroesPipe` to prove the point that nothing changed internally.
The only difference is the `pure` flag in the pipe metadata.

你把它从 `FlyingHeroesPipe` 中继承下来，以证明无需改动内部代码。
唯一的区别是管道元数据中的 `pure` 标志。

This is a good candidate for an impure pipe because the `transform` function is trivial and fast.

这是一个很好地非纯管道候选者，因为它的 `transform` 函数又小又快。

<code-example path="pipes/src/app/flying-heroes.pipe.ts" linenums="false" header="src/app/flying-heroes.pipe.ts (filter)" region="filter">

</code-example>

You can derive a `FlyingHeroesImpureComponent` from `FlyingHeroesComponent`.

你可以从 `FlyingHeroesComponent` 派生出一个 `FlyingHeroesImpureComponent`。

<code-example path="pipes/src/app/flying-heroes-impure.component.html" linenums="false" header="src/app/flying-heroes-impure.component.html (excerpt)" region="template-flying-heroes">

</code-example>

The only substantive change is the pipe in the template.
You can confirm in the <live-example></live-example> that the _flying heroes_
display updates as you add heroes, even when you mutate the `heroes` array.

唯一的重大改动就是管道。
  你可以在<live-example></live-example>中确认，当你添加新的英雄甚至修改 `heroes` 数组时，这个*会飞的英雄*的显示也跟着更新了。

{@a async-pipe}

<h3 class="no-toc">The impure <i>AsyncPipe</i></h3>

<h3 class="no-toc">非纯  <i>AsyncPipe</i></h3>

The Angular `AsyncPipe` is an interesting example of an impure pipe.
The `AsyncPipe` accepts a `Promise` or `Observable` as input
and subscribes to the input automatically, eventually returning the emitted values.

Angular 的 `AsyncPipe` 是一个有趣的非纯管道的例子。
  `AsyncPipe` 接受一个 `Promise` 或 `Observable` 作为输入，并且自动订阅这个输入，最终返回它们给出的值。

The `AsyncPipe` is also stateful.
The pipe maintains a subscription to the input `Observable` and
keeps delivering values from that `Observable` as they arrive.

`AsyncPipe` 管道是有状态的。
  该管道维护着一个所输入的 `Observable` 的订阅，并且持续从那个 `Observable` 中发出新到的值。

This next example binds an `Observable` of message strings
(`message$`) to a view with the `async` pipe.

下面例子使用该 `async` 管道把一个消息字符串(`message$`)的 `Observable` 绑定到视图中。

<code-example path="pipes/src/app/hero-async-message.component.ts" header="src/app/hero-async-message.component.ts">

</code-example>

The Async pipe saves boilerplate in the component code.
The component doesn't have to subscribe to the async data source,
extract the resolved values and expose them for binding,
and have to unsubscribe when it's destroyed
(a potent source of memory leaks).

这个 Async 管道节省了组件的样板代码。
组件不用订阅这个异步数据源，而且不用在被销毁时取消订阅(如果订阅了而忘了反订阅容易导致隐晦的内存泄露)。

<h3 class="no-toc">An impure caching pipe</h3>

<h3 class="no-toc">一个非纯而且带缓存的管道</h3>

Write one more impure pipe, a pipe that makes an HTTP request.

来写更多的非纯管道：一个向服务器发起 HTTP 请求的管道。

Remember that impure pipes are called every few milliseconds.
If you're not careful, this pipe will punish the server with requests.

<<<<<<< HEAD
时刻记住，非纯管道可能每隔几微秒就会被调用一次。
如果你不小心点，这个管道就会发起一大堆请求“攻击”服务器。

In the following code, the pipe only calls the server when the request URL changes and it caches the server response.
=======
In the following code, the pipe only calls the server when the requested URL changes and it caches the server response.
>>>>>>> 6fcf2863
The code uses the [Angular http](guide/http) client to retrieve data:

下面这个管道只有当所请求的 URL 发生变化时才会向服务器发起请求。它会缓存服务器的响应。
代码如下，它使用[Angular http](guide/http)客户端来接收数据

<code-example path="pipes/src/app/fetch-json.pipe.ts" header="src/app/fetch-json.pipe.ts">

</code-example>

Now demonstrate it in a harness component whose template defines two bindings to this pipe,
both requesting the heroes from the `heroes.json` file.

接下来在一个测试挽具组件中演示一下它，该组件的模板中定义了两个使用到此管道的绑定，它们都从 `heroes.json` 文件中取得英雄数据。

<code-example path="pipes/src/app/hero-list.component.ts" header="src/app/hero-list.component.ts">

</code-example>

The component renders as the following:

组件渲染起来是这样的：

<figure>
  <img src='generated/images/guide/pipes/hero-list.png' alt="Hero List">
</figure>

A breakpoint on the pipe's request for data shows the following:

这个管道上的断点请求数据的过程显示：

* Each binding gets its own pipe instance.

   每个绑定都有它自己的管道实例。

* Each pipe instance caches its own URL and data.

   每个管道实例都缓存了它自己的 URL 和数据。

* Each pipe instance only calls the server once.

   每个管道实例都只调用一次服务器。

<h3 class="no-toc"><i>JsonPipe</i></h3>

In the previous code sample, the second `fetch` pipe binding demonstrates more pipe chaining.
It displays the same hero data in JSON format by chaining through to the built-in `JsonPipe`.

第二个绑定除了用到 `FetchPipe` 之外还链接了更多管道。
它通过串联上内置管道 `JsonPipe` 来把英雄数据显示成了 JSON 格式。

<div class="callout is-helpful">

<header>Debugging with the json pipe</header>

<header>借助 json 管道进行调试</header>

The [JsonPipe](api/common/JsonPipe)
provides an easy way to diagnosis a mysteriously failing data binding or
inspect an object for future binding.

[JsonPipe](api/common/JsonPipe)为你诊断数据绑定的某些神秘错误或为做进一步绑定而探查数据时，提供了一个简单途径。

</div>

{@a pure-pipe-pure-fn}

<h3 class="no-toc">Pure pipes and pure functions</h3>

<h3 class="no-toc">纯管道与纯函数</h3>

A pure pipe uses pure functions.
Pure functions process inputs and return values without detectable side effects.
Given the same input, they should always return the same output.

纯管道使用纯函数。
纯函数是指在处理输入并返回结果时，不会产生任何副作用的函数。
给定相同的输入，它们总是返回相同的输出。

The pipes discussed earlier in this page are implemented with pure functions.
The built-in `DatePipe` is a pure pipe with a pure function implementation.
So are the `ExponentialStrengthPipe` and `FlyingHeroesPipe`.
A few steps back, you reviewed the `FlyingHeroesImpurePipe`&mdash;an impure pipe with a pure function.

在本章前面讨论的管道都是用纯函数实现的。
内置的 `DatePipe` 就是一个用纯函数实现的纯管道。
`ExponentialStrengthPipe` 是如此，
`FlyingHeroesComponent` 也是如此。
不久前你刚看过的 `FlyingHeroesImpurePipe` 就是一个*用纯函数实现的非纯管道*。

But always implement a *pure pipe* with a *pure function*.
Otherwise, you'll see many console errors regarding expressions that changed after they were checked.

但是一个*纯管道*必须总是用*纯函数*实现。忽略这个警告将导致失败并带来一大堆这样的控制台错误：表达式在被检查后被变更。

## Next steps

## 下一步

Pipes are a great way to encapsulate and share common display-value
transformations. Use them like styles, dropping them
into your template's expressions to enrich the appeal and usability
of your views.

管道能很好的封装和共享的通用“值-显示”转换逻辑。可以像样式一样使用它们，把它们扔到模板表达式中，以提升视图的表现力和可用性。

Explore Angular's inventory of built-in pipes in the [API Reference](api?type=pipe).
Try writing a custom pipe and perhaps contributing it to the community.

要浏览 Angular 的所有内置管道，请到[API 参考手册](api?type=pipe)。
学着写写自定义管道，并贡献给开发社区。

{@a no-filter-pipe}

## Appendix: No *FilterPipe* or *OrderByPipe*

## 附录：没有 *FilterPipe* 或者 *OrderByPipe*

Angular doesn't provide pipes for filtering or sorting lists.
Developers familiar with AngularJS know these as `filter` and `orderBy`.
There are no equivalents in Angular.

Angular 没有随身发布过滤或列表排序的管道。
熟悉 AngularJS 的开发人员应该知道 `filter` 和 `orderBy` 过滤器，但在 Angular 中它们没有等价物。

This isn't an oversight. Angular doesn't offer such pipes because
they perform poorly and prevent aggressive minification.
Both `filter` and `orderBy` require parameters that reference object properties.
Earlier in this page, you learned that such pipes must be [impure](guide/pipes#pure-and-impure-pipes) and that
Angular calls impure pipes in almost every change-detection cycle.

这并不是疏忽。Angular 不想提供这些管道，因为 (a) 它们性能堪忧，以及 (b) 它们会阻止比较激进的代码最小化(minification)。
无论是 `filter` 还是 `orderBy` 都需要它的参数引用对象型属性。
你在前面学过，这样的管道必然是[*非纯管道*](guide/pipes#pure-and-impure-pipes)，并且 Angular 会在几乎每一次变更检测周期中调用非纯管道。

Filtering and especially sorting are expensive operations.
The user experience can degrade severely for even moderate-sized lists when Angular calls these pipe methods many times per second.
`filter` and `orderBy` have often been abused in AngularJS apps, leading to complaints that Angular itself is slow.
That charge is fair in the indirect sense that AngularJS prepared this performance trap
by offering `filter` and `orderBy` in the first place.

过滤、 特别是排序是昂贵的操作。
当 Angular 每秒调用很多次这类管道函数时，即使是中等规模的列表都可能严重降低用户体验。
在 AngularJS 程序中，`filter` 和 `orderBy` 经常被误用，结果连累到 Angular 自身，人们抱怨说它太慢。
从某种意义上，这也不冤：谁叫 AngularJS 把 `filter` 和 `orderBy` 作为首发队员呢？是它自己准备了这个性能陷阱。

The minification hazard is also compelling, if less obvious. Imagine a sorting pipe applied to a list of heroes.
The list might be sorted by hero `name` and `planet` of origin properties in the following way:

虽然不是很明显，但代码最小化方面也存在风险。想象一个用于英雄列表的排序管道。该列表可能根据英雄原始属性中的 `name` 和 `planet` 进行排序，就像这样：

<code-example language="html">
  &lt;!-- NOT REAL CODE! -->
  &lt;div *ngFor="let hero of heroes | orderBy:'name,planet'">&lt;/div>
</code-example>

You identify the sort fields by text strings, expecting the pipe to reference a property value by indexing
(such as `hero['name']`).
Unfortunately, aggressive minification manipulates the `Hero` property names so that `Hero.name` and `Hero.planet`
become something like `Hero.a` and `Hero.b`. Clearly `hero['name']` doesn't work.

你使用文本字符串来标记出排序字段，期望管道通过索引形式(如 `hero['name']`)引用属性的值。
  不幸的是，激进的代码最小化策略会*改变*`Hero` 类的属性名，所以 `Hero.name` 和 `Hero.planet` 可能会被变成 `Hero.a` 和 `Hero.b`。
  显然，`hero['name']` 是无法正常工作的。

While some may not care to minify this aggressively,
the Angular product shouldn't prevent anyone from minifying aggressively.
Therefore, the Angular team decided that everything Angular provides will minify safely.

然而有些人可能不想做那么激进的最小化，
Angular 作为一个产品不应该拒绝那些想做激进的最小化的人。
所以，Angular 开发组决定随 Angular 一起发布的每样东西，都应该能被安全的最小化。

The Angular team and many experienced Angular developers strongly recommend moving
filtering and sorting logic into the component itself.
The component can expose a `filteredHeroes` or `sortedHeroes` property and take control
over when and how often to execute the supporting logic.
Any capabilities that you would have put in a pipe and shared across the app can be
written in a filtering/sorting service and injected into the component.

Angular 开发组和一些有经验的 Angular 开发者强烈建议你：把你的过滤和排序逻辑挪进组件本身。
组件可以对外暴露一个 `filteredHeroes` 或 `sortedHeroes` 属性，这样它就获得控制权，以决定要用什么频度去执行其它辅助逻辑。
你原本准备实现为管道，并在整个应用中共享的那些功能，都能被改写为一个过滤/排序的服务，并注入到组件中。

If these performance and minification considerations don't apply to you, you can always create your own such pipes
(similar to the [FlyingHeroesPipe](guide/pipes#impure-flying-heroes)) or find them in the community.

如果你不需要顾虑这些性能和最小化问题，也可以创建自己的管道来实现这些功能(参考[FlyingHeroesPipe](guide/pipes#impure-flying-heroes)中的写法)或到社区中去找找。<|MERGE_RESOLUTION|>--- conflicted
+++ resolved
@@ -422,15 +422,11 @@
 That's an easy rule to follow in *this* example
 where the only way to change the data is by adding a hero.
 
-<<<<<<< HEAD
 直接替换这个数组是通知 Angular 更新显示的一种高效方式。
 你该什么时候替换这个数组呢？当数据变化的时候。
 在这个*玩具级*例子中，这是一个简单的规则，因为这里修改数据的唯一途径就是添加新英雄。
 
-More often, you don't know when the data have changed,
-=======
 More often, you don't know when the data has changed,
->>>>>>> 6fcf2863
 especially in applications that mutate data in many ways,
 perhaps in application locations far away.
 A component in such an application usually can't know about those changes.
@@ -628,14 +624,10 @@
 Remember that impure pipes are called every few milliseconds.
 If you're not careful, this pipe will punish the server with requests.
 
-<<<<<<< HEAD
 时刻记住，非纯管道可能每隔几微秒就会被调用一次。
 如果你不小心点，这个管道就会发起一大堆请求“攻击”服务器。
 
-In the following code, the pipe only calls the server when the request URL changes and it caches the server response.
-=======
 In the following code, the pipe only calls the server when the requested URL changes and it caches the server response.
->>>>>>> 6fcf2863
 The code uses the [Angular http](guide/http) client to retrieve data:
 
 下面这个管道只有当所请求的 URL 发生变化时才会向服务器发起请求。它会缓存服务器的响应。
