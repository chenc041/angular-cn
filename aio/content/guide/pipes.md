--- conflicted
+++ resolved
@@ -28,13 +28,9 @@
 
 Introducing Angular pipes, a way to write display-value transformations that you can declare in your HTML.
 
-<<<<<<< HEAD
 通过引入Angular管道，我们可以把这种简单的“显示-值”转换器声明在HTML中。
 
-You can run the <live-example></live-example> in Plunker and download the code from there.
-=======
 You can run the <live-example></live-example> in Stackblitz and download the code from there.
->>>>>>> 8d34364f
 
 试试<live-example>在线例子</live-example>。
 
