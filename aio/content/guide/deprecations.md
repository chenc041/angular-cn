--- conflicted
+++ resolved
@@ -45,18 +45,11 @@
 v9 - v12
 -->
 
-<<<<<<< HEAD
 | Area | API or Feature | May be removed in |
 | ---- | -------------- | ----------------- |
 | 区域 | API 或特性 | 可能会在什么时候移除 |
+| `@angular/bazel`              | [`Bazel builder and schematics`](#bazelbuilder)                               | v10 |
 | `@angular/common` | [`ReflectiveInjector`](#reflectiveinjector) | <!--v8--> v11 |
-=======
-
-| Area                          | API or Feature                                                                | May be removed in |
-| ----------------------------- | ---------------------------------------------------------------------------   | ----------------- |
-| `@angular/bazel`              | [`Bazel builder and schematics`](#bazelbuilder)                               | v10 |
-| `@angular/common`             | [`ReflectiveInjector`](#reflectiveinjector)                                   | <!--v8--> v11 |
->>>>>>> eee2fd22
 | `@angular/common`             | [`CurrencyPipe` - `DEFAULT_CURRENCY_CODE`](api/common/CurrencyPipe#currency-code-deprecation) | <!--v9--> v11 |
 | `@angular/core` | [`CollectionChangeRecord`](#core) | <!--v7--> v11 |
 | `@angular/core` | [`DefaultIterableDiffer`](#core) | <!--v7--> v11 |
@@ -64,7 +57,6 @@
 | `@angular/core` | [`RenderComponentType`](#core) | <!--v7--> v11 |
 | `@angular/core` | [`ViewEncapsulation.Native`](#core) | <!--v6--> v11 |
 | `@angular/core`               | [`WrappedValue`](#core)                                                       | <!--v10--> v12 |
-<<<<<<< HEAD
 | `@angular/forms` | [`ngModel` with reactive forms](#ngmodel-reactive) | <!--v6--> v11 |
 | `@angular/forms` | [响应式表单中的 `ngModel`](#ngmodel-reactive) | <!--v6-->v11 |
 | `@angular/router` | [`preserveQueryParams`](#router) | <!--v7--> v11 |
@@ -89,29 +81,12 @@
 | `@angular/router` | [`ActivatedRoute` 参数和 `queryParams` 属性](#activatedroute-props) | 未定 |
 | template syntax | [`/deep/`, `>>>`, and `::ng-deep`](#deep-component-style-selector) | <!--v7--> unspecified |
 | 模板语法 | [`/deep/`，`>>>` 和 `::ng-deep`](#deep-component-style-selector) | <!--v7-->未定 |
-| browser support               | [`IE 9 and 10`](#ie-9-10)                                                     | <!--v10--> v11 |
-| 浏览器支持               | [`IE 9 和 10`](#ie-9-10)                                                     | <!--v10--> v11 |
-=======
-| `@angular/forms`              | [`ngModel` with reactive forms](#ngmodel-reactive)                            | <!--v6--> v11 |
-| `@angular/router`             | [`preserveQueryParams`](#router)                                              | <!--v7--> v11 |
-| `@angular/upgrade`            | [`@angular/upgrade`](#upgrade)                                                | <!--v8--> v11 |
-| `@angular/upgrade`            | [`getAngularLib`](#upgrade-static)                                            | <!--v8--> v11 |
-| `@angular/upgrade`            | [`setAngularLib`](#upgrade-static)                                            | <!--v8--> v11 |
-| `@angular/platform-webworker` | [All entry points](api/platform-webworker)                                    | <!--v8--> v11 |
-| template syntax               | [`<template`>](#template-tag)                                                 | <!--v7--> v11 |
-| polyfills                     | [reflect-metadata](#reflect-metadata)                                         | <!--v8--> v11 |
-| npm package format            | [`esm5` and `fesm5` entry-points in @angular/* npm packages](guide/deprecations#esm5-fesm5) | <!-- v9 --> v11 |
-| `@angular/core`               | [`defineInjectable`](#core)                                                   | <!--v8--> v11 |
-| `@angular/core`               | [`entryComponents`](api/core/NgModule#entryComponents)                        | <!--v9--> v11 |
-| `@angular/core`               | [`ANALYZE_FOR_ENTRY_COMPONENTS`](api/core/ANALYZE_FOR_ENTRY_COMPONENTS)       | <!--v9--> v11 |
-| `@angular/router`             | [`loadChildren` string syntax](#loadChildren)                                 | <!--v9--> v11 |
-| `@angular/core/testing`       | [`TestBed.get`](#testing)                                                     | <!--v9--> v12 |
-| `@angular/router`             | [`ActivatedRoute` params and `queryParams` properties](#activatedroute-props) | unspecified |
-| template syntax               | [`/deep/`, `>>>`, and `::ng-deep`](#deep-component-style-selector)            | <!--v7--> unspecified |
 | browser support               | [`IE 9 and 10, IE mobile`](#ie-9-10-and-mobile)                               | <!--v10--> v11 |
+| 浏览器支持               | [`IE 9、10 和 IE mobile`](#ie-9-10-and-mobile)                                                     | <!--v10--> v11 |
 
 For information about Angular CDK and Angular Material deprecations, see the [changelog](https://github.com/angular/components/blob/master/CHANGELOG.md).
->>>>>>> eee2fd22
+
+要了解 Angular CDK 和 Angular Material 的弃用情况，参见[变更记录](https://github.com/angular/components/blob/master/CHANGELOG.md)。
 
 ## Deprecated APIs
 
@@ -199,6 +174,15 @@
 | [All entry points](api/upgrade) | [`@angular/upgrade/static`](api/upgrade/static) | v5 | See [Upgrading from AngularJS](guide/upgrade). |
 | [所有入口点](api/upgrade) | [`@angular/upgrade/static`](api/upgrade/static) | v5 | 参见[从 AngularJS 升级](guide/upgrade)。|
 
+{@a platform-webworker-dynamic}
+### @angular/platform-webworker-dynamic
+
+| API | Replacement | Deprecation announced | Notes |
+| --- | ----------- | --------------------- | ----- |
+| API | 替代品 | 宣布弃用 | 备注 |
+| [All entry points](api/platform-webworker-dynamic) | none | v8 | See [platform-webworker](#webworker-apps). |
+| [所有入口点](api/platform-webworker-dynamic) | 无 | v8 | 参见 [platform-webworker](#webworker-apps). |
+
 {@a upgrade}
 ### @angular/upgrade
 
@@ -225,17 +209,20 @@
 
 ## 已弃用的特性
 
-<<<<<<< HEAD
 This section lists all of the currently-deprecated features, which includes template syntax, configuration options, and any other deprecations not listed in the [Deprecated APIs](#deprecated-apis) section above. It also includes deprecated API usage scenarios or API combinations, to augment the information above.
 
 本节列出了所有当前已弃用的特性，包括模板语法、配置选项，以及前面[已弃用的 API ](#deprecated-apis)部分未列出的其它弃用。它还包括已弃用的 API 用例或 API 组合，以增强上述信息。
-=======
+
 {@a bazelbuilder}
 ### Bazel builder and schematics
 
+### Bazel 构建器及其原理图
+
 Bazel builder and schematics were introduced in Angular Labs to let users try out Bazel without having to manage Bazel version and BUILD files.
 This feature has been deprecated. For more information, please refer to the [migration doc](https://github.com/angular/angular/blob/master/packages/bazel/src/schematics/README.md).
->>>>>>> eee2fd22
+
+Bazel 构建器及其原理图曾经被引入到 Angular Labs 中，以便让用户尝试 Bazel，而不用管理 Bazel 的版本和 BUILD 文件。
+该特性已经弃用了。欲知详情，参见[迁移文档](https://github.com/angular/angular/blob/master/packages/bazel/src/schematics/README.md)。
 
 {@a wtf}
 ### Web Tracing Framework integration
@@ -642,52 +629,35 @@
 }
 ```
 
-<<<<<<< HEAD
-{@a ie-9-10}
-### IE 9 and 10 support
-
-### IE 9 和 10 支持
-
-Support for IE 9 and 10 has been deprecated and will be removed in a future version.
-=======
-
 {@a ie-9-10-and-mobile}
 ### IE 9, 10, and IE mobile support
 
+### IE 9、10 和 IE 移动版支持
+
 Support for IE 9 and 10 has been deprecated, as well as support for IE Mobile. These will be dropped in a future version.
->>>>>>> eee2fd22
 Supporting outdated browsers like these increases bundle size, code complexity, and test load, and also requires time and effort that could be spent on improvements to the framework.
 For example, fixing issues can be more difficult, as a straightforward fix for modern browsers could break old ones that have quirks due to not receiving updates from vendors.
 
-对 IE 9 和 10 的支持已被弃用，并将在以后的版本中删除。支持像这样过时的浏览器会增加打包尺寸，增加代码的复杂性和测试的负担，还需要花费大量的时间和精力来改进框架。例如，修复问题可能会更加困难，因为对于现代浏览器那些直接的修复方式可能会破坏那些没有收到更新的怪异旧版本。
+对 IE 9、10 和 IE 移动版的支持已被弃用。它们都将在以后的版本中删除。支持像这样过时的浏览器会增加打包尺寸，增加代码的复杂性和测试的负担，还需要花费大量的时间和精力来改进框架。例如，修复问题可能会更加困难，因为对于现代浏览器那些直接的修复方式可能会破坏那些没有收到更新的怪异旧版本。
 
 The final decision was made on three key points:
-<<<<<<< HEAD
-=======
+
+它的最终决定取决于三点：
+
 * __Vendor support__: Microsoft dropped support of IE 9 and 10 on 1/12/16, meaning they no longer provide security updates or technical support. Additionally, Microsoft dropped support for Windows 10 Mobile in December 2019.
+
+  **供应商支持** ：微软于 2016 年 1 月 12 日放弃对 IE 9 和 10 的支持，这意味着他们不再提供安全更新或技术支持。另外，微软在 2019 年 12 月放弃了对 Windows 10 移动版的支持。
+
 * __Usage statistics__: We looked at usage trends for IE 9 and 10 (as well as IE Mobile) from various sources and all indicated that usage percentages were extremely small (fractions of 1%).
-* __Feedback from partners__: We also reached out to some of our Angular customers and none expressed concern about dropping IE 9, 10, nor IE Mobile support.
->>>>>>> eee2fd22
-
-它的最终决定取决于三点：
-
-- **Vendor support**: Microsoft dropped support of IE 9 and 10 on 1/12/16, meaning they no longer provide security updates or technical support.
-
-  **供应商支持** ：微软于 2016 年 1 月 12 日放弃对 IE 9 和 10 的支持，这意味着他们不再提供安全更新或技术支持。
-
-- **Usage statistics**: We looked at usage trends for IE 9 and 10 from various sources and all indicated that usage percentages were extremely small (fractions of 1%).
-
-  **用法统计** ：我们从不同来源查看了 IE 9 和 10 的使用趋势，并且都表明其使用率非常小（不足 1％）。
-
-- **Feedback from partners**: We also reached out to some of our Angular customers and none expressed concern about dropping IE 9 and 10 support.
-
-  **来自合作伙伴的反馈意见** ：我们还联系了一些 Angular 的客户，没有人担心放弃 IE 9 和 10 的支持。
+
+  **用法统计** ：我们从不同来源查看了 IE 9 和 10 （和 IE Mobile）的使用趋势，并且都表明其使用率非常小（不足 1％）。
+
+* __Feedback from partners__: We also reached out to some of our Angular customers and none expressed concern about dropping IE 9 and 10, nor IE Mobile support.
+
+  **来自合作伙伴的反馈意见** ：我们还联系了一些 Angular 的客户，没有人担心放弃 IE 9、10 或 IE Mobile 的支持。
 
 {@a wrapped-value}
-
-### `WrappedValue`
-
-### `WrappedValue`
+###  `WrappedValue`
 
 The purpose of `WrappedValue` is to allow the same object instance to be treated as different for the purposes of change detection.
 It is commonly used with the `async` pipe in the case where the `Observable` produces the same instance of the value.
@@ -709,59 +679,90 @@
 
 - Explicitly call [`ChangeDetectorRef.detectChanges()`](api/core/ChangeDetectorRef#detectchanges) to force the update. 
 
-<<<<<<< HEAD
   显式调用 [`ChangeDetectorRef.detectChanges()`](api/core/ChangeDetectorRef#detectchanges) 进行强制更新。
-=======
+
 {@a deprecated-cli-flags}
 ## Deprecated CLI APIs and Options
 
+## 弃用的 CLI API 和选项
+
 This section contains a complete list all of the currently deprecated CLI flags.
 
+这部分包含一个当前弃用的 CLI 标志的完整列表。
+
 ### @angular-devkit/build-angular
 
-| API/Option                      | May be removed in | Notes                                                                           |
-| ------------------------------- | ----------------- |-------------------------------------------------------------------------------- |
-| `i18nFile`                      | <!--v9--> v11     | Specified in the project locale configuration in version 9 and later.           |
-| `i18nFormat`                    | <!--v9--> v11     | Format is now automatically detected.                                           |
-| `i18nLocale`                    | <!--v9--> v11     | New [localization option](/guide/i18n#localize-config) in version 9 and later.  |
-| `lazyModules`                   | <!--v9--> v11     | Used with deprecated SystemJsNgModuleLoader.                                    |
-| `rebaseRootRelativeCssUrls`     | <!--v8--> v11     | Intended only to assist with specific migration issues.                         |
-| `scripts[].lazy`                | <!--v8--> v11     | Renamed to `scripts[].inject`.                                                  |
-| `styles[].lazy`                 | <!--v8--> v11     | Renamed to `styles[].inject`.                                                   |
-| `i18nFormat`                    | <!--v9--> v11     | Renamed to `format` to simplify the user experience.                            |
-| `i18nLocale`                    | <!--v9--> v11     | Redundant with project’s source locale.                                         |
-| `scripts[].lazy`                | <!--v8--> v11     | Renamed to `scripts[].inject`.                                                  |
-| `styles[].lazy`                 | <!--v8--> v11     | Renamed to `styles[].inject`.                                                   |
-| `i18nFile`                      | <!--v9--> v11     | Specified in the project locale configuration in version 9 and later.           |
-| `i18nFormat`                    | <!--v9--> v11     | Format is now automatically detected.                                           |
-| `i18nLocale`                    | <!--v9--> v11     | New [localization option](/guide/i18n#localize-config) in version 9 and later.  |
-| `lazyModules`                   | <!--v9--> v11     | Used with deprecated SystemJsNgModuleLoader.                                    |
+| API/Option | May be removed in | Notes |
+| ---------- | ----------------- | ----- |
+| API/选项 | 可能删除于 | 备注 |
+| `i18nFile` | <!--v9--> v11 | Specified in the project locale configuration in version 9 and later. |
+| `i18nFile` | <!--v9--> v11 | 在版本 9 及更高版本的项目区域配置中指定。 |
+| `i18nFormat` | <!--v9--> v11 | Format is now automatically detected. |
+| `i18nFormat` | <!--v9--> v11 | 格式现在是自动检测的。 |
+| `i18nLocale` | <!--v9--> v11 | New [localization option](/guide/i18n#localize-config) in version 9 and later. |
+| `i18nLocale` | <!--v9--> v11 | 版本 9 和更高版本中新的[本地化选项](/guide/i18n#localize-config) 。 |
+| `lazyModules` | <!--v9--> v11 | Used with deprecated SystemJsNgModuleLoader. |
+| `lazyModules` | <!--v9--> v11 | 与已弃用的 SystemJsNgModuleLoader 配合使用。 |
+| `rebaseRootRelativeCssUrls` | <!--v8--> v11 | Intended only to assist with specific migration issues. |
+| `rebaseRootRelativeCssUrls` | <!--v8--> v11 | 仅用于帮助解决特定的迁移问题。 |
+| `scripts[].lazy` | <!--v8--> v11 | Renamed to `scripts[].inject`. |
+| `scripts[].lazy` | <!--v8--> v11 | 已改名为 `scripts[].inject`. |
+| `styles[].lazy` | <!--v8--> v11 | Renamed to `styles[].inject`. |
+| `styles[].lazy` | <!--v8--> v11 | 已改名为 `styles[].inject` 。 |
+| `i18nFormat` | <!--v9--> v11 | Renamed to `format` to simplify the user experience. |
+| `i18nFormat` | <!--v9--> v11 | 已改名为 `format`，以简化用户体验。 |
+| `i18nLocale` | <!--v9--> v11 | Redundant with project’s source locale. |
+| `i18nLocale` | <!--v9--> v11 | 是项目的源语言环境的冗余项。 |
+| `scripts[].lazy` | <!--v8--> v11 | Renamed to `scripts[].inject`. |
+| `scripts[].lazy` | <!--v8--> v11 | 已改名为 `scripts[].inject`. |
+| `styles[].lazy` | <!--v8--> v11 | Renamed to `styles[].inject`. |
+| `styles[].lazy` | <!--v8--> v11 | 已改名为 `styles[].inject` 。 |
+| `i18nFile` | <!--v9--> v11 | Specified in the project locale configuration in version 9 and later. |
+| `i18nFile` | <!--v9--> v11 | 在版本 9 及更高版本的项目区域设置配置中指定。 |
+| `i18nFormat` | <!--v9--> v11 | Format is now automatically detected. |
+| `i18nFormat` | <!--v9--> v11 | 格式现在是自动检测的。 |
+| `i18nLocale` | <!--v9--> v11 | New [localization option](/guide/i18n#localize-config) in version 9 and later. |
+| `i18nLocale` | <!--v9--> v11 | 版本 9 和更高版本中新的[本地化选项](/guide/i18n#localize-config) 。 |
+| `lazyModules` | <!--v9--> v11 | Used with deprecated SystemJsNgModuleLoader. |
+| `lazyModules` | <!--v9--> v11 | 与已弃用的 SystemJsNgModuleLoader 配合使用。 |
 
 ### @angular-devkit/core
 
-| API/Option                      | May be removed in | Notes                                                                           |
-| ------------------------------- | ----------------- |-------------------------------------------------------------------------------- |
-| `ModuleNotFoundException`       | <!--v8--> v10     | Not used within projects. Used with Tooling API only. Not Yarn PnP compatible and not used in the Angular CLI. Use Node.js [require.resolve](https://nodejs.org/api/modules.html#modules_require_resolve_request_options).|
-| `resolve`                       | <!--v8--> v10     | Not used within projects. Used with Tooling API only. Not Yarn PnP compatible and not used in the Angular CLI. Use Node.js [require.resolve](https://nodejs.org/api/modules.html#modules_require_resolve_request_options).|
-| `setResolveHook`                | <!--v8--> v10     | Not used within projects. Used with Tooling API only. Not Yarn PnP compatible and not used in the Angular CLI. Use Node.js [require.resolve](https://nodejs.org/api/modules.html#modules_require_resolve_request_options).|
-| `ResolveOptions`                | <!--v8--> v10     | Not used within projects. Used with Tooling API only. Not Yarn PnP compatible and not used in the Angular CLI. Use Node.js [require.resolve](https://nodejs.org/api/modules.html#modules_require_resolve_request_options).|
-| `terminal`                      | <!--v8--> v10     | Unused implementation of terminal codes (color).                                |
-| `isObservable`                  | <!--v8--> v10     | Not used within projects. Used with Tooling API only. Use `isObservable` function from the `rxjs` package.|
+| API/Option | May be removed in | Notes |
+| ---------- | ----------------- | ----- |
+| API/选项 | 可能删除于 | 备注 |
+| `ModuleNotFoundException` | <!--v8--> v10 | Not used within projects. Used with Tooling API only. Not Yarn PnP compatible and not used in the Angular CLI. Use Node.js [require.resolve](https://nodejs.org/api/modules.html#modules_require_resolve_request_options). |
+| `ModuleNotFoundException` | <!--v8--> v10 | 在项目中没用过。仅与 Tooling API 一起使用。 与 Yarn 的 PnP 不兼容，并且没有用在 Angular CLI 中。使用 Node.js 的[require.resolve](https://nodejs.org/api/modules.html#modules_require_resolve_request_options) 。 |
+| `resolve` | <!--v8--> v10 | Not used within projects. Used with Tooling API only. Not Yarn PnP compatible and not used in the Angular CLI. Use Node.js [require.resolve](https://nodejs.org/api/modules.html#modules_require_resolve_request_options). |
+| `resolve` | <!--v8--> v10 | 在项目中没用过。仅与 Tooling API 一起使用。与 Yarn 的 PnP 不兼容，并且没有用在 Angular CLI 中。使用 Node.js 的 [require.resolve](https://nodejs.org/api/modules.html#modules_require_resolve_request_options) 。 |
+| `setResolveHook` | <!--v8--> v10 | Not used within projects. Used with Tooling API only. Not Yarn PnP compatible and not used in the Angular CLI. Use Node.js [require.resolve](https://nodejs.org/api/modules.html#modules_require_resolve_request_options). |
+| `setResolveHook` | <!--v8-->v10 | 在项目中没用过。仅与 Tooling API 一起使用。与 Yarn 的 PnP 不兼容，并且没有用在 Angular CLI 中。使用 Node.js 的 [require.resolve](https://nodejs.org/api/modules.html#modules_require_resolve_request_options) 。 |
+| `ResolveOptions` | <!--v8--> v10 | Not used within projects. Used with Tooling API only. Not Yarn PnP compatible and not used in the Angular CLI. Use Node.js [require.resolve](https://nodejs.org/api/modules.html#modules_require_resolve_request_options). |
+| `ResolveOptions` | <!--v8-->v10 | 在项目中没用过。仅与 Tooling API 一起使用。与 Yarn 的 PnP 不兼容，并且没有用在 Angular CLI 中。使用 Node.js 的 [require.resolve](https://nodejs.org/api/modules.html#modules_require_resolve_request_options) 。 |
+| `terminal` | <!--v8--> v10 | Unused implementation of terminal codes (color). |
+| `terminal` | <!--v8-->v10 | 未用过的终端代码实现（颜色）。 |
+| `isObservable` | <!--v8--> v10 | Not used within projects. Used with Tooling API only. Use `isObservable` function from the `rxjs` package. |
+| `isObservable` | <!--v8-->v10 | 在项目中没用过。仅与 Tooling API 一起使用。在 `rxjs` 包中使用 `isObservable` 函数。 |
 
 ### @ngtools/webpack
 
-| API/Option                      | May be removed in | Notes                                                                           |
-| ------------------------------- | ----------------- |-------------------------------------------------------------------------------- |
-| `discoverLazyRoutes`            | <!--v9--> TBD     | Used with deprecated SystemJsNgModuleLoader.                                    |
-| `additionalLazyModules`         | <!--v9--> TBD     | Used with deprecated SystemJsNgModuleLoader.                                    |
-| `additionalLazyModuleResources` | <!--v9--> TBD     | Used with deprecated SystemJsNgModuleLoader.                                    |
+| API/Option | May be removed in | Notes |
+| ---------- | ----------------- | ----- |
+| API/选项 | 可能删除于 | 备注 |
+| `discoverLazyRoutes` | <!--v9--> TBD | Used with deprecated SystemJsNgModuleLoader. |
+| `discoverLazyRoutes` | <!--v9--> TBD | 与已弃用的 SystemJsNgModuleLoader 配合使用。 |
+| `additionalLazyModules` | <!--v9--> TBD | Used with deprecated SystemJsNgModuleLoader. |
+| `additionalLazyModules` | <!--v9--> TBD | 与已弃用的 SystemJsNgModuleLoader 配合使用。 |
+| `additionalLazyModuleResources` | <!--v9--> TBD | Used with deprecated SystemJsNgModuleLoader. |
+| `additionalLazyModuleResources` | <!--v9--> TBD | 与已弃用的 SystemJsNgModuleLoader 配合使用。 |
 
 ### @schematics/angular
 
-| API/Option                      | May be removed in | Notes                                                                           |
-| ------------------------------- | ----------------- |-------------------------------------------------------------------------------- |
-| `entryComponent`                | <!--v9--> TBD     | No longer needed with Ivy.                                                      |
->>>>>>> eee2fd22
+| API/Option | May be removed in | Notes |
+| ---------- | ----------------- | ----- |
+| API/选项 | 可能删除于 | 备注 |
+| `entryComponent` | <!--v9--> TBD | No longer needed with Ivy. |
+| `entryComponent` | <!--v9-->TBD | Ivy 中不再需要了。 |
 
 {@a removed}
 
@@ -769,7 +770,7 @@
 
 ## 删除的 API
 
-The following APIs have been removed starting with version 10.0.0\*:
+The following APIs have been removed starting with version 10.0.0*:
 
 从 10.0.0 版开始，已经删除了以下 API：
 
@@ -783,9 +784,9 @@
 | `@angular/core` | Style Sanitization | no action needed | See [style sanitization API removal](#style-sanitization) for more info |
 | `@angular/core` | 样式的无害化处理 | 不需要任何动作 | 详情参阅[移除了 样式无害化 API](#style-sanitization) |
 
-\*To see APIs removed in version 9, check out this guide on the [version 9 docs site](https://v9.angular.io/guide/deprecations#removed).
-
-\*要查看版本 9 中移除的 API，请查看[版本 9 文档站](https://v9.angular.io/guide/deprecations#removed)上本指南。
+*To see APIs removed in version 9, check out this guide on the [version 9 docs site](https://v9.angular.io/guide/deprecations#removed).
+
+*要查看版本 9 中移除的 API，请查看[版本 9 文档站](https://v9.angular.io/guide/deprecations#removed)上本指南*。
 
 {@a esm5-fesm5}
 
@@ -854,43 +855,14 @@
 
 For more information about the npm package format, see the [Angular Package Format spec](https://goo.gl/jB3GVv).
 
-<<<<<<< HEAD
 关于 npm 软件包格式的更多信息，请参见 [Angular 软件包格式规范](https://goo.gl/jB3GVv)。
-{@a ie-9-10}
-### IE 9 and 10 support
-
-### IE 9 和 10 支持
-
-Support for IE 9 and 10 has been deprecated and will be removed in a future version.
-Supporting outdated browsers like these increases bundle size, code complexity, and test load, and also requires time and effort that could be spent on improvements to the framework.
-For example, fixing issues can be more difficult, as a straightforward fix for modern browsers could break old ones that have quirks due to not receiving updates from vendors.
-
-对 IE 9 和 10 的支持已被弃用，并将在以后的版本中删除。支持像这样过时的浏览器会增加打包尺寸，增加代码的复杂性和测试的负担，还需要花费大量的时间和精力来改进框架。例如，修复问题可能会更加困难，因为对于现代浏览器那些直接的修复方式可能会破坏那些没有收到更新的怪异旧版本。
-
-The final decision was made on three key points:
-
-它的最终决定取决于三点：
-
-- **Vendor support**: Microsoft dropped support of IE 9 and 10 on 1/12/16, meaning they no longer provide security updates or technical support.
-
-  **供应商支持** ：微软于 2016 年 1 月 12 日放弃对 IE 9 和 10 的支持，这意味着他们不再提供安全更新或技术支持。
-
-- **Usage statistics**: We looked at usage trends for IE 9 and 10 from various sources and all indicated that usage percentages were extremely small (fractions of 1%).
-
-  **用法统计** ：我们从不同来源查看了 IE 9 和 10 的使用趋势，并且都表明其使用率非常小（不足 1％）。
-
-- **Feedback from partners**: We also reached out to some of our Angular customers and none expressed concern about dropping IE 9 and 10 support.
-
-  **来自合作伙伴的反馈意见** ：我们还联系了一些 Angular 的客户，没有人担心放弃 IE 9 和 10 的支持。
-
-=======
->>>>>>> eee2fd22
+
 {@a removed}
 ## Removed APIs
 
 ## 删除的 API
 
-The following APIs have been removed starting with version 10.0.0\*:
+The following APIs have been removed starting with version 10.0.0*:
 
 从 10.0.0 版开始，已经删除了以下 API：
 
@@ -904,90 +876,11 @@
 | `@angular/core` | Style Sanitization | no action needed | See [style sanitization API removal](#style-sanitization) for more info |
 | `@angular/core` | 样式的无害化处理 | 不需要任何动作 | 详情参阅[移除了 样式无害化 API](#style-sanitization) |
 
-\*To see APIs removed in version 9, check out this guide on the [version 9 docs site](https://v9.angular.io/guide/deprecations#removed).
-
-<<<<<<< HEAD
-\*要查看版本 9 中移除的 API，请查看[版本 9 文档站](https://v9.angular.io/guide/deprecations#removed)上本指南。
-
-<!-- The following anchor is used by redirects from the removed API pages. Do not change or remove. -->
-{@a http}
-### @angular/http
-
-<!--
-Deprecation announced in version 5
-https://blog.angular.io/version-5-0-0-of-angular-now-available-37e414935ced)
--->
-
-The entire [`@angular/http`](http://v7.angular.io/api/http) package has been removed. Use [`@angular/common/http`](api/common/http) instead.
-
-已删除了整个 [`@angular/http`](http://v7.angular.io/api/http) 包。请改用 [`@angular/common/http`](api/common/http)。
-
-The new API is a smaller, easier, and more powerful way to make HTTP requests in Angular.
-The new API simplifies the default ergonomics: There is no need to map by invoking the `.json()` method.
-It also supports typed return values and interceptors.
-
-新的 API 用一种更小、更简单、更强大的方式来在 Angular 中发起 HTTP 请求。新的 API 简化成了更人性化的默认设计：不用再通过调用 `.json()` 方法进行映射。它还支持带类型的返回值，以及拦截器。
-
-To update your apps:
-
-要更新你的应用：
-
-* Replace `HttpModule` with [`HttpClientModule`](api/common/http/HttpClientModule) (from [`@angular/common/http`](api/common/http)) in each of your modules.
-
-  在每个模块中用 [`HttpClientModule`](api/common/http/HttpClientModule) （来自 [`@angular/common/http`](api/common/http) ）代替 `HttpModule`。
-
-* Replace the `Http` service with the [`HttpClient`](api/common/http/HttpClient) service.
-
-  用 [`HttpClient`](api/common/http/HttpClient) 服务代替 `Http` 服务。
-
-* Remove any `map(res => res.json())` calls. They are no longer needed.
-
-  删除所有 `map(res => res.json())` 调用，它们没用了。
-
-For more information about using `@angular/common/http`, see the [HttpClient guide](guide/http "HTTP Client guide").
-
-有关使用 `@angular/common/http` 的更多信息，请参见 [HttpClient 指南](guide/http "HTTP Client 指南")。
-
-| `@angular/http` | Closest replacement in `@angular/common/http` |
-| --------------- | --------------------------------------------- |
-| `@angular/http` | `@angular/common/http` 中最接近的替代品 |
-| `BaseRequestOptions` | [`HttpRequest`](/api/common/http/HttpRequest) |
-| `BaseResponseOptions` | [`HttpResponse`](/api/common/http/HttpResponse) |
-| `BrowserXhr` |  |
-| `Connection` | [`HttpBackend`](/api/common/http/HttpBackend) |
-| `ConnectionBackend` | [`HttpBackend`](/api/common/http/HttpBackend) |
-| `CookieXSRFStrategy` | [`HttpClientXsrfModule`](/api/common/http/HttpClientXsrfModule) |
-| `Headers` | [`HttpHeaders`](/api/common/http/HttpHeaders) |
-| `Http` | [`HttpClient`](/api/common/http/HttpClient) |
-| `HttpModule` | [`HttpClientModule`](/api/common/http/HttpClientModule) |
-| `Jsonp` | [`HttpClient`](/api/common/http/HttpClient) |
-| `JSONPBackend` | [`JsonpClientBackend`](/api/common/http/JsonpClientBackend) |
-| `JSONPConnection` | [`JsonpClientBackend`](/api/common/http/JsonpClientBackend) |
-| `JsonpModule` | [`HttpClientJsonpModule`](/api/common/http/HttpClientJsonpModule) |
-| `QueryEncoder` | [`HttpUrlEncodingCodec`](/api/common/http/HttpUrlEncodingCodec) |
-| `ReadyState` | [`HttpBackend`](/api/common/http/HttpBackend) |
-| `Request` | [`HttpRequest`](/api/common/http/HttpRequest) |
-| `RequestMethod` | [`HttpClient`](/api/common/http/HttpClient) |
-| `RequestOptions` | [`HttpRequest`](/api/common/http/HttpRequest) |
-| `RequestOptionsArgs` | [`HttpRequest`](/api/common/http/HttpRequest) |
-| `Response` | [`HttpResponse`](/api/common/http/HttpResponse) |
-| `ResponseContentType` | [`HttpClient`](/api/common/http/HttpClient) |
-| `ResponseOptions` | [`HttpResponse`](/api/common/http/HttpResponse) |
-| `ResponseOptionsArgs` | [`HttpResponse`](/api/common/http/HttpResponse) |
-| `ResponseType` | [`HttpClient`](/api/common/http/HttpClient) |
-| `URLSearchParams` | [`HttpParams`](/api/common/http/HttpParams) |
-| `XHRBackend` | [`HttpXhrBackend`](/api/common/http/HttpXhrBackend) |
-| `XHRConnection` | [`HttpXhrBackend`](/api/common/http/HttpXhrBackend) |
-| `XSRFStrategy` | [`HttpClientXsrfModule`](/api/common/http/HttpClientXsrfModule) |
-
-| `@angular/http/testing` | Closest replacement in `@angular/common/http/testing` |
-| ----------------------- | ----------------------------------------------------- |
-| `@angular/http/testing` | `@angular/common/http/testing` 中最接近的替代品 |
-| `MockBackend` | [`HttpTestingController`](/api/common/http/testing/HttpTestingController) |
-| `MockConnection` | [`HttpTestingController`](/api/common/http/testing/HttpTestingController) |
-
-=======
->>>>>>> eee2fd22
+*To see APIs removed in version 9, check out this guide on the [version 9 docs site](https://v9.angular.io/guide/deprecations#removed).
+
+*要查看版本 9 中移除的 API，请查看[版本 9 文档站](https://v9.angular.io/guide/deprecations#removed)上的这份指南。*
+
+
 {@a style-sanitization}
 
 ### Style Sanitization for `[style]` and `[style.prop]` bindings
