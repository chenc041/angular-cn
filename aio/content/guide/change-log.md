# Change Log

# 变更记录



The Angular documentation is a living document with continuous improvements.
This log calls attention to recent significant changes.

我们将持续不断的更新和改进Angular文档。本日志记录了近期最重要的变更。

## Updated to Angular 4.0. Documentation for Angular 2.x can be found at [v2.angular.io](https://v2.angular.io).

## 更新到 Angular 4.0 。Angular 2.x 的文档在 [v2.angular.io](https://v2.angular.io) 。

## All mention of moduleId removed. "Component relative paths" guide deleted (2017-03-13)

## 移除了所有的moduleId引用。移除了“组件相对路径” 的烹饪书。(2017-03-13)
We added a new SystemJS plugin (systemjs-angular-loader.js) to our recommended SystemJS configuration.
This plugin dynamically converts "component-relative" paths in templateUrl and styleUrls to "absolute paths" for you.

我们往建议的SystemJS配置中新增了一个SystemJS插件 (systemjs-angular-loader.js) 。
这个插件可以帮你把templateUrl和styleUrls中的组件相对路径动态转换为绝对路径。

We strongly encourage you to only write component-relative paths.
That is the only form of URL discussed in these docs. You no longer need to write @Component({ moduleId: module.id }), nor should you.

我们强烈建议你只写组件相对路径。
这也是本文档中所使用的唯一形式。你不必再写`@Component({ moduleId: module.id })`，而且也不应该再这么写。

## NEW: Downloadable examples for each guide (2017-02-28)

## 新增：每篇指南都增加了可下载的范例程序 (2017-02-28)

Now you can download the sample code for any guide and run it locally.
Look for the new download links next to the "live example" links.

现在你可以为任何一篇指南下载范例程序，并且在本地运行它了。
请在“在线例子”的链接后面查找新的下载链接。

## Template Syntax/Structural Directives: refreshed (2017-02-06)

## 模板语法/结构型指令：更新了 (2017-02-06)

The [_Template-Syntax_](guide/template-syntax) and [_Structural Directives_](guide/structural-directives)
guides were significantly revised for clarity, accuracy, and current recommended practices.
Discusses `<ng-container>`.
Revised samples are more clear and cover all topics discussed.

对[模板语法](guide/template-syntax) 和 [结构型指令](guide/structural-directives)这两篇指南做了大幅修改，来让它们更加清晰、准确，并符合当前的最佳实践。
讨论了`<ng-container>`。
修改了例子，来让它们更清晰，并且涵盖了所有讨论到的主题。

## NEW: Samples re-structured with `src/` folder (2017-02-02)

## 新增：调整了范例程序的结构，移到了`src/`文件夹 (2017-02-02)

All documentation samples have been realigned with the default folder structure of the Angular CLI.
That's a step along the road to basing the sample in the Angular CLI.
But it's also good in its own right.
It helps clearly separate app code from setup and configuration files.

所有的文档范例都已经向Angular CLI的默认文件夹结构看齐了。
这是把范例迁移到Angular CLI过程中的一步。
不过也不仅是为了迁移，它确实能帮我们把应用代码从环境代码和配置代码中分离出来。

All samples now have a `src/` folder at the project root.
The former `app/` folder moves under `src/`.
Read about moving your existing project to this structure in
<a href="https://github.com/angular/quickstart#updating-to-a-newer-version-of-the-quickstart-repo" target="Migrating samples/quickstart app to the src folder">
the QuickStart repo update instructions</a>.

我们已经把所有范例改成了使用项目根目录下的`src/`文件夹。
也就是把以前的`app/`文件夹移到了`src/`文件夹下面。
要了解如何对你的现有工程进行这种迁移，请参阅<a href="https://github.com/angular/quickstart#updating-to-a-newer-version-of-the-quickstart-repo" target="_blank" target="把范例中的应用迁移到src文件夹">QuickStart中的迁移指南</a>。

Notably:

要点：

* `app/main.ts` moved to `src/main.ts`.

    把`app/main.ts`移到`src/main.ts`。

* `app/` moved to `src/app/`.
    
    把`app/`移到`src/app/`。
    
* `index.html`, `styles.css` and `tsconfig.json` moved inside `src/`.

    把`index.html`、`styles.css`和`tsconfig.json`移到`src/`中。

* `systemjs.config.js` now imports `main.js` instead of `app`.

    `systemjs.config.js`现在要导入`main.js`而不是`app`。

* Added `lite-server` configuration (`bs-config.json`) to serve `src/`.

    新增了一个`lite-server`配置(`bs-config.json`)以便在`src/`下启动开发服务器。

## NEW: Reactive Forms guide (2017-01-31)

## 新增：响应式（Reactive）表单指南 (2017-01-31)

The new [**Reactive Forms**](guide/reactive-forms) guide explains how and why to build a "reactive form".
"Reactive Forms" are the code-based counterpart to the declarative "Template Driven" forms approach
introduced in the [Forms](guide/forms) guide.
Check it out before you decide how to add forms to your app.
Remember also that you can use both techniques in the same app,
choosing the approach that best fits each scenario.

新的[**响应式表单**](guide/reactive-forms)指南解释了如何以及何时构建“响应式表单”。
“响应式表单”是基于代码的表单构建方式，与[表单](guide/forms)中介绍的声明“模板驱动”表单的方法相对。
在你决定如何往应用中添加表单之前，建议先读读那一章。
同时，别忘了你可以在同一个应用中同时使用这两种技术，根据场景来选择最合适的方法。

## NEW: Deployment guide (2017-01-30)

## 新增：部署指南 (2017-01-30)

The new [Deployment](guide/deployment) guide describes techniques for putting your application on a server.
It includes important advice on optimizing for production.

新的[部署指南](guide/deployment)讲的是如何把应用放到服务器上。
其中包括了为生产环境进行优化的重要建议。

## Hierarchical Dependency Injection: refreshed (2017-01-13)

## 多级依赖注入：更新完毕 (2017-01-13)

[Hierarchical Dependency Injection](guide/hierarchical-dependency-injection) guide is significantly revised.
Closes issue #3086.
Revised samples are clearer and cover all topics discussed

[多级依赖注入](guide/hierarchical-dependency-injection)做了显著修改。关闭了issue #3086。修改过的范例更加清晰，而且涵盖了讨论到的全部主题。

## Miscellaneous (2017-01-05)

## 杂项 (2017-01-05)* [Setup](guide/setup) guide: 
added (optional) instructions on how to remove _non-essential_ files. [环境搭建](guide/setup)指南:
    添加了（可选的）步骤说明，告诉你如何移除*非核心*文件。
* No longer consolidate RxJS operator imports in `rxjs-extensions` file; each file should import what it needs.
    
    不再在`rxjs-extensions`文件中统一导入RxJS的操作符，每个文件应该各自导入它自己所需的。

* All samples prepend template/style URLs with `./` as a best practice.

    所有范例都在模板/样式的URL之前添加`./`前缀 …… 而且你在实际开发中也应该这么做。

* [Style Guide](guide/styleguide): copy edits and revised rules.

    [风格指南](guide/styleguide)：复制了编辑过的和修改过的规则。

## Router: more detail (2016-12-21)

## 路由：更详细 (2016-12-21)

Added more information to the [Router](guide/router) guide
including sections named outlets, wildcard routes, and preload strategies.

往[路由指南](guide/router)中添加了更多信息，包括“命名出口（Outlet）”、通配符路由和预加载策略。

## HTTP: how to set default request headers (and other request options) (2016-12-14)

## Http：如何设置默认的请求头（以及其它配置项） (2016-12-14)

Added section on how to set default request headers (and other request options) to
HTTP guide.

添加了一节“如何设置默认的请求头（以及其它配置项）”

## Testing: added component test plunkers (2016-12-02)

## 测试：添加了组件测试的plunker范例 (2016-12-02)

Added two plunkers that each test _one simple component_ so you can write a component test plunker of your own: <live-example name="setup" plnkr="quickstart-specs">one</live-example> for the QuickStart seed's `AppComponent` and <live-example name="testing" plnkr="banner-specs">another</live-example> for the Testing guide's `BannerComponent`.
Linked to these plunkers in [Testing](guide/testing#live-examples) and [Setup anatomy](guide/setup-systemjs-anatomy) guides.

添加了两个plunker例子，每个都测试一个简单的组件，以便你可以自己在plunker中写组件测试：<live-example name="setup" plnkr="quickstart-specs">一个</live-example>用于测试快速起步中的`AppComponent`，<live-example name="testing" plnkr="banner-specs">另一个</live-example>用于测试“测试”章节的`BannerComponent`。
并在[测试](guide/testing#live-examples)和[环境设置剖析](guide/setup-systemjs-anatomy)中链接到它们。

## Internationalization: pluralization and _select_ (2016-11-30)

## 国际化：单复数和`select` (2016-11-30)  

The [Internationalization (i18n)](guide/i18n) guide explains how to handle pluralization and 
translation of alternative texts with `select`.
The sample demonstrates these features too.

[国际化 (i18n)](guide/i18n)解释了如何处理单复数问题，和如何使用`select`来翻译候选内容。
例子中也演示了这些特性。

## Testing: karma file updates (2016-11-30)

## 测试：更新了karma文件 (2016-11-30)

* `karma.config` + `karma-test-shim` can handle multiple spec source paths;
see quickstart issue: [angular/quickstart#294](https://github.com/angular/quickstart/issues/294).
  
    `karma.config` + `karma-test-shim`可以处理多个测试源文件路径了，参见[angular/quickstart#294](https://github.com/angular/quickstart/issues/294)。

* Displays Jasmine Runner output in the karma-launched browser.

    在启动了karma的浏览器中显示Jasmine的输出。

## QuickStart Rewrite (2016-11-18)

## 全新《快速上手》 (2016-11-18)

The QuickStart is completely rewritten so that it actually is quick.
It references a minimal "Hello Angular" app running in Plunker.
The new [Setup](guide/setup) page tells you how to install a local development environment
by downloading (or cloning) the QuickStart github repository.
You are no longer asked to copy-and-paste code into setup files that were not explained anyway.

完全重写了《快速上手》，变得更加快速。
它使用了在 Plunker 中运行的最小化的 “Hello Angular” 应用。
新添加的[搭建本地开发环境](guide/setup)页面解释了如何通过下载或者克隆 QuickStart github 库来安装本地开发环境。
你将不再需要拷贝粘贴代码到一些并没有对其解释的配置文件中。

## Sync with Angular v.2.2.0 (2016-11-14)

## 与Angular v.2.2.0同步(2016-11-14)  

Docs and code samples updated and tested with Angular v.2.2.0 .

使用Angular v.2.2.0更新和测试所有文档和代码例子。

## UPDATE: NgUpgrade Guide for the AOT friendly _upgrade/static_ module (2016-11-14)

## 更新：用于AoT的_upgrade/static_模块NgUpgrade指南 (2016-11-14)  

The updated [NgUpgrade Guide](guide/upgrade) guide covers the
new AOT friendly `upgrade/static` module
released in v.2.2.0, which is the recommended
facility for migrating from AngularJS to Angular.
The documentation for the version prior to v.2.2.0 has been removed.

更新的[NgUpgrade指南](guide/upgrade)涵盖在v.2.2.0发布的AoT`upgrade/static`模块，
是从AngularJS升级至Angular的推荐工具。
删除早于v.2.2.0版本的文档。

## ES6  described in "TypeScript to JavaScript" (2016-11-14)

<<<<<<< HEAD
## 在“从TypeScript到JavaScript”增加ES6的描述 (2016-11-14)  

The updated [TypeScript to JavaScript](guide/ts-to-js) guide
now explains how to write apps in ES6/7

更新了“[从TypeScript到JavaScript](guide/ts-to-js)”烹饪宝典，解释如何使用ES6/7编写应用

=======
The updated TypeScript to JavaScript guide (removed August 2017, PR #18694)
explains how to write apps in ES6/7
>>>>>>> 70628112
by translating the common idioms in the TypeScript documentation examples
(and elsewhere on the web) to ES6/7 and ES5.

将TypeScript文档示例中（以及网站其它地方）的习惯用法翻译成ES6/7和ES5。

## Sync with Angular v.2.1.1 (2016-10-21)

## 与Angular v.2.1.1 同步(2016-10-21)  

Docs and code samples updated and tested with Angular v.2.1.1. 

使用Angular v.2.1.1更新和测试所有文档和代码例子。

## npm _@types_ packages replace _typings_ (2016-10-20)

## 使用npm的_@types_包替换_typings_ (2016-10-20)

Documentation samples now get TypeScript type information for 3rd party libraries
from npm `@types` packages rather than with the _typings_ tooling.
The `typings.json` file is gone.

文档例子现在从npm的`@types`第三方库获取TypeScript类型信息，不再使用_typings_。
删除`typings.json`文件。

The [AngularJS Upgrade](guide/upgrade) guide reflects this change.
The `package.json` installs `@types/angular` and several `@types/angular-...`
packages in support of upgrade; these are not needed for pure Angular development.

"[从AngularJS升级](guide/upgrade)"指南反映了这个变化。
`package.json`安装`@types/angular`和一些`@types/angular-...`包来支持升级。它们在纯Angular开发中是不需要的。

## "Template Syntax" explains two-way data binding syntax (2016-10-20)

## "模板语法"添加了双向数据绑定语法的解释(2016-10-20)

Demonstrates how to two-way data bind to a custom Angular component and
re-explains `[(ngModel)]` in terms of the basic `[()]` syntax.

展示了如何在自定义Angular组件中双向数据绑定，用基础`[()]`重新解释`[(ngModel)]`。

## BREAKING CHANGE: `in-memory-web-api` (v.0.1.11) delivered as esm umd (2016-10-19)

## 破坏性变化：`in-memory-web-api` (v.0.1.11) 以esm umd的形式发布 (2016-10-19)

This change supports ES6 developers and aligns better with typical Angular libraries.
It does not affect the module's API but it does affect how you load and import it.
See the <a href="https://github.com/angular/in-memory-web-api/blob/master/CHANGELOG.md#0113-2016-10-20">change note</a>
in the `in-memory-web-api` repo.

这个变化支持ES6开发者，并与典型的Angular库看齐。
它不会影响模块的API，但是它改变了加载和导入它的方式。
参见`in-memory-web-api`库的<a href="https://github.com/angular/in-memory-web-api/blob/master/CHANGELOG.md#0113-2016-10-20" target="_blank">变更记录</a>。

## "Router" _preload_ syntax and _:enter_/_:leave_ animations (2016-10-19)

## "路由器"_预加载_语法和_:enter_/_:leave_动画(2016-10-19)

The router can lazily _preload_ modules _after_ the app starts and
_before_ the user navigates to them for improved perceived performance.

路由器可以在应用启动_之后_和用户导航到惰性加载模块_之前_，预先加载惰性模块，以增强性能。

New `:enter` and `:leave` aliases make animation more natural.

新`:enter`和`:leave`语法，让动画更加自然。

## Sync with Angular v.2.1.0 (2016-10-12)

## 与Angular v.2.1.0同步(2016-10-12)  

Docs and code samples updated and tested with Angular v.2.1.0 .

使用Angular v.2.1.0更新和测试所有文档和代码例子。

## NEW "Ahead of time (AOT) Compilation" guide (2016-10-11)

## 添加了新的“预编译(AoT)"烹饪书(2016-10-11)

The NEW [Ahead of time (AOT) Compilation](guide/aot-compiler) guide
explains what AOT compilation is and why you'd want it.
It demonstrates the basics with a QuickStart app
followed by the more advanced considerations of compiling and bundling the Tour of Heroes.

全新[预编译(AoT)](guide/aot-compiler)烹饪书介绍了什么是AoT编译和为何你需要它。
它以**快速上手**应用程序开始讲解，接着介绍了编译和构建**英雄指南**的更高级的注意事项。

## Sync with Angular v.2.0.2 (2016-10-6)

## 与Angular v.2.0.2同步 (2016-10-6)  

Docs and code samples updated and tested with Angular v.2.0.2 .

使用Angular v.2.0.2更新和测试所有文档和代码例子。

## "Routing and Navigation" guide with the _Router Module_ (2016-10-5)

## 在“路由和导航”向导中添加**路由模块** (2016-10-5)

The [Routing and Navigation](guide/router) guide now locates route configuration
in a _Routing Module_.
The _Routing Module_ replaces the previous _routing object_ involving the `ModuleWithProviders`.

[Routing and Navigation](guide/router)现在在**路由模块**中设置路由配置。
**路由模块**替换之前的**路由对象**，使用了`ModuleWithProviders`。

[Routing and Navigation](guide/router)

[路由与导航](guide/router)

All guided samples with routing use the _Routing Module_ and prose content has been updated,
most conspicuously in the
[NgModule](guide/ngmodule) guide and [NgModule FAQ](guide/ngmodule-faq) guide.

所有使用路由的例子都使用**路由模块**，相关内容也被更新。更新最多的是[Angular模块（NgModule）](guide/ngmodule)章和[Angular模块常见问题](guide/ngmodule-faq)烹饪书。

## New "Internationalization" guide (2016-09-30)

## 全新“国际化”烹饪书(2016-09-30)

Added a new [Internationalization (i18n)](guide/i18n) guide that shows how
to use Angular "i18n" facilities to translate template text into multiple languages.

添加了新的[国际化(i18n)](guide/i18n)烹饪书，展示了如何使用Angular的“i18n”工具来讲模板文本翻译到多种语言。

## "angular-in-memory-web-api" package rename (2016-09-27)

## 重命名“angular-in-memory-web-api”包(2016-09-27)

Many samples use the `angular-in-memory-web-api` to simulate a remote server.
This library is also useful to you during early development before you have a server to talk to.

许多例子使用了`angular-in-memory-web-api`来模拟远程服务器。
这个库在你拥有服务器之前的早期开发阶段也很有用。

The package name was changed from "angular2-in-memory-web-api" which is still frozen-in-time on npm.
The new "angular-in-memory-web-api" has new features.
<a href="https://github.com/angular/in-memory-web-api/blob/master/README.md">Read about them on github</a>.

这个包的名字从“angular2-in-memory-web-api”（仍然有效，但不再更新了）重新命名了。
新的“angular-in-memory-web-api”有新的功能。
<a href="https://github.com/angular/in-memory-web-api/blob/master/README.md" target="_blank">到github获得更多详情</a>.

## "Style Guide" with _NgModules_ (2016-09-27)

## “风格指南”中添加了_NgModules_(2016-09-27)

[StyleGuide](guide/styleguide) explains recommended conventions for NgModules.

[StyleGuide](guide/styleguide)解释了我们为Angular模块（NgModule）而推荐的约定。
Barrels now are far less useful and have been removed from the style guide;
they remain valuable but are not a matter of Angular style.
Also relaxed the rule that discouraged use of the `@Component.host` property.

现在，封装桶不再那么重要，风格指南已经移除了它们。
它们仍然很有价值，但是它们与Angular风格无关。
我们同时对**不推荐使用`@Component.host`属性**的规则有所放宽。

## _moduleId: module.id_ everywhere (2016-09-25)

## moduleId：到处添加module.id(2016-09-25)

Sample components that get their templates or styles with `templateUrl` or `styleUrls`
have been converted to _module-relative_ URLs.
Added the `moduleId: module.id` property-and-value to their `@Component` metadata.

在所有使用`templateUrl`或者`styleUrls`来获取模板或样式的例子组件都被转换为**相对模块**的URL。
我们添加了`moduleId: module.id`到它们的`@Component`元数据。

This change is a requirement for compilation with AOT compiler when the app loads
modules with SystemJS as the samples currently do.

当应用像例子当前使用的方法一样 - 使用SystemJS加载模块时，本更新是AoT编译器的前提条件。

## "Lifecycle Hooks" guide simplified (2016-09-24)

## 简化了“生命周期钩子”章(2016-09-24)

The [Lifecycle Hooks](guide/lifecycle-hooks) guide is shorter, simpler, and
draws more attention to the order in which Angular calls the hooks.

[生命周期钩子](guide/lifecycle-hooks)章现在更加简短，并且对强调了Angular是以什么顺序来调用钩子方法的。<|MERGE_RESOLUTION|>--- conflicted
+++ resolved
@@ -242,18 +242,13 @@
 
 ## ES6  described in "TypeScript to JavaScript" (2016-11-14)
 
-<<<<<<< HEAD
 ## 在“从TypeScript到JavaScript”增加ES6的描述 (2016-11-14)  
 
-The updated [TypeScript to JavaScript](guide/ts-to-js) guide
-now explains how to write apps in ES6/7
-
-更新了“[从TypeScript到JavaScript](guide/ts-to-js)”烹饪宝典，解释如何使用ES6/7编写应用
-
-=======
 The updated TypeScript to JavaScript guide (removed August 2017, PR #18694)
 explains how to write apps in ES6/7
->>>>>>> 70628112
+
+更新了“[从TypeScript到JavaScript](guide/ts-to-js)”烹饪宝典，解释如何使用ES6/7编写应用
+
 by translating the common idioms in the TypeScript documentation examples
 (and elsewhere on the web) to ES6/7 and ES5.
 
