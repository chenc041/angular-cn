--- conflicted
+++ resolved
@@ -437,7 +437,6 @@
 * [IIS](https://www.iis.net/): add a rewrite rule to `web.config`, similar to the one shown
 [here](http://stackoverflow.com/a/26152011/2116927):
 
-<<<<<<< HEAD
 [IIS](https://www.iis.net/)：往`web.config`中添加一条重写规则，类似于[这里](http://stackoverflow.com/a/26152011/2116927)：<code-example format='.'>
   &lt;system.webServer&gt;
     &lt;rewrite&gt;
@@ -448,28 +447,11 @@
             &lt;add input="{REQUEST_FILENAME}" matchType="IsFile" negate="true" /&gt;
             &lt;add input="{REQUEST_FILENAME}" matchType="IsDirectory" negate="true" /&gt;
           &lt;/conditions&gt;
-          &lt;action type="Rewrite" url="/src/" /&gt;
+          &lt;action type="Rewrite" url="/index.html" /&gt;
         &lt;/rule&gt;
       &lt;/rules&gt;
     &lt;/rewrite&gt;
   &lt;/system.webServer&gt;
-=======
-  <code-example format='.'>
-    &lt;system.webServer&gt;
-      &lt;rewrite&gt;
-        &lt;rules&gt;
-          &lt;rule name="Angular Routes" stopProcessing="true"&gt;
-            &lt;match url=".*" /&gt;
-            &lt;conditions logicalGrouping="MatchAll"&gt;
-              &lt;add input="{REQUEST_FILENAME}" matchType="IsFile" negate="true" /&gt;
-              &lt;add input="{REQUEST_FILENAME}" matchType="IsDirectory" negate="true" /&gt;
-            &lt;/conditions&gt;
-            &lt;action type="Rewrite" url="/index.html" /&gt;
-          &lt;/rule&gt;
-        &lt;/rules&gt;
-      &lt;/rewrite&gt;
-    &lt;/system.webServer&gt;
->>>>>>> 8d34364f
 
   </code-example>
 
