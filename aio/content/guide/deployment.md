--- conflicted
+++ resolved
@@ -1,13 +1,8 @@
 # Deployment
 
-<<<<<<< HEAD
 # 部署
 
-When you are ready to deploy your Angular application to a remote server, you have various options for
-deployment.
-=======
 When you are ready to deploy your Angular application to a remote server, you have various options for deployment.
->>>>>>> cb6dea47
 
 当你准备把 Angular 应用部署到远程服务器上时，有很多关于部署的选项。
 
@@ -553,21 +548,8 @@
 When the `base` tag is mis-configured, the app fails to load and the browser console displays `404 - Not Found` errors
 for the missing files. Look at where it _tried_ to find those files and adjust the base tag appropriately.
 
-<<<<<<< HEAD
 这里如果不配置 `base` 标签，应用就会失败，并在浏览器的控制台中为缺失的文件显示一个 `404 - Not Found` 错误。看看它*试图*从哪里去查找那些文件，并据此调整 base 标签。
 
-## Building and serving for deployment
-
-## 为部署而构建和启动服务器
-
-When you are designing and developing applications, you typically use `ng serve` to build your app for fast, local, iterative development.
-When you are ready to deploy, however, you must use the `ng build` command to build the app and deploy the build artifacts elsewhere.
-
-在设计和开发应用程序时，通常使用 `ng serve` 来构建应用，已进行快速的、本地的、迭代式的开发。
-不过，当准备部署时，你必须使用 `ng build` 命令来构建应用，并在别处部署构建成果。
-
-Both `ng build` and `ng serve` clear the output folder before they build the project, but only the `ng build` command writes the generated build artifacts to the output folder.
-=======
 ## Differential Loading
 
 When building web applications, making sure your application is compatible with the majority of browsers is a goal. Even as JavaScript continues to evolve, with new features being introduced, not all browsers are updated with support for these new features at the same pace. This is where compilation and [polyfills](guide/browser-support#polyfills) come in. The code you write in development using TypeScript is compiled and bundled into a format that is compatible with most browsers, commonly known as ES5. Polyfills are used bridge the gap, providing functionality that simply doesn't exist in some legacy browsers. 
@@ -584,7 +566,6 @@
 
 - Browserslist - The `browserslist` configuration file is included in your application [project structure](guide/file-structure#application-configuration-files) and provides the minimum browsers your application supports. See the [Browserslist spec](https://github.com/browserslist/browserslist) for complete configuration options.
 - tsconfig.json - The `target` in the TypeScript `compilerOptions` determines the ECMAScript target version that the code is compiled to. Modern browsers support ES2015 natively, while ES5 is more commonly used to support legacy browsers.
->>>>>>> cb6dea47
 
 在构建之前，`ng build` 和 `ng serve` 都会清空输出目录，但是只有 `ng build` 命令才会把生成的构建成果写入到输出目录下。
 
@@ -637,9 +618,6 @@
 
 The `browserslist` looks like this:
 
-`ng serve` 命令会构建、监视并使用本地开发服务器从内存中提供网站服务。
-但是，当你将应用部署到其它服务器时，你可能希望仍然能持续看到你对该应用所做的修改。这时候，你可以为 `ng build` 命令添加 `--watch` 选项来做到这一点。
-
 ```
 > 0.5%
 last 2 versions
@@ -648,15 +626,11 @@
 not IE 9-11 # For IE 9-11 support, remove 'not'.
 ```
 
-<<<<<<< HEAD
-像 `ng serve` 命令一样，当源码文件发生变化时，它会重新生成输出文件。
-
-For complete details of the CLI commands, see the [CLI command reference](cli).
-
-要了解 CLI 命令的详细信息，参见 [CLI 命令参考手册](cli)。
-=======
 The `tsconfig.json` looks like this:
 
+
+`ng serve` 命令会构建、监视并使用本地开发服务器从内存中提供网站服务。
+但是，当你将应用部署到其它服务器时，你可能希望仍然能持续看到你对该应用所做的修改。这时候，你可以为 `ng build` 命令添加 `--watch` 选项来做到这一点。
 
 ```
 {
@@ -709,5 +683,4 @@
 To explicitly disable differential loading:
 
 - Enable the `dead` or `IE` browsers in the `browserslist` config file by removing the `not` keyword in front of them.
-- Set the `target` in the `compilerOptions` to `es5`.
->>>>>>> cb6dea47
+- Set the `target` in the `compilerOptions` to `es5`.