--- conflicted
+++ resolved
@@ -147,12 +147,7 @@
 
   </code-example>
 
-<<<<<<< HEAD
-2. Copy _everything_ within the output folder (`dist/` by default) to a folder on the server.
-=======
-
 2. Copy _everything_ within the output folder (`dist/project-name/` by default) to a folder on the server.
->>>>>>> 68d4a744
 
    把输出目录（默认为 `dist/`）下的*每个文件*都复制到到服务器上的某个目录下。
 
@@ -160,7 +155,7 @@
 Learn more about server-side redirects [below](#fallback).
 
    配置服务器，让缺失的文件都重定向到 `index.html` 上。
-   欲知详情，参见[稍后](#fallback)的服务端重定向部分。
+   欲知详情，参阅[稍后](#fallback)的服务端重定向部分。
 
 This is the simplest production-ready deployment of your application.
 
@@ -210,7 +205,7 @@
 
 Check out [angular-cli-ghpages](https://github.com/angular-buch/angular-cli-ghpages), a full featured package that does all this for you and has extra functionality.
 
- 参见 [angular-cli-ghpages](https://github.com/angular-buch/angular-cli-ghpages)，这个包用到了全部这些特性，还提供了一些额外功能。
+ 参阅 [angular-cli-ghpages](https://github.com/angular-buch/angular-cli-ghpages)，这个包用到了全部这些特性，还提供了一些额外功能。
 
 </div>
 
@@ -305,12 +300,7 @@
     RewriteRule ^ /index.html
   </code-example>
 
-<<<<<<< HEAD
-* [Nginx](http://nginx.org/): use `try_files`, as described in
-=======
-
 * [Nginx](https://nginx.org/): use `try_files`, as described in
->>>>>>> 68d4a744
 [Front Controller Pattern Web Apps](https://www.nginx.com/resources/wiki/start/topics/tutorials/config_pitfalls/#front-controller-pattern-web-apps),
 modified to serve `index.html`:
 
@@ -334,13 +324,8 @@
   # -- server.rb
 
   # -- public
-<<<<<<< HEAD
-
-  #    |-- dist
-
-=======
+
   #    |-- project-name
->>>>>>> 68d4a744
   #        |-- index.html
 
   get '/' do
@@ -421,7 +406,7 @@
 
 客户端应用对这种错误无能为力。
 服务器必须配置成可以接受来自该应用的请求。
-要了解如何对特定的服务器开启 CORS，参见<a href="http://enable-cors.org/server.html" target="_blank" title="Enabling CORS server">enable-cors.org</a>。
+要了解如何对特定的服务器开启 CORS，参阅<a href="http://enable-cors.org/server.html" target="_blank" title="Enabling CORS server">enable-cors.org</a>。
 
 <hr>
 
@@ -461,7 +446,7 @@
 
 See [`ng build`](cli/build) for more about CLI build options and what they do.
 
-要了解关于 CLI 构建选项及其作用的更多知识，参见 [`ng build`](cli/build)。
+要了解关于 CLI 构建选项及其作用的更多知识，参阅 [`ng build`](cli/build)。
 
 {@a enable-prod-mode}
 
@@ -503,19 +488,15 @@
 or by [_lazy loading_](guide/router#lazy-loading "Lazy loading")
 them on demand.
 
-可以配置 Angular 的路由器，来推迟所有其它模块（及其相关代码）的加载时机，方法有[一直等到应用启动完毕](guide/router#preloading  "Preloading")，或者当用到时才按需[*惰性加载*](guide/router#asynchronous-routing "Lazy loading")。
+可以配置 Angular 的路由器，来推迟所有其它模块（及其相关代码）的加载时机，方法有[一直等到应用启动完毕](guide/router-tutorial-toh#preloading  "Preloading")，或者当用到时才按需[*惰性加载*](guide/router#lazy-loading "Lazy loading")。
 
 <div class="callout is-helpful">
 
 <header>Don't eagerly import something from a lazy-loaded module</header>
 
-<<<<<<< HEAD
 <header>不要急性（eagerly）导入来自惰性加载模块中的任何东西</header>
 
-If you mean to lazy-load a module, be careful not import it
-=======
 If you mean to lazy-load a module, be careful not to import it
->>>>>>> 68d4a744
 in a file that's eagerly loaded when the app starts (such as the root `AppModule`).
 If you do that, the module will be loaded immediately.
 
@@ -659,7 +640,7 @@
 
 See also the [*APP_BASE_HREF*](api/common/APP_BASE_HREF "API: APP_BASE_HREF") alternative.
 
-另一种方式参见 [*APP_BASE_HREF*](api/common/APP_BASE_HREF "API: APP_BASE_HREF")。
+另一种方式参阅 [*APP_BASE_HREF*](api/common/APP_BASE_HREF "API: APP_BASE_HREF")。
 
 </div>
 
@@ -739,7 +720,7 @@
 
    The Browserslist configuration file is included in your application [project structure](guide/file-structure#application-configuration-files) and provides the minimum browsers your application supports. See the [Browserslist spec](https://github.com/browserslist/browserslist) for complete configuration options.
 
-   `browserslist` 配置文件包含在应用的[项目结构中](guide/file-structure#application-configuration-files)，它提供了本应用打算支持的最低浏览器版本。有关完整的配置选项，请参阅 [Browserslist 规范](https://github.com/browserslist/browserslist)。
+   `browserslist` 配置文件包含在应用的[项目结构中](guide/file-structure#application-configuration-files)，它提供了本应用打算支持的最低浏览器版本。关于完整的配置选项，请参阅 [Browserslist 规范](https://github.com/browserslist/browserslist)。
 
 * TypeScript configuration
 
@@ -765,7 +746,7 @@
 For a production build, your configuration determines which bundles are created for deployment of your application.
 When needed, the `index.html` file is also modified during the build process to include script tags that enable differential loading, as shown in the following example.
 
-对于生产版本，你的配置将决定创建哪些捆绑软件来部署你的应用程序。必要时，还会在构建过程中修改 `index.html` 文件，以包括启用差异化加载的脚本标签，如以下示例所示。
+对于生产版本，你的配置将决定创建哪些捆绑软件来部署你的应用程序。必要时，还会在构建过程中修改 `index.html` 文件，以包括启用差异化加载的脚本标签，如以下范例所示。
 
 <code-example language="html" header="index.html">
 &lt;body>
@@ -791,7 +772,7 @@
 
    Some legacy browsers still download both bundles, but only execute the appropriate scripts based on the attributes mentioned above. You can read more on the issue [here](https://github.com/philipwalton/webpack-esnext-boilerplate/issues/1).
 
-  一些旧版浏览器仍会下载两个捆绑包，但只会根据上述属性执行适当的脚本。你可以在[此处](https://github.com/philipwalton/webpack-esnext-boilerplate/issues/1)阅读有关此问题的更多[信息](https://github.com/philipwalton/webpack-esnext-boilerplate/issues/1)。
+  一些旧版浏览器仍会下载两个捆绑包，但只会根据上述属性执行适当的脚本。你可以在[此处](https://github.com/philipwalton/webpack-esnext-boilerplate/issues/1)阅读关于此问题的更多[信息](https://github.com/philipwalton/webpack-esnext-boilerplate/issues/1)。
 
 </div>
 
@@ -801,20 +782,14 @@
 
 To include differential loading in your application builds, you must configure the Browserslist and TypeScript configuration files in your application project.
 
-<<<<<<< HEAD
 要想在构建应用时包含差异化加载特性，你必须修改项目中的 Browserslist 和 TypeScript 配置文件。
 
-The following examples show a `browserlistrc` and `tsconfig.json` file for a newly created Angular application. In this configuration, legacy browsers such as IE 9-11 are ignored, and the compilation target is ES2015.
+The following examples show a `.browserslistrc` and `tsconfig.json` file for a newly created Angular application. In this configuration, legacy browsers such as IE 9-11 are ignored, and the compilation target is ES2015.
 
 下面的例子展示了新创建的 Angular 应用的 `browserlistrc` 和 `tsconfig.json` 文件。
 在这份配置中，老式浏览器（比如 IE 9-11）都被忽略了，其编译目标是 ES2015。 
 
-<code-example language="none" header="browserslistrc">
-=======
-The following examples show a `.browserslistrc` and `tsconfig.json` file for a newly created Angular application. In this configuration, legacy browsers such as IE 9-11 are ignored, and the compilation target is ES2015.
-
 <code-example language="none" header=".browserslistrc">
->>>>>>> 68d4a744
 # This file is used by the build system to adjust CSS and JS output to support the specified browsers below.
 # For additional information regarding the format and rule options, please see:
 # https://github.com/browserslist/browserslist#queries
@@ -887,6 +862,7 @@
 | ES5 support enabled  | es5     | Single build w/conditional polyfills for ES5 only |
 | 启用 ES5 支持  | es5     | 单一构建，按需附带只供 ES5 使用的腻子脚本  |
 | ES5 support enabled  | es2015  | Differential loading (two builds w/conditional polyfills) |
+| 弃用 ES5 支持  | es2015  | 差异化加载 (按需附带两种构建需要的腻子脚本) |
 
 {@a test-and-serve}
 
