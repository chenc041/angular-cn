# Deployment

# 部署

When you are ready to deploy your Angular application to a remote server, you have various options for
deployment.

当你准备把 Angular 应用部署到远程服务器上时，有很多关于部署的选项。

{@a dev-deploy}

{@a copy-files}

## Simplest deployment possible

## 最简化的部署方式

For the simplest deployment, create a production build and copy the output directory to a web server.

最简化的部署方式就是为开发环境构建，并把其输出复制到 Web 服务器上。

1. Start with the production build:

   使用开发环境进行构建

  <code-example language="none" class="code-shell">
    ng build --prod
  </code-example>

2. Copy _everything_ within the output folder (`dist/` by default) to a folder on the server.

   把输出目录（默认为 `dist/`）下的*每个文件*都复制到到服务器上的某个目录下。

3. Configure the server to redirect requests for missing files to `index.html`.
Learn more about server-side redirects [below](#fallback).

   配置服务器，让缺失的文件都重定向到 `index.html` 上。
   欲知详情，参见[稍后](#fallback)的服务端重定向部分。

This is the simplest production-ready deployment of your application.

这是对应用进行生产环境部署的最简方式。

{@a deploy-to-github}

## Deploy to GitHub pages

## 发布到 GitHub pages（页面服务）

Another simple way to deploy your Angular app is to use [GitHub Pages](https://help.github.com/articles/what-is-github-pages/).

另一种发布 Angular 应用的简单途径是使用 [GitHub Pages](https://help.github.com/articles/what-is-github-pages/)。

1. You need to [create a GitHub account](https://github.com/join) if you don't have one, and then [create a repository](https://help.github.com/articles/create-a-repo/) for your project.
Make a note of the user name and project name in GitHub.

   你需要[创建一个 GitHub 账号](https://github.com/join)（如果没有的话），然后为你的项目[创建一个仓库](https://help.github.com/articles/create-a-repo/)。记下 GitHub 中的用户名和项目名。

1. Build your project using Github project name, with the Angular CLI command [`ng build`](cli/build) and the options shown here:

   使用 Angular CLI 命令 [`ng build`](cli/build) 来构建这个 GitHub 项目，选项如下：

   <code-example language="none" class="code-shell">
     ng build --prod --output-path docs --base-href /<project_name>/
    </code-example>

1. When the build is complete, make a copy of `docs/index.html` and name it `docs/404.html`.

   当构建完成时，把 `docs/index.html` 复制为 `docs/404.html`。

1. Commit your changes and push.

   提交你的更改，并推送。

1. On the GitHub project page, configure it to [publish from the docs folder](https://help.github.com/articles/configuring-a-publishing-source-for-github-pages/#publishing-your-github-pages-site-from-a-docs-folder-on-your-master-branch).

   在 GitHub 的项目页中，把该项目配置为[从 docs 目录下发布](https://help.github.com/articles/configuring-a-publishing-source-for-github-pages/#publishing-your-github-pages-site-from-a-docs-folder-on-your-master-branch)。

You can see your deployed page at `https://<user_name>.github.io/<project_name>/`.

<<<<<<< HEAD
你可以到 `https://<user_name>.github.io/<project_name>/` 中查看部署好的页面。

=======
>>>>>>> 6fcf2863
<div class="alert is-helpful">

Check out [angular-cli-ghpages](https://github.com/angular-buch/angular-cli-ghpages), a full featured package that does all this for you and has extra functionality.

 参见 [angular-cli-ghpages](https://github.com/angular-buch/angular-cli-ghpages)，这个包用到了全部这些特性，还提供了一些额外功能。

</div>

<hr>

{@a server-configuration}

## Server configuration

## 服务端配置

This section covers changes you may have make to the server or to files deployed to the server.

这一节涵盖了你可能对服务器或准备部署到服务器的文件要做的那些修改。

{@a fallback}

### Routed apps must fallback to `index.html`

### 带路由的应用必须以 `index.html` 作为后备页面

Angular apps are perfect candidates for serving with a simple static HTML server.
You don't need a server-side engine to dynamically compose application pages because
Angular does that on the client-side.

Angular 应用很适合用简单的静态 HTML 服务器提供服务。
你不需要服务端引擎来动态合成应用页面，因为 Angular 会在客户端完成这件事。

If the app uses the Angular router, you must configure the server
to return the application's host page (`index.html`) when asked for a file that it does not have.

如果该应用使用 Angular 路由器，你就必须配置服务器，让它对不存在的文件返回应用的宿主页(`index.html`)。

{@a deep-link}

A routed application should support "deep links".
A _deep link_ is a URL that specifies a path to a component inside the app.
For example, `http://www.mysite.com/heroes/42` is a _deep link_ to the hero detail page
that displays the hero with `id: 42`.

带路由的应用应该支持“深链接”。
所谓*深链接*就是指一个 URL，它用于指定到应用内某个组件的路径。
比如，`http://www.mysite.com/heroes/42` 就是一个到英雄详情页面的*深链接*，用于显示 `id: 42` 的英雄。

There is no issue when the user navigates to that URL from within a running client.
The Angular router interprets the URL and routes to that page and hero.

当用户从运行中的客户端应用导航到这个 URL 时，这没问题。
Angular 路由器会拦截这个 URL，并且把它路由到正确的页面。

But clicking a link in an email, entering it in the browser address bar,
or merely refreshing the browser while on the hero detail page &mdash;
all of these actions are handled by the browser itself, _outside_ the running application.
The browser makes a direct request to the server for that URL, bypassing the router.

但是，当从邮件中点击链接或在浏览器地址栏中输入它或仅仅在英雄详情页刷新下浏览器时，所有这些操作都是由浏览器本身处理的，在应用的控制范围之外。
浏览器会直接向服务器请求那个 URL，路由器没机会插手。

A static server routinely returns `index.html` when it receives a request for `http://www.mysite.com/`.
But it rejects `http://www.mysite.com/heroes/42` and returns a `404 - Not Found` error *unless* it is
configured to return `index.html` instead.

静态服务器会在收到对 `http://www.mysite.com/` 的请求时返回 `index.html`，但是会拒绝对 `http://www.mysite.com/heroes/42` 的请求，
并返回一个 `404 - Not Found` 错误，除非，它被配置成了返回 `index.html`。

#### Fallback configuration examples

#### 后备页面配置范例

There is no single configuration that works for every server.
The following sections describe configurations for some of the most popular servers.
The list is by no means exhaustive, but should provide you with a good starting point.

没有一种配置可以适用于所有服务器。
后面这些部分会描述对常见服务器的配置方式。
这个列表虽然不够详尽，但可以为你提供一个良好的起点。

* [Apache](https://httpd.apache.org/): add a
[rewrite rule](http://httpd.apache.org/docs/current/mod/mod_rewrite.html) to the `.htaccess` file as shown
  (https://ngmilk.rocks/2015/03/09/angularjs-html5-mode-or-pretty-urls-on-apache-using-htaccess/):

   [Apache](https://httpd.apache.org/)：在 `.htaccess` 文件中添加一个[重写规则](http://httpd.apache.org/docs/current/mod/mod_rewrite.html)，
代码如下（[出处](https://ngmilk.rocks/2015/03/09/angularjs-html5-mode-or-pretty-urls-on-apache-using-htaccess/)）：

  <code-example format=".">
    RewriteEngine On
    &#35 If an existing asset or directory is requested go to it as it is
    RewriteCond %{DOCUMENT_ROOT}%{REQUEST_URI} -f [OR]
    RewriteCond %{DOCUMENT_ROOT}%{REQUEST_URI} -d
    RewriteRule ^ - [L]

    &#35 If the requested resource doesn't exist, use index.html
    RewriteRule ^ /index.html
  </code-example>

* [Nginx](http://nginx.org/): use `try_files`, as described in
[Front Controller Pattern Web Apps](https://www.nginx.com/resources/wiki/start/topics/tutorials/config_pitfalls/#front-controller-pattern-web-apps),
modified to serve `index.html`:

   [NGinx](http://nginx.org/)：使用 `try_files` 指向 `index.html`，详细描述见[Web 应用的前端控制器模式](https://www.nginx.com/resources/wiki/start/topics/tutorials/config_pitfalls/#front-controller-pattern-web-apps)。

  <code-example format=".">
    try_files $uri $uri/ /index.html;
  </code-example>

* [IIS](https://www.iis.net/): add a rewrite rule to `web.config`, similar to the one shown
[here](http://stackoverflow.com/a/26152011/2116927):

   [IIS](https://www.iis.net/)：往 `web.config` 中添加一条重写规则，类似于[这里](http://stackoverflow.com/a/26152011/2116927)：

  <code-example format='.'>
    &lt;system.webServer&gt;
      &lt;rewrite&gt;
        &lt;rules&gt;
          &lt;rule name="Angular Routes" stopProcessing="true"&gt;
            &lt;match url=".*" /&gt;
            &lt;conditions logicalGrouping="MatchAll"&gt;
              &lt;add input="{REQUEST_FILENAME}" matchType="IsFile" negate="true" /&gt;
              &lt;add input="{REQUEST_FILENAME}" matchType="IsDirectory" negate="true" /&gt;
            &lt;/conditions&gt;
            &lt;action type="Rewrite" url="/index.html" /&gt;
          &lt;/rule&gt;
        &lt;/rules&gt;
      &lt;/rewrite&gt;
    &lt;/system.webServer&gt;

  </code-example>

* [GitHub Pages](https://pages.github.com/): you can't
[directly configure](https://github.com/isaacs/github/issues/408)
the GitHub Pages server, but you can add a 404 page.
Copy `index.html` into `404.html`.
It will still be served as the 404 response, but the browser will process that page and load the app properly.
It's also a good idea to
[serve from `docs/` on master](https://help.github.com/articles/configuring-a-publishing-source-for-github-pages/#publishing-your-github-pages-site-from-a-docs-folder-on-your-master-branch)
and to
[create a `.nojekyll` file](https://www.bennadel.com/blog/3181-including-node-modules-and-vendors-folders-in-your-github-pages-site.htm)

   [GitHub 页面服务](https://pages.github.com/)：你没办法[直接配置](https://github.com/isaacs/github/issues/408) Github 的页面服务，但可以添加一个 404 页，只要把 `index.html` 复制到 `404.html` 就可以了。
  它仍然会给出一个 404 响应，但是浏览器将会正确处理该页，并正常加载该应用。
  使用[在主分支的 `docs/` 下启动服务](https://help.github.com/articles/configuring-a-publishing-source-for-github-pages/#publishing-your-github-pages-site-from-a-docs-folder-on-your-master-branch)
  并[创建一个 `.nojekyll` 文件](https://www.bennadel.com/blog/3181-including-node-modules-and-vendors-folders-in-your-github-pages-site.htm)也是一个好办法。

* [Firebase hosting](https://firebase.google.com/docs/hosting/): add a
[rewrite rule](https://firebase.google.com/docs/hosting/url-redirects-rewrites#section-rewrites).

   [Firebase 主机服务](https://firebase.google.com/docs/hosting/)：添加一条[重写规则](https://firebase.google.com/docs/hosting/url-redirects-rewrites#section-rewrites)。

  <code-example format=".">
    "rewrites": [ {
      "source": "**",
      "destination": "/index.html"
    } ]

  </code-example>

{@a cors}

### Requesting services from a different server (CORS)

### 请求来自另一个服务器的服务（CORS）

Angular developers may encounter a
<a href="https://en.wikipedia.org/wiki/Cross-origin_resource_sharing" title="Cross-origin resource sharing">
<i>cross-origin resource sharing</i></a> error when making a service request (typically a data service request)
to a server other than the application's own host server.
Browsers forbid such requests unless the server permits them explicitly.

Angular 开发者在向与该应用的宿主服务器不同域的服务器发起请求时，可能会遇到一种<a href="https://en.wikipedia.org/wiki/Cross-origin_resource_sharing" target="_blank" title="Cross-origin resource sharing"><i>跨域资源共享（CORS）</i></a>错误。
浏览器会阻止该请求，除非得到那台服务器的明确许可。

There isn't anything the client application can do about these errors.
The server must be configured to accept the application's requests.
Read about how to enable CORS for specific servers at
<a href="http://enable-cors.org/server.html" title="Enabling CORS server">enable-cors.org</a>.

客户端应用对这种错误无能为力。
服务器必须配置成可以接受来自该应用的请求。
要了解如何对特定的服务器开启 CORS，参见<a href="http://enable-cors.org/server.html" target="_blank" title="Enabling CORS server">enable-cors.org</a>。

<hr>

{@a optimize}

## Production optimizations

## 为生产环境优化

The `--prod` _meta-flag_ engages the following build optimization features.

`--prod` 标志具有如下优化特性。

* [Ahead-of-Time (AOT) Compilation](guide/aot-compiler): pre-compiles Angular component templates.

  [预先(AOT)编译](guide/aot-compiler)：预编译 Angular 的组件模板。

* [Production mode](#enable-prod-mode): deploys the production environment which enables _production mode_.

  [生产模式](#enable-prod-mode)：部署到启用了*生产模式*的生产环境。

* Bundling: concatenates your many application and library files into a few bundles.

  打包：把你的多个应用于库文件拼接到少量包（bundle）中。

* Minification: removes excess whitespace, comments, and optional tokens.

  最小化：删除多余的空格、注释和可选令牌。

* Uglification: rewrites code to use short, cryptic variable and function names.

  混淆/丑化：重写代码，使用简短的、不容易理解的变量名和函数名。

* Dead code elimination: removes unreferenced modules and much unused code.

  消除死代码：删除未引用过的模块和很多未用到的代码。

See [`ng build`](cli/build) for more about CLI build options and what they do.

要了解关于 CLI 构建选项及其作用的更多知识，参见 [`ng build`](cli/build)。

{@a enable-prod-mode}

### Enable runtime production mode

### 启用生产模式

In addition to build optimizations, Angular also has a runtime production mode. Angular apps run in development mode by default, as you can see by the following message on the browser console:

除了构建期优化之外，Angular 还支持运行期生产模式。Angular 应用默认运行在开发模式下，你可以在浏览器的控制台中看到如下信息：

<code-example format="nocode">
  Angular is running in the development mode. Call enableProdMode() to enable the production mode.
</code-example>

Switching to _production mode_ makes it run faster by disabling development specific checks such as the dual change detection cycles.

切换到*生产模式*可以通过禁用开发阶段特有的检查（比如双重变更检测周期）来让它运行得更快。

When you enable production builds via `--prod` command line flag, the runtime production mode is enabled as well.

如果在构建时添加了 `--prod` 标识，也会同时启用*运行期生产模式*。

{@a lazy-loading}

### Lazy loading

### 惰性加载

You can dramatically reduce launch time by only loading the application modules that
absolutely must be present when the app starts.

通过只加载应用启动时绝对必须的那些模块，你可以极大缩短应用启动的时间。

Configure the Angular Router to defer loading of all other modules (and their associated code), either by
[waiting until the app has launched](guide/router#preloading  "Preloading")
or by [_lazy loading_](guide/router#asynchronous-routing "Lazy loading")
them on demand.

可以配置 Angular 的路由器，来推迟所有其它模块（及其相关代码）的加载时机，方法有[一直等到应用启动完毕](guide/router#preloading  "Preloading")，或者当用到时才按需[*惰性加载*](guide/router#asynchronous-routing "Lazy loading")。

<div class="alert is-helpful">

#### Don't eagerly import something from a lazy-loaded module

#### 不要急性（eagerly）导入来自惰性加载模块中的任何东西

If you mean to lazy-load a module, be careful not import it
in a file that's eagerly loaded when the app starts (such as the root `AppModule`).
If you do that, the module will be loaded immediately.

如果要惰性加载某个模块，就要小心别在应用启动时要急性加载的模块（比如根模块 `AppModule`）中导入它。
如果那么做，该模块就会立刻加载起来。

The bundling configuration must take lazy loading into consideration.
Because lazy-loaded modules aren't imported in JavaScript, bundlers exclude them by default.
Bundlers don't know about the router configuration and can't create separate bundles for lazy-loaded modules.
You would have to create these bundles manually.

配置打包方式时必须考虑惰性加载。
因为默认情况下惰性加载的模块没有在 JavaScript 中导入过，因此打包器默认会排除它们。
打包器不认识路由器配置，也就不能为惰性加载的模块创建独立的包。
你必须手动创建这些包。

The CLI runs the
[Angular Ahead-of-Time Webpack Plugin](https://github.com/angular/angular-cli/tree/master/packages/%40ngtools/webpack)
which automatically recognizes lazy-loaded `NgModules` and creates separate bundles for them.

CLI 会运行 [Angular Ahead-of-Time Webpack 插件](https://github.com/angular/angular-cli/tree/master/packages/%40ngtools/webpack)，它会自动识别出惰性加载的 `NgModules`，并为它们创建独立的包。

</div>

{@a measure}

### Measure performance

### 测量性能

You can make better decisions about what to optimize and how when you have a clear and accurate understanding of
what's making the application slow.
The cause may not be what you think it is.
You can waste a lot of time and money optimizing something that has no tangible benefit or even makes the app slower.
You should measure the app's actual behavior when running in the environments that are important to you.

如果你对哪些东西拖慢了应用有更加清晰、精确的了解，就可以更好地决定优化什么以及如何优化。
慢的原因可能和你所想的不一样。
你可能花费了大量的时间和金钱来优化一些实际上无关紧要的东西，甚至可能让应用变得更慢。
你应该测量应用在运行环境中的实际行为，这才是最重要的。

<p>
The
<a href="https://developers.google.com/web/tools/chrome-devtools/network-performance/understanding-resource-timing" title="Chrome DevTools Network Performance">
Chrome DevTools Network Performance page</a> is a good place to start learning about measuring performance.
</p>

<p><a href="https://developers.google.com/web/tools/chrome-devtools/network-performance/understanding-resource-timing" title="Chrome DevTools Network Performance">
Chrome DevTools 的网络和性能页</a>是你开始学习如何测量性能的好地方。</p>

The [WebPageTest](https://www.webpagetest.org/) tool is another good choice
that can also help verify that your deployment was successful.

[WebPageTest](https://www.webpagetest.org/)工具是另一个不错的选择，它还能帮你验证这次部署是否成功。

{@a inspect-bundle}

### Inspect the bundles

### 检查发布包

The <a href="https://github.com/danvk/source-map-explorer/blob/master/README.md">source-map-explorer</a>
tool is a great way to inspect the generated JavaScript bundles after a production build.

<a href="https://github.com/danvk/source-map-explorer/blob/master/README.md">source-map-explorer</a> 工具可以帮你在生产环境构建之后探查 JavaScript 包。

Install `source-map-explorer`:

安装 `source-map-explorer`：

<code-example language="none" class="code-shell">
  npm install source-map-explorer --save-dev
</code-example>

Build your app for production _including the source maps_

为生产环境构建应用，包括源码映射表（source map）

<code-example language="none" class="code-shell">
  ng build --prod --source-map
</code-example>

List the generated bundles in the `dist/` folder.

在 `dist/` 目录下列出生成的包。

<code-example language="none" class="code-shell">
  ls dist/*.bundle.js
</code-example>

Run the explorer to generate a graphical representation of one of the bundles.
The following example displays the graph for the _main_ bundle.

运行浏览器来生成其中一个包的图形化表示。
下面的例子展示了 `main` 包的图表。

<code-example language="none" class="code-shell">
  node_modules/.bin/source-map-explorer dist/main.*.bundle.js
</code-example>

The `source-map-explorer` analyzes the source map generated with the bundle and draws a map of all dependencies,
showing exactly which classes are included in the bundle.

`source-map-explorer` 会分析与包一起生成的 source map，并画出所有依赖的地图，精确展示哪些类包含在哪个包中。

Here's the output for the _main_ bundle of the QuickStart.

下面是 "快速上手" 应用中 `main` 包的输出。

<figure>
  <img src="generated/images/guide/cli-quickstart/quickstart-sourcemap-explorer.png" alt="quickstart sourcemap explorer">
</figure>

{@a base-tag}

## The `base` tag

## `base` 标签

The HTML [_&lt;base href="..."/&gt;_](/guide/router)
specifies a base path for resolving relative URLs to assets such as images, scripts, and style sheets.
For example, given the `<base href="/my/app/">`, the browser resolves a URL such as `some/place/foo.jpg`
into a server request for `my/app/some/place/foo.jpg`.
During navigation, the Angular router uses the _base href_ as the base path to component, template, and module files.

HTML 的 [_&lt;base href="..."/&gt;_](/guide/router) 标签指定了用于解析静态文件（如图片、脚本和样式表）相对地址的基地址。
比如，对于 `<base href="/my/app/">`，浏览器就会把 `some/place/foo.jpg` 这样的 URL 解析成到 `my/app/some/place/foo.jpg` 的请求。
在导航期间，Angular 路由器使用 *base href* 作为到组件模板文件和模块文件的基地址。

<div class="alert is-helpful">

See also the [*APP_BASE_HREF*](api/common/APP_BASE_HREF "API: APP_BASE_HREF") alternative.

另一种方式参见 [*APP_BASE_HREF*](api/common/APP_BASE_HREF "API: APP_BASE_HREF")。

</div>

In development, you typically start the server in the folder that holds `index.html`.
That's the root folder and you'd add `<base href="/">` near the top of `index.html` because `/` is the root of the app.

在开发期间，你通常会在存有 `index.html` 的目录下启动开发服务器。
那就是根目录，你要在 `index.html` 的顶部附近添加 `<base href="/">`，因为 `/` 就是该应用的根路径。

But on the shared or production server, you might serve the app from a subfolder.
For example, when the URL to load the app is something like `http://www.mysite.com/my/app/`,
the subfolder is `my/app/` and you should add `<base href="/my/app/">` to the server version of the `index.html`.

但是在共享或生产服务器上，你可能会在子目录下启动服务器。
比如，当前应用的加载地址可能类似于 `http://www.mysite.com/my/app/`，这里的子目录就是 `my/app/`。所以你就要往服务端版本的 `index.html` 中添加 `<base href="/my/app/">`。

When the `base` tag is mis-configured, the app fails to load and the browser console displays `404 - Not Found` errors
for the missing files. Look at where it _tried_ to find those files and adjust the base tag appropriately.

这里如果不配置 `base` 标签，应用就会失败，并在浏览器的控制台中为缺失的文件显示一个 `404 - Not Found` 错误。看看它*试图*从哪里去查找那些文件，并据此调整 base 标签。

## Building and serving for deployment

## 为部署而构建和启动服务器

When you are designing and developing applications, you typically use `ng serve` to build your app for fast, local, iterative development.
When you are ready to deploy, however, you must use the `ng build` command to build the app and deploy the build artifacts elsewhere.

在设计和开发应用程序时，通常使用 `ng serve` 来构建应用，已进行快速的、本地的、迭代式的开发。
不过，当准备部署时，你必须使用 `ng build` 命令来构建应用，并在别处部署构建成果。

Both `ng build` and `ng serve` clear the output folder before they build the project, but only the `ng build` command writes the generated build artifacts to the output folder.

在构建之前，`ng build` 和 `ng serve` 都会清空输出目录，但是只有 `ng build` 命令才会把生成的构建成果写入到输出目录下。

<div class="alert is-helpful">

The output folder is  `dist/` by default.
To output to a different folder, change the `outputPath` in `angular.json`.

输出目录默认为 `dist/`。
要想输出到其它目录，请修改 `angular.json` 中的 `outputPath`。

</div>

The `ng serve` command builds, watches, and serves the application from local memory, using a local development server.
When you have deployed your app to another server, however, you might still want to serve the app so that you can continue to see changes that you make in it.
You can do this by adding the `--watch` option to the `ng build` command.

`ng serve` 命令会构建、监视并使用本地开发服务器从内存中提供网站服务。
但是，当你将应用部署到其它服务器时，你可能希望仍然能持续看到你对该应用所做的修改。这时候，你可以为 `ng build` 命令添加 `--watch` 选项来做到这一点。

```
ng build --watch
```
Like the `ng serve` command, this regenerates output files when source files change.

像 `ng serve` 命令一样，当源码文件发生变化时，它会重新生成输出文件。

For complete details of the CLI commands, see the [CLI command reference](cli).

要了解 CLI 命令的详细信息，参见 [CLI 命令参考手册](cli)。<|MERGE_RESOLUTION|>--- conflicted
+++ resolved
@@ -78,11 +78,8 @@
 
 You can see your deployed page at `https://<user_name>.github.io/<project_name>/`.
 
-<<<<<<< HEAD
 你可以到 `https://<user_name>.github.io/<project_name>/` 中查看部署好的页面。
 
-=======
->>>>>>> 6fcf2863
 <div class="alert is-helpful">
 
 Check out [angular-cli-ghpages](https://github.com/angular-buch/angular-cli-ghpages), a full featured package that does all this for you and has extra functionality.
