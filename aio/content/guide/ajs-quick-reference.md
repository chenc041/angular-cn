--- conflicted
+++ resolved
@@ -1,15 +1,6 @@
-<<<<<<< HEAD
-@title
-从 AngularJS 到 Angular 快速参考
-
-@intro
-学习如何把 AngularJS 中的概念和技术对应到 Angular 中
-
-@description
-=======
 # AngularJS to Angular Quick Reference
->>>>>>> d71ae278
-
+
+# 从 AngularJS 到 Angular 快速参考
 
 {@a top}
 
@@ -24,39 +15,7 @@
 本章提供了一个快速的参考指南，指出一些常用的AngularJS语法及其在Angular中的等价物。
 
 
-<<<<<<< HEAD
-**See the Angular syntax in this <live-example name="cb-ajs-quick-reference"></live-example>**.
-
-**可到<live-example name="cb-ajs-quick-reference"></live-example>中查看Angular语法**。
-
-## Contents
-
-   内容
-
-* [Template basics](guide/ajs-quick-reference#template-basics)&mdash;binding and local variables.
-
-  [模板基础](guide/ajs-quick-reference#template-basics) - 绑定变量与局部变量。
-
-* [Template directives](guide/ajs-quick-reference#template-directives)&mdash;built-in directives `ngIf` and `ngClass`.
-
-  [模板指令](guide/ajs-quick-reference#template-directives) - 内置指令`ngIf`和`ngClass`。
-
-* [Filters/pipes](guide/ajs-quick-reference#filters-pipes)&mdash;built-in *filters*, known as *pipes* in Angular.
-
-  [过滤器/管道](guide/ajs-quick-reference#filters-pipes) - 内置*过滤器(filter)*，在Angular中叫*管道(pipe)*。
-
-* [Modules/controllers/components](guide/ajs-quick-reference#controllers-components)&mdash;*modules* in Angular are slightly different from *modules* in AngularJS, and *controllers* are *components* in Angular.
-
-  [模块/控制器/组件](guide/ajs-quick-reference#controllers-components) - Angular 中的*模块*和AngularJS 中的略有不同；而*控制器*在Angular 中叫组件。
-  
-* [Style sheets](guide/ajs-quick-reference#style-sheets)&mdash;more options for CSS than in AngularJS.
-
-  [样式表](guide/ajs-quick-reference#style-sheets) - Angular 相对AngularJS 在 CSS 方面有了更多选项。
-
-
-=======
 **See the Angular syntax in this <live-example name="ajs-quick-reference"></live-example>**.
->>>>>>> d71ae278
 
 ## Template basics
 
@@ -96,14 +55,10 @@
 
 
       ### Bindings/interpolation
-<<<<<<< HEAD
 
       ### 绑定/插值表达式
 
-      <code-example>
-=======
       <code-example hideCopy>
->>>>>>> d71ae278
         Your favorite hero is: {{vm.favoriteHero}}
       </code-example>
 
@@ -127,14 +82,10 @@
 
 
       ### Bindings/interpolation
-<<<<<<< HEAD
 
       ### 绑定/插值表达式
 
-      <code-example path="cb-ajs-quick-reference/src/app/movie-list.component.html" region="interpolation" title="cb-ajs-quick-reference/src/app/movie-list.component.html" linenums="false">
-=======
       <code-example hideCopy path="ajs-quick-reference/src/app/movie-list.component.html" region="interpolation" linenums="false">
->>>>>>> d71ae278
 
       </code-example>
 
@@ -164,14 +115,10 @@
 
 
       ### Filters
-<<<<<<< HEAD
 
       ### 过滤器
 
-      <code-example>
-=======
       <code-example hideCopy>
->>>>>>> d71ae278
         &lt;td>{{movie.title | uppercase}}&lt;/td>
       </code-example>
 
@@ -190,14 +137,10 @@
 
 
       ### Pipes
-<<<<<<< HEAD
 
       ### 管道
 
-      <code-example path="cb-ajs-quick-reference/src/app/app.component.html" region="uppercase" title="cb-ajs-quick-reference/src/app/app.component.html" linenums="false">
-=======
       <code-example hideCopy path="ajs-quick-reference/src/app/app.component.html" region="uppercase" linenums="false">
->>>>>>> d71ae278
 
       </code-example>
 
@@ -222,14 +165,10 @@
 
 
       ### Local variables
-<<<<<<< HEAD
 
       ### 局部变量
 
-      <code-example format="">
-=======
       <code-example hideCopy format="">
->>>>>>> d71ae278
         &lt;tr ng-repeat="movie in vm.movies">
           &lt;td>{{movie.title}}&lt;/td>
         &lt;/tr>
@@ -246,14 +185,10 @@
 
 
       ### Input variables
-<<<<<<< HEAD
 
       ### 输入变量
 
-      <code-example path="cb-ajs-quick-reference/src/app/app.component.html" region="local" title="cb-ajs-quick-reference/src/app/app.component.html" linenums="false">
-=======
       <code-example hideCopy path="ajs-quick-reference/src/app/app.component.html" region="local" linenums="false">
->>>>>>> d71ae278
 
       </code-example>
 
@@ -343,14 +278,10 @@
 
 
       ### Bootstrapping
-<<<<<<< HEAD
 
       ### 引导
 
-      <code-example path="cb-ajs-quick-reference/src/main.ts" title="main.ts" linenums="false">
-=======
       <code-example hideCopy path="ajs-quick-reference/src/main.ts" title="main.ts" linenums="false">
->>>>>>> d71ae278
 
       </code-example>
       <br>
@@ -473,14 +404,10 @@
 
 
       ### Bind to the `click` event
-<<<<<<< HEAD
 
       ### 绑定到`click`事件
 
-      <code-example path="cb-ajs-quick-reference/src/app/app.component.html" region="event-binding" title="cb-ajs-quick-reference/src/app/app.component.html" linenums="false">
-=======
       <code-example hideCopy path="ajs-quick-reference/src/app/app.component.html" region="event-binding" linenums="false">
->>>>>>> d71ae278
 
       </code-example>
 
@@ -545,14 +472,10 @@
 
 
       ### Component decorator
-<<<<<<< HEAD
 
       ### Component装饰器
 
-      <code-example path="cb-ajs-quick-reference/src/app/movie-list.component.ts" region="component" title="cb-ajs-quick-reference/src/app/movie-list.component.ts" linenums="false">
-=======
       <code-example hideCopy path="ajs-quick-reference/src/app/movie-list.component.ts" region="component" linenums="false">
->>>>>>> d71ae278
 
       </code-example>
 
@@ -560,14 +483,10 @@
       In Angular, the template no longer specifies its associated controller.
       Rather, the component specifies its associated template as part of the component class decorator.
 
-<<<<<<< HEAD
       在Angular中，模板不用再指定它相关的控制器。
       反过来，组件会在组件类的装饰器中指定与它相关的模板。
 
-      For more information, see [Architecture Overview](guide/architecture#component).
-=======
       For more information, see [Architecture Overview](guide/architecture#components).
->>>>>>> d71ae278
 
       要了解更多，请参见[架构概览](guide/architecture#component)。
 
@@ -624,13 +543,9 @@
       `ng-href`指令允许AngularJS对`href`属性进行预处理，以便它能在浏览器获取那个URL之前，使用一个返回适当URL的绑定表达式替换它。
 
       In AngularJS, the `ng-href` is often used to activate a route as part of navigation.
-<<<<<<< HEAD
 
       在AngularJS 中，`ng-href`通常用来作为导航的一部分，激活一个路由。
-      <code-example format="">
-=======
       <code-example hideCopy format="">
->>>>>>> d71ae278
         &lt;a ng-href="#movies">Movies&lt;/a>
       </code-example>
 
@@ -644,14 +559,10 @@
 
 
       ### Bind to the `href` property
-<<<<<<< HEAD
 
       ### 绑定到`href`属性
 
-      <code-example path="cb-ajs-quick-reference/src/app/app.component.html" region="href" title="cb-ajs-quick-reference/src/app/app.component.html" linenums="false">
-=======
       <code-example hideCopy path="ajs-quick-reference/src/app/app.component.html" region="href" linenums="false">
->>>>>>> d71ae278
 
       </code-example>
 
@@ -668,14 +579,10 @@
       要了解[属性绑定](guide/template-syntax#property-binding)的更多知识，参见[模板语法](guide/template-syntax)。
 
       In Angular, `href` is no longer used for routing. Routing uses `routerLink`, as shown in the following example.
-<<<<<<< HEAD
 
       在Angular中，`href`不再用作路由，而是改用第三个例子中所展示的`routerLink`指令。
 
-      <code-example path="cb-ajs-quick-reference/src/app/app.component.html" region="router-link" title="cb-ajs-quick-reference/src/app/app.component.html" linenums="false">
-=======
       <code-example hideCopy path="ajs-quick-reference/src/app/app.component.html" region="router-link" linenums="false">
->>>>>>> d71ae278
 
       </code-example>
 
@@ -762,12 +669,8 @@
 
 
       ### ngModel
-<<<<<<< HEAD
-
-      <code-example path="cb-ajs-quick-reference/src/app/movie-list.component.html" region="ngModel" title="cb-ajs-quick-reference/src/app/movie-list.component.html" linenums="false">
-=======
+
       <code-example hideCopy path="ajs-quick-reference/src/app/movie-list.component.html" region="ngModel" linenums="false">
->>>>>>> d71ae278
 
       </code-example>
 
@@ -869,14 +772,10 @@
 
 
       ### Bind to the `hidden` property
-<<<<<<< HEAD
 
       ### 绑定到`hidden`属性
 
-      <code-example path="cb-ajs-quick-reference/src/app/movie-list.component.html" region="hidden" title="cb-ajs-quick-reference/src/app/movie-list.component.html" linenums="false">
-=======
       <code-example hideCopy path="ajs-quick-reference/src/app/movie-list.component.html" region="hidden" linenums="false">
->>>>>>> d71ae278
 
       </code-example>
 
@@ -911,12 +810,8 @@
 
 
       ### ng-src
-<<<<<<< HEAD
-
-      <code-example format="">
-=======
+
       <code-example hideCopy format="">
->>>>>>> d71ae278
         &lt;img ng-src="{{movie.imageurl}}">
 
       </code-example>
@@ -934,14 +829,10 @@
 
 
       ### Bind to the `src` property
-<<<<<<< HEAD
 
       ### 绑定到`src`属性
 
-      <code-example path="cb-ajs-quick-reference/src/app/app.component.html" region="src" title="cb-ajs-quick-reference/src/app/app.component.html" linenums="false">
-=======
       <code-example hideCopy path="ajs-quick-reference/src/app/app.component.html" region="src" linenums="false">
->>>>>>> d71ae278
 
       </code-example>
 
@@ -967,12 +858,8 @@
 
 
       ### ng-style
-<<<<<<< HEAD
-
-      <code-example format="">
-=======
+
       <code-example hideCopy format="">
->>>>>>> d71ae278
         &lt;div ng-style="{color: colorPreference}">
 
       </code-example>
@@ -1033,12 +920,8 @@
 
 
       ### ng-switch
-<<<<<<< HEAD
-
-      <code-example format="">
-=======
+
       <code-example hideCopy format="">
->>>>>>> d71ae278
         &lt;div ng-switch="vm.favoriteHero &&
                         vm.checkMovieHero(vm.favoriteHero)">
             &lt;div ng-switch-when="true">
@@ -1455,14 +1338,10 @@
 
 
 ## Modules/controllers/components
-<<<<<<< HEAD
 
 ## 模块/控制器/组件
 
-In both AngularJS and Angular, Angular modules help you organize your application into cohesive blocks of functionality.
-=======
 In both AngularJS and Angular, modules help you organize your application into cohesive blocks of functionality.
->>>>>>> d71ae278
 
 无论在AngularJS还是Angular中，我们都要借助“模块”来把应用拆分成一些紧密相关的功能块。
 
@@ -1547,14 +1426,10 @@
 
 
       ### Angular modules
-<<<<<<< HEAD
 
       ### Angular模块
 
-      <code-example>
-=======
       <code-example hideCopy>
->>>>>>> d71ae278
         angular.module("movieHunter", ["ngRoute"]);
       </code-example>
 
@@ -1584,16 +1459,12 @@
 
       * `declaration`: keeps track of your components, pipes, and directives.
 
-<<<<<<< HEAD
         `declaration`: 用于记录组件、管道和指令。
 
-      For more information on modules, see [Angular Modules](guide/ngmodule).
-
-      要了解关于模块的更多知识，参见[Angular Modules](guide/ngmodule)。
-
-=======
       For more information on modules, see [NgModules](guide/ngmodule).
->>>>>>> d71ae278
+
+      要了解关于模块的更多知识，参见[NgModules](guide/ngmodule)。
+
     </td>
 
   </tr>
@@ -1604,15 +1475,7 @@
 
 
       ### Controller registration
-<<<<<<< HEAD
-
-      ### 控制器注册
-
-      <code-example>
-=======
-      
-      <code-example hideCopy>
->>>>>>> d71ae278
+### 控制器注册      <code-examplehideCopy>
         angular
           .module("movieHunter")
           .controller("MovieListCtrl",
@@ -1637,14 +1500,10 @@
 
 
       ### Component decorator
-<<<<<<< HEAD
 
       ### 组件装饰器
 
-      <code-example path="cb-ajs-quick-reference/src/app/movie-list.component.ts" region="component" title="cb-ajs-quick-reference/src/app/movie-list.component.ts" linenums="false">
-=======
       <code-example hideCopy path="ajs-quick-reference/src/app/movie-list.component.ts" region="component" linenums="false">
->>>>>>> d71ae278
 
       </code-example>
 
@@ -1675,14 +1534,10 @@
 
 
       ### Controller function
-<<<<<<< HEAD
 
       ### 控制器函数
 
-      <code-example>
-=======
       <code-example hideCopy>
->>>>>>> d71ae278
         function MovieListCtrl(movieService) {
         }
       </code-example>
@@ -1697,14 +1552,10 @@
 
 
       ### Component class
-<<<<<<< HEAD
 
       ### 组件类
 
-      <code-example path="cb-ajs-quick-reference/src/app/movie-list.component.ts" region="class" title="cb-ajs-quick-reference/src/app/movie-list.component.ts" linenums="false">
-=======
       <code-example hideCopy path="ajs-quick-reference/src/app/movie-list.component.ts" region="class" linenums="false">
->>>>>>> d71ae278
 
       </code-example>
 
@@ -1731,14 +1582,10 @@
 
 
       ### Dependency injection
-<<<<<<< HEAD
 
       ### 依赖注入
 
-      <code-example>
-=======
       <code-example hideCopy>
->>>>>>> d71ae278
         MovieListCtrl.$inject = ['MovieService'];
         function MovieListCtrl(movieService) {
         }
@@ -1762,14 +1609,10 @@
 
 
       ### Dependency injection
-<<<<<<< HEAD
 
       ### 依赖注入
 
-      <code-example path="cb-ajs-quick-reference/src/app/movie-list.component.ts" region="di" title="cb-ajs-quick-reference/src/app/movie-list.component.ts" linenums="false">
-=======
       <code-example hideCopy path="ajs-quick-reference/src/app/movie-list.component.ts" region="di" linenums="false">
->>>>>>> d71ae278
 
       </code-example>
 
@@ -1863,14 +1706,10 @@
 
 
       ### Link tag
-<<<<<<< HEAD
 
       ### Link标签
 
-      <code-example path="cb-ajs-quick-reference/src/index.html" region="style" title="cb-ajs-quick-reference/src/index.html" linenums="false">
-=======
       <code-example hideCopy path="ajs-quick-reference/src/index.html" region="style" linenums="false">
->>>>>>> d71ae278
 
       </code-example>
 
@@ -1885,14 +1724,10 @@
       ### StyleUrls
       In Angular, you can use the `styles` or `styleUrls` property of the `@Component` metadata to define
       a style sheet for a particular component.
-<<<<<<< HEAD
 
       在Angular中，我们可以在`@Component`的元数据中使用`styles`或`styleUrls`属性来为一个特定的组件定义样式表。
 
-      <code-example path="cb-ajs-quick-reference/src/app/movie-list.component.ts" region="style-url" title="cb-ajs-quick-reference/src/app/movie-list.component.ts" linenums="false">
-=======
       <code-example hideCopy path="ajs-quick-reference/src/app/movie-list.component.ts" region="style-url" linenums="false">
->>>>>>> d71ae278
 
       </code-example>
 
