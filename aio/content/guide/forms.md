--- conflicted
+++ resolved
@@ -60,13 +60,9 @@
 You can build forms by writing templates in the Angular [template syntax](guide/template-syntax) with
 the form-specific directives and techniques described in this page.
 
-<<<<<<< HEAD
 通常，使用 Angular [模板语法](guide/template-syntax)编写模板，结合本章所描述的表单专用指令和技术来构建表单。
 
-<div class="l-sub-section">
-=======
 <div class="alert is-helpful">
->>>>>>> 601064e4
 
   You can also use a reactive (or model-driven) approach to build forms.
   However, this page focuses on template-driven forms.
@@ -116,13 +112,9 @@
 
 Note that the *Submit* button is disabled, and the "required" bar to the left of the input control changes from green to red.
 
-<<<<<<< HEAD
 注意，提交按钮被禁用了，而且输入控件左侧的“必填”条从绿色变为了红色。
 
-<div class="l-sub-section">
-=======
 <div class="alert is-helpful">
->>>>>>> 601064e4
 
   You can customize the colors and location of the "required" bar with standard CSS.
 
@@ -279,18 +271,13 @@
 只需要前面章节中学过的概念，就可以完全理解这个组件：
 
 * The code imports the Angular core library and the `Hero` model you just created.
-<<<<<<< HEAD
 
    这段代码导入了 Angular 核心库以及你刚刚创建的 `Hero` 模型。
 
-* The `@Component` selector value of "hero-form" means you can drop this form in a parent template with a `<hero-form>` tag.
-
-   `@Component` 选择器“hero-form”表示可以用 `<hero-form>` 标签把这个表单放进父模板。
-
-=======
 * The `@Component` selector value of "app-hero-form" means you can drop this form in a parent
 template with a `<app-hero-form>` tag.
->>>>>>> 601064e4
+
+   `@Component` 选择器“hero-form”表示可以用 `<hero-form>` 标签把这个表单放进父模板。
 * The `templateUrl` property points to a separate file for the template HTML.
 
    `moduleId: module.id` 属性设置了基地址，用于从相对模块路径加载 `templateUrl`。
@@ -418,13 +405,9 @@
 
 *You're not using Angular yet*. There are no bindings or extra directives, just layout.
 
-<<<<<<< HEAD
 **你还没有真正用到 Angular**。没有绑定，没有额外的指令，只有布局。
 
-<div class="l-sub-section">
-=======
 <div class="alert is-helpful">
->>>>>>> 601064e4
 
   In template driven forms, if you've imported `FormsModule`, you don't have to do anything
   to the `<form>` tag in order to make use of `FormsModule`. Continue on to see how this works.
@@ -565,13 +548,9 @@
 
 The variable `heroForm` is now a reference to the `NgForm` directive that governs the form as a whole.
 
-<<<<<<< HEAD
 `heroForm` 变量是一个到 `NgForm` 指令的引用，它代表该表单的整体。
 
-<div class="l-sub-section">
-=======
 <div class="alert is-helpful">
->>>>>>> 601064e4
 
   {@a ngForm}
 
@@ -616,13 +595,9 @@
 The diagnostic is evidence that values really are flowing from the input box to the model and
 back again.
 
-<<<<<<< HEAD
 诊断信息可以证明，数据确实从输入框流动到模型，再反向流动回来。
 
-<div class="l-sub-section">
-=======
 <div class="alert is-helpful">
->>>>>>> 601064e4
 
   That's *two-way data binding*.
   For more information, see
@@ -637,15 +612,11 @@
 which makes sense for the hero's name. Any unique value will do, but using a descriptive name is helpful.
 Defining a `name` attribute is a requirement when using `[(ngModel)]` in combination with a form.
 
-<<<<<<< HEAD
 注意，`<input>` 标签还添加了 `name` 属性 (attribute)，并设置为 "name"，表示英雄的名字。
 使用任何唯一的值都可以，但使用具有描述性的名字会更有帮助。
 当在表单中使用 `[(ngModel)]` 时，必须要定义 `name` 属性。
 
-<div class="l-sub-section">
-=======
 <div class="alert is-helpful">
->>>>>>> 601064e4
 
   Internally, Angular creates `FormControl` instances and
   registers them with an `NgForm` directive that Angular attached to the `<form>` tag.
@@ -954,14 +925,10 @@
 You need a template reference variable to access the input box's Angular control from within the template.
 Here you created a variable called `name` and gave it the value "ngModel".
 
-<<<<<<< HEAD
 模板引用变量可以访问模板中输入框的 Angular 控件。
 这里，创建了名叫 `name` 的变量，并且赋值为 "ngModel"。
 
-<div class="l-sub-section">
-=======
 <div class="alert is-helpful">
->>>>>>> 601064e4
 
   Why "ngModel"?
   A directive's [exportAs](api/core/Directive) property
@@ -1146,13 +1113,9 @@
 
 Submitting the form isn't terribly dramatic at the moment.
 
-<<<<<<< HEAD
 提交表单还是不够激动人心。
 
-<div class="l-sub-section">
-=======
 <div class="alert is-helpful">
->>>>>>> 601064e4
 
   An unsurprising observation for a demo. To be honest,
   jazzing it up won't teach you anything new about forms.
