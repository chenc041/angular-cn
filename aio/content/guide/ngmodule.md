--- conflicted
+++ resolved
@@ -1,16 +1,6 @@
-<<<<<<< HEAD
-@title
-Angular模块 (NgModule)
-
-@intro
-用 @NgModule 定义应用中的模块
-
-@description
-
-
-=======
 # NgModules
->>>>>>> d71ae278
+
+# Angular模块 (NgModule)
 
 **NgModules** help organize an application into cohesive blocks of functionality.
 <!-- CF: "app" and "application" are used interchangeably throughout this page.
@@ -40,42 +30,22 @@
 
 This page covers NgModules in greater depth.
 
-<<<<<<< HEAD
 本章的解释更加详尽，正如下面的目录所示。
 
-## Table of Contents
-
-## 目录
-
-
-<!-- CF: The titling for tables of contents in the advanced chapters is inconsistent:
-
-* some are titled "Contents" while others are titled "Table of Contents" (should probably be sentence case as it's an H2
-* some headings are H2, some are H3
-* some pages don't have tables of contents
-
-I didn't make changes here as I'm not sure what the correct style is.
--->
-=======
 <!-- CF: See my comment in the "Resolve directive conflicts" section below proposing renaming or reorganizing that section.
->>>>>>> d71ae278
 
 * [Angular modularity](guide/ngmodule#angular-modularity "Add structure to the app with NgModule")
 
   [Angular 模块化](guide/ngmodule#angular-modularity "用 NgModule 把结构添加到应用中")
 
 * [The application root module](guide/ngmodule#root-module "The startup module that every app requires")
-<<<<<<< HEAD
 
   [应用的根模块](guide/ngmodule#root-module "任何应用都需要的启动模块")
 
-* [Bootstrap](guide/ngmodule#bootstrap "Launch the app in a browser with the root module as the entry point") the root module
-
-  [引导](guide/ngmodule#bootstrap "在浏览器中把根模块作为入口点来启动应用")根模块
-
-=======
 * [Bootstrap the root module](guide/ngmodule#bootstrap "Launch the app in a browser with the root module as the entry point")
->>>>>>> d71ae278
+
+  [引导根模块](guide/ngmodule#bootstrap "在浏览器中把根模块作为入口点来启动应用")
+
 * [Declarations](guide/ngmodule#declarations "Declare the components, directives, and pipes that belong to a module")
 
   [声明](guide/ngmodule#declarations "声明从属于模块的组件、指令和管道")
@@ -89,7 +59,6 @@
   [导入](guide/ngmodule#imports "为组件模板导入组件、指令和管道")
   
 * [Resolve conflicts](guide/ngmodule#resolve-conflicts "When two directives have the same selector")
-<<<<<<< HEAD
 
   [解决冲突](guide/ngmodule#resolve-conflicts "当两指令具有相同的选择器时……")
   
@@ -97,14 +66,10 @@
 
   [特性模块](guide/ngmodule#feature-modules "把应用分割成一些特性模块")
   
-* [Lazy loaded modules](guide/ngmodule#lazy-load "Load modules asynchronously") with the router
-
-  通过路由器[惰性加载模块](guide/ngmodule#lazy-load "惰性加载模块")
-  
-=======
-* [Feature modules](guide/ngmodule#feature-modules "Partition the app into feature modules")
 * [Lazy loaded modules with the router](guide/ngmodule#lazy-load "Load modules asynchronously")
->>>>>>> d71ae278
+
+  [用路由器惰性加载模块](guide/ngmodule#lazy-load "惰性加载模块")
+  
 * [Shared modules](guide/ngmodule#shared-module "Create modules for commonly used components, directives, and pipes")
 
   [共享模块](guide/ngmodule#shared-module "为公用的组件、指令和管道创建模块")
@@ -118,30 +83,23 @@
   [用 _forRoot_ 配置核心服务](guide/ngmodule#core-for-root "在导入模块时配置提供商")
 
 * [Prevent reimport of the _CoreModule_](guide/ngmodule#prevent-reimport "because bad things happen if a lazy loaded module imports Core")
-<<<<<<< HEAD
 
   [禁止重复导入 _CoreModule_](guide/ngmodule#prevent-reimport "如果惰性加载模块导入了核心模块，就会出问题")
 
-=======
 <!--
->>>>>>> d71ae278
 * [NgModule metadata properties](guide/ngmodule#ngmodule-properties "A technical summary of the @NgModule metadata properties")
  CF: This link goes to the top of this page. I would expect it to go to an "NgModule metadata properties"
  section at the end of this page, but that section doesn't exist. -->
 
-<<<<<<< HEAD
   [NgModule 元数据的属性](guide/ngmodule#ngmodule-properties "对@NgModule元数据属性的技术性总结")
 
-### 在线例子
+#### Live examples
+
+#### 在线例子
 
 This page explains NgModules through a progression of improvements to a sample with a "Tour of Heroes" theme. Here's an index to live examples at key moments in the evolution of the sample:
 
 本章通过一个基于《英雄指南》的渐进式例子解释了 Angular 的模块。这里是例子演化过程中一些关键节点的在线例子。
-=======
-#### Live examples
-This page explains NgModules through a progression of improvements to a sample with a "Tour of Heroes" theme.
-Here's an index to live examples at key moments in the evolution of the sample:
->>>>>>> d71ae278
 
 * <live-example plnkr="minimal.0">A minimal NgModule app</live-example>
 
@@ -161,25 +119,17 @@
   
 * <live-example>The final version</live-example>
 
-<<<<<<< HEAD
   <live-example>最终版</live-example>
 
-### Frequently asked questions (FAQs)
-=======
 #### Frequently asked questions (FAQs)
->>>>>>> d71ae278
 
 ### 常见问题
 
 This page covers NgModule concepts in a tutorial fashion.
 
-<<<<<<< HEAD
 本章涵盖了英雄指南下的 Angular 模块概念。
 
-The companion [NgModule FAQs](cookbook/ngmodule-faq "NgModule FAQs") cookbook
-=======
 The companion [NgModule FAQs](guide/ngmodule-faq "NgModule FAQs") guide
->>>>>>> d71ae278
 offers answers to specific design and implementation questions.
 Read this page before reading those FAQs.
 
@@ -352,21 +302,17 @@
 Angular offers a variety of bootstrapping options targeting multiple platforms.
 This page describes two options, both targeting the browser.
 
-<<<<<<< HEAD
 针对不同的平台，Angular 提供了很多引导选项。
 本章我们只讲两个选项，都是针对浏览器平台的。
 
-### Dynamic bootstrapping with the just-in-time (JIT) compiler
-
-### 通过即时 (JiT) 编译器动态引导
-In the first, _dynamic_ option, the [Angular compiler](cookbook/ngmodule-faq#q-angular-compiler "About the Angular Compiler")
-=======
 ### Compile just-in-time (JIT)
+
+### 即时 (JiT) 编译
+
 In the first, _dynamic_ option, the [Angular compiler](guide/ngmodule-faq#q-angular-compiler "About the Angular Compiler")
->>>>>>> d71ae278
 compiles the application in the browser and then launches the app.
 
-先看看_动态_选项，[Angular 编译器](cookbook/ngmodule-faq#q-angular-compiler "关于 Angular 编译器")在浏览器中编译并引导该应用。
+先看看_动态_选项，[Angular 编译器](guide/ngmodule-faq#q-angular-compiler "关于 Angular 编译器")在浏览器中编译并引导该应用。
 
 
 <code-example path="ngmodule/src/main.ts" title="src/main.ts (dynamic)" linenums="false">
@@ -377,13 +323,9 @@
 
 The samples in this page demonstrate the dynamic bootstrapping approach.
 
-<<<<<<< HEAD
 这里的例子演示进行动态引导的方法。
 
-<live-example embedded plnkr="minimal.0" img="devguide/ngmodule/minimal-plunker.png">Try the live example.</live-example>
-=======
 <live-example embedded plnkr="minimal.0" img="guide/ngmodule/minimal-plunker.png">Try the live example.</live-example>
->>>>>>> d71ae278
 
 <live-example embedded plnkr="minimal.0" img="devguide/ngmodule/minimal-plunker.png">试试在线例子。</live-example>
 
@@ -497,15 +439,6 @@
 
 </code-example>
 
-<<<<<<< HEAD
-
-
-### Add a component
-
-### 添加组件
-
-=======
->>>>>>> d71ae278
 Refactor the title into its own `TitleComponent`.
 The component's template binds to the component's `title` and `subtitle` properties like this:
 
@@ -679,13 +612,9 @@
 
 `CommonModule` contributes many of the common directives that applications need, including `ngIf` and `ngFor`.
 
-<<<<<<< HEAD
 `CommonModule`提供了很多应用程序中常用的指令，包括`NgIf`和`NgFor`等。
 
-`BrowserModule` imports `CommonModule` and [re-exports](cookbook/ngmodule-faq#q-re-export) it.
-=======
 `BrowserModule` imports `CommonModule` and [re-exports](guide/ngmodule-faq#q-re-export) it.
->>>>>>> d71ae278
 The net effect is that an importer of `BrowserModule` gets `CommonModule` directives automatically.
 
 `BrowserModule`导入了`CommonModule`并且[_重新导出_](cookbook/ngmodule-faq#q-re-export)了它。
@@ -707,15 +636,11 @@
 To illustrate this point, you'll extend the sample app with `ContactComponent`,
 a form component that imports form support from the Angular `FormsModule`.
 
-<<<<<<< HEAD
 要解释这一点，我们可以再加入`ContactComponent`组件，它是一个表单组件，从 Angular 的`FormsModule`中导入了表单支持。
 
-### Add the _ContactComponent_
-=======
 <h3 class="no-toc">Add the _ContactComponent_</h3>
->>>>>>> d71ae278
-
-### 添加 _ContactComponent_
+
+<h3 class="no-toc">添加 _ContactComponent_</h3>
 
 [Angular forms](guide/forms) are a great way to manage user data entry.
 
@@ -838,14 +763,12 @@
 `ContactComponent` wouldn't behave like an Angular form because
 form features such as validation aren't yet available.
 
-<<<<<<< HEAD
 退一步说，即使 Angular 有办法识别`ngModel`，`ContactComponent`也不会表现的像 Angular 表单，
 因为本组件表单的表单相关的特性（例如有效性验证）还不可用。
 
-### Import the FormsModule
-=======
 <h3 class="no-toc">Import the FormsModule</h3>
->>>>>>> d71ae278
+
+<h3 class="no-toc">导入 FormsModule</h3>
 
 ### 导入`FormsModule`
 
@@ -942,14 +865,10 @@
 
 
 
-<<<<<<< HEAD
-### Provide the _ContactService_
-
-### 提供 _ContactService_
-
-=======
 <h3 class="no-toc">Provide the _ContactService_</h3>
->>>>>>> d71ae278
+
+<h3 class="no-toc">提供 _ContactService_</h3>
+
 The `ContactComponent` displays contacts retrieved by the `ContactService`,
 which Angular injects into its constructor.
 
@@ -988,13 +907,12 @@
 
 
 
-<<<<<<< HEAD
-#### Application-scoped providers
-
-#### 全应用范围的提供商
-
-The `ContactService` provider is _application_-scoped because Angular
-registers a module's `providers` with the application's *root injector*.
+<h3 class="no-toc">Application-scoped providers</h3>
+
+<h3 class="no-toc">全应用范围的提供商</h3>
+
+  The `ContactService` provider is _application_-scoped because Angular
+  registers a module's `providers` with the application's *root injector*.
 
 `ContactService`的提供商是_全应用_范围的，这是因为 Angular 使用该应用的**根注入器**注册模块的`providers`。
 
@@ -1014,11 +932,6 @@
 This omission is intentional.
 NgModules are designed primarily to extend an application,
 to enrich the entire app with the module's capabilities.
-=======
-<h3 class="no-toc">Application-scoped providers</h3>
-  The `ContactService` provider is _application_-scoped because Angular
-  registers a module's `providers` with the application's *root injector*.
->>>>>>> d71ae278
 
 Angular是故意这么设计的。
     Angular的模块设计，主要目的是扩展应用程序，丰富其模块化能力。
@@ -1033,29 +946,20 @@
     要想注入`ContactService`，你得先导入它的_类型_。
     而只有联系人组件才会导入`ContactService`_类型_。
 
-Read more in the [How do I restrict service scope to a module?](cookbook/ngmodule-faq#q-component-scoped-providers) section
-of the [NgModule FAQs](cookbook/ngmodule-faq) page.
-
-<<<<<<< HEAD
+Read more in the [How do I restrict service scope to a module?](guide/ngmodule-faq#q-component-scoped-providers) section
+of the [NgModule FAQs](guide/ngmodule-faq) page.
+
 在[NgModule常见问题](cookbook/ngmodule-faq)页的[如何把服务的范围限制在一个模块中](cookbook/ngmodule-faq#q-component-scoped-providers)一节中可以了解更多。
-=======
-  Read more in the [How do I restrict service scope to a module?](guide/ngmodule-faq#q-component-scoped-providers) section
-  of the [NgModule FAQs](guide/ngmodule-faq) page.
->>>>>>> d71ae278
 
 
 </div>
 
 
 
-<<<<<<< HEAD
-### Run the app
-
-### 运行该应用
-
-=======
 <h3 class="no-toc">Run the app</h3>
->>>>>>> d71ae278
+
+<h3 class="no-toc">运行该应用</h3>
+
 Everything is in place to run the application with its contact editor.
 
 一切就绪，可以运行该应用及其联系人编辑器了。
@@ -1124,14 +1028,7 @@
 
 
 Try the example:
-
-<<<<<<< HEAD
-试试这个例子：
-
-<live-example embedded plnkr="contact.1b" img="devguide/ngmodule/contact-1b-plunker.png"></live-example>
-=======
-<live-example embedded plnkr="contact.1b" img="guide/ngmodule/contact-1b-plunker.png"></live-example>
->>>>>>> d71ae278
+试试这个例子：<live-example embedded plnkr="contact.1b" img="guide/ngmodule/contact-1b-plunker.png"></live-example>
 
 
 {@a resolve-conflicts}
@@ -1501,13 +1398,9 @@
 
 Try this `ContactModule` version of the sample.
 
-<<<<<<< HEAD
 试试范例的`ContactModule`版。
 
-<live-example embedded plnkr="contact.2" img="devguide/ngmodule/contact-2-plunker.png">Try the live example.</live-example>
-=======
 <live-example embedded plnkr="contact.2" img="guide/ngmodule/contact-2-plunker.png">Try the live example.</live-example>
->>>>>>> d71ae278
 
 <live-example embedded plnkr="contact.2" img="devguide/ngmodule/contact-2-plunker.png">试试在线例子</live-example>
 
@@ -1535,17 +1428,11 @@
 
 
 
-<<<<<<< HEAD
 Examine and download the complete source for this version from the
-<live-example plnkr="pre-shared.3" img="devguide/ngmodule/v3-plunker.png">live example.</live-example>
+<live-example plnkr="pre-shared.3" img="guide/ngmodule/v3-plunker.png">live example.</live-example>
 
 到<live-example plnkr="pre-shared.3" img="devguide/ngmodule/v3-plunker.png">在线例子</live-example>
 试用并下载当前版本的完整代码。
-
-=======
-Examine and download the complete source for this version from
-the <live-example plnkr="pre-shared.3" img="guide/ngmodule/v3-plunker.png">live example.</live-example>
->>>>>>> d71ae278
 
 </div>
 
@@ -1793,16 +1680,11 @@
 deliver different `import` values to root and feature modules.
 Angular doesn't recognize them but Angular developers do.
 
-<<<<<<< HEAD
 当需要为根模块和特性模块分别提供不同的`导入`值时，***forRoot***和***forChild***是约定俗成的方法名。
 虽然 Angular 无法识别它们，但是 Angular 开发人员可以。
 
-[Follow this convention](cookbook/ngmodule-faq#q-for-root) if you write a similar module
-that has both shared [declarables](cookbook/ngmodule-faq#q-declarable) and services.
-=======
 [Follow this convention](guide/ngmodule-faq#q-for-root) if you write a similar module
 that has both shared [declarables](guide/ngmodule-faq#q-declarable) and services.
->>>>>>> d71ae278
 
 当你要写类似的模块，来为根模块和特性模块分别导出一些[_声明_](cookbook/ngmodule-faq#q-declarable)和服务时，请[遵循这个约定](cookbook/ngmodule-faq#q-for-root)。
 
@@ -1945,13 +1827,9 @@
 
 The `CrisisModule` is much the same.
 
-<<<<<<< HEAD
 `CrisisModule`和本模块非常像，我们不再赘述。
 
-<live-example embedded plnkr="pre-shared.3" img="devguide/ngmodule/v3-plunker.png">试试在线例子。</live-example>
-=======
-<live-example embedded plnkr="pre-shared.3" img="guide/ngmodule/v3-plunker.png">Try the live example.</live-example>
->>>>>>> d71ae278
+<live-example embedded plnkr="pre-shared.3" img="guide/ngmodule/v3-plunker.png">试试在线例子。</live-example>
 
 
 {@a shared-module}
@@ -2197,14 +2075,10 @@
 
 
 
-<<<<<<< HEAD
-#### Why bother?
-
-#### 没必要？
-
-=======
 <h3 class="no-toc">Why bother?</h3>
->>>>>>> d71ae278
+
+<h3 class="no-toc">没必要？</h3>
+
 This scenario is clearly contrived.
 The app is too small to worry about a single service file and a tiny, one-time component.
 
@@ -2534,46 +2408,31 @@
 Of course it finds the instance imported by the root `AppModule`.
 Now `parentModule` exists and the constructor throws the error.
 
-<<<<<<< HEAD
 Angular 创建一个惰性加载模块，它具有自己的注入器，它是根注入器的*子注入器*。
 `@SkipSelf`让 Angular 在其父注入器中查找`CoreModule`，这次，它的父注入器却是根注入器了（而上次父注入器是空）。
 当然，这次它找到了由根模块`AppModule`导入的实例。
 该构造函数检测到存在`parentModule`，于是抛出一个错误。
 
 
-### Conclusion
-=======
 ## Conclusion
->>>>>>> d71ae278
 
 ### 总结
 
 You made it! You can examine and download the complete source for this final version from the live example.
-<<<<<<< HEAD
 
 完工！你可以到下面的在线例子中试验它，并下载最终版本的全部源码。
 
-<live-example embedded  img="devguide/ngmodule/final-plunker.png"></live-example>
-
-
-### Frequently asked questions
-=======
 <live-example embedded  img="guide/ngmodule/final-plunker.png"></live-example>
 
+
 ## Frequently asked questions
->>>>>>> d71ae278
 
 ### 常见问题 (FAQ) 
 
 Now that you understand NgModules, you may be interested
-<<<<<<< HEAD
-in the companion [NgModule FAQs](cookbook/ngmodule-faq "NgModule FAQs") page
+in the companion [NgModule FAQs](guide/ngmodule-faq "NgModule FAQs") page
 with its ready answers to specific design and implementation questions.
 
 现在，你已经理解了 Angular 的模块。可能你还会对烹饪宝典中的
 [Angular 模块常见问题](cookbook/ngmodule-faq "Angular 模块常见问题")感兴趣，
-它解答了很多关于设计和实现方面的问题。
-=======
-in the companion [NgModule FAQs](guide/ngmodule-faq "NgModule FAQs") page
-with its ready answers to specific design and implementation questions.
->>>>>>> d71ae278
+它解答了很多关于设计和实现方面的问题。