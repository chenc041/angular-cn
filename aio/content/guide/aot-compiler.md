--- conflicted
+++ resolved
@@ -188,13 +188,9 @@
 
 ### Configuring AOT compilation
 
-<<<<<<< HEAD
 ### 配置 AOT 编译
 
-You can provide options in the `tsconfig.json` [TypeScript configuration file](guide/typescript-configuration) that control the compilation process. See [Angular compiler options](guide/angular-compiler-options) for a complete list of available options.
-=======
 You can provide options in the [TypeScript configuration file](guide/typescript-configuration) that controls the compilation process. See [Angular compiler options](guide/angular-compiler-options) for a complete list of available options.
->>>>>>> eee2fd22
 
 你可以在 `tsconfig.json` [TypeScript 配置文件](guide/typescript-configuration)中提供控制编译过程的选项。有关可用选项的完整列表，请参见 [Angular 编译器](guide/angular-compiler-options)选项。
 
@@ -558,7 +554,7 @@
 
  If you want `ngc` to report syntax errors immediately rather than produce a `.metadata.json` file with errors, set the `strictMetadataEmit` option in the TypeScript configuration file.
 
- 如果你希望 `ngc` 立即汇报这些语法错误，而不要生成带有错误信息的 `.metadata.json` 文件，可以到 TypeScript 的配置文件 `tsconfig.json` 中设置 `strictMetadataEmit` 选项。
+ 如果你希望 `ngc` 立即汇报这些语法错误，而不要生成带有错误信息的 `.metadata.json` 文件，可以到 TypeScript 的配置文件中设置 `strictMetadataEmit` 选项。
 
 ```
 
@@ -1116,11 +1112,9 @@
 ## 阶段 2：代码生成
 
 The collector makes no attempt to understand the metadata that it collects and outputs to `.metadata.json`. It represents the metadata as best it can and records errors when it detects a metadata syntax violation.
+It's the compiler's job to interpret the `.metadata.json` in the code generation phase.
 
 收集器不会试图理解它收集并输出到 `.metadata.json` 中的元数据，它所能做的只是尽可能准确的表述这些元数据，并在检测到元数据中的语法违规时记录这些错误。
-
-It's the compiler's job to interpret the `.metadata.json` in the code generation phase.
-
 解释这些 `.metadata.json` 是编译器在代码生成阶段要承担的工作。
 
 The compiler understands all syntax forms that the collector supports, but it may reject _syntactically_ correct metadata if the _semantics_ violate compiler rules.
@@ -1327,16 +1321,12 @@
 One of the Angular compiler's most helpful features is the ability to type-check expressions within templates, and catch any errors before they cause crashes at runtime.
 In the template type-checking phase, the Angular template compiler uses the TypeScript compiler to validate the binding expressions in templates.
 
-<<<<<<< HEAD
 Angular 编译器最有用的功能之一就是能够对模板中的表达式进行类型检查，在由于出错而导致运行时崩溃之前就捕获任何错误。在模板类型检查阶段，Angular 模板编译器会使用 TypeScript 编译器来验证模板中的绑定表达式。
 
-Enable this phase explicitly by adding the compiler option `"fullTemplateTypeCheck"` in the `"angularCompilerOptions"` of the project's `tsconfig.json`
-=======
 Enable this phase explicitly by adding the compiler option `"fullTemplateTypeCheck"` in the `"angularCompilerOptions"` of the project's TypeScript configuration file
->>>>>>> eee2fd22
 (see [Angular Compiler Options](guide/angular-compiler-options)).
 
-通过在该项目的 `tsconfig.json` 的 `"angularCompilerOptions"` 中添加编译器选项 `"fullTemplateTypeCheck"`，可以显式启用本阶段（见[ Angular 编译器选项](guide/angular-compiler-options) ）。
+通过在该项目的 TypeScript 配置文件中的 `"angularCompilerOptions"` 中添加编译器选项 `"fullTemplateTypeCheck"`，可以显式启用本阶段（见[ Angular 编译器选项](guide/angular-compiler-options) ）。
 
 <div class="alert is-helpful">
 
@@ -1403,14 +1393,18 @@
   如果组件使用 `templateUrl` 来代替 `template`，这些错误就会在 `templateUrl` 引用的 HTML 文件中汇报，而不是这个合成文件中。
 
 The error location is the beginning of the text node that contains the interpolation expression with
-  the error. If the error is in an attribute binding such as `[value]="person.address.street"`, the error
+  the error.
+If the error is in an attribute binding such as `[value]="person.address.street"`, the error
   location is the location of the attribute that contains the error.
 
 错误的位置是从包含出错的插值表达式的那个文本节点开始的。
   如果错误是一个属性绑定，比如 `[value]="person.address.street"`，错误的位置就是那个包含错误的属性的位置。
 
 The validation uses the TypeScript type checker and the options supplied to the TypeScript compiler to control
-  how detailed the type validation is. For example, if the `strictTypeChecks` is specified, the error  ```my.component.ts.MyComponent.html(1,1): : Object is possibly 'undefined'``` is reported as well as the above error message.
+  how detailed the type validation is.
+For example, if the `strictTypeChecks` is specified, the error
+```my.component.ts.MyComponent.html(1,1): : Object is possibly 'undefined'```
+is reported as well as the above error message.
 
 这个验证过程使用 TypeScript 的类型检查器，这些选项也会提供给 TypeScript 编译器以控制类型验证的详细程度。
   比如，如果指定了 `strictTypeChecks`，就会像上面的错误信息一样报告 ```my.component.ts.MyComponent.html(1,1): : Object is possibly 'undefined'``` 错误。
@@ -1420,9 +1414,8 @@
 ### 类型窄化
 
 The expression used in an `ngIf` directive is used to narrow type unions in the Angular
-template compiler, the same way the `if` expression does in TypeScript. For example, to avoid
-`Object is possibly 'undefined'` error in the template above, modify it to only emit the
-interpolation if the value of `person` is initialized as shown below:
+template compiler, the same way the `if` expression does in TypeScript.
+For example, to avoid `Object is possibly 'undefined'` error in the template above, modify it to only emit the interpolation if the value of `person` is initialized as shown below:
 
 在 `ngIf` 指令中使用的表达式用来在 Angular 模板编译器中窄化联合类型，就像 TypeScript 中的 `if` 表达式一样。
 比如，要在上述模板中消除 `Object is possibly 'undefined'` 错误，可以把它改成只在 `person` 的值初始化过的时候才生成这个插值。
@@ -1445,27 +1438,19 @@
 
 For more information about input type narrowing, see [Input setter coercion](guide/template-typecheck#input-setter-coercion) and [Improving template type checking for custom directives](guide/structural-directives#directive-type-checks).
 
-<<<<<<< HEAD
 关于输入类型窄化的更多信息，请参见 [Input setter 的强制类型转换](guide/template-typecheck#input-setter-coercion)和[为自定义指令强化模板类型检查](guide/structural-directives#directive-type-checks)
 
-=======
->>>>>>> eee2fd22
 ### Non-null type assertion operator
 
 ### 非空类型断言操作符
 
-Use the [non-null type assertion operator](guide/template-syntax#non-null-assertion-operator)
-to suppress the `Object is possibly 'undefined'` error when it is inconvenient to use
-`*ngIf` or when some constraint in the component ensures that the expression is always
-non-null when the binding expression is interpolated.
+Use the [non-null type assertion operator](guide/template-syntax#non-null-assertion-operator) to suppress the `Object is possibly 'undefined'` error when it is inconvenient to use `*ngIf` or when some constraint in the component ensures that the expression is always non-null when the binding expression is interpolated.
 
 使用 [非空类型断言操作符](guide/template-syntax#non-null-assertion-operator)可以在不方便使用 `*ngIf` 或
   当组件中的某些约束可以确保这个绑定表达式在求值时永远不会为空时，防止出现 `Object is possibly 'undefined'` 错误。
 
-In the following example, the `person` and `address` properties are always set together,
-implying that `address` is always non-null if `person` is non-null. There is no convenient
-way to describe this constraint to TypeScript and the template compiler, but the error
-is suppressed in the example by using `address!.street`.
+In the following example, the `person` and `address` properties are always set together, implying that `address` is always non-null if `person` is non-null.
+There is no convenient way to describe this constraint to TypeScript and the template compiler, but the error is suppressed in the example by using `address!.street`.
 
 在下列例子中，`person` 和 `address` 属性总是一起出现的，如果 `person` 非空，则 `address` 也一定非空。没有一种简便的写法可以向 TypeScript 和模板编译器描述这种约束。但是这个例子中使用 `address!.street` 避免了报错。
 
@@ -1491,8 +1476,7 @@
 
 应该保守点使用非空断言操作符，因为将来对组件的重构可能会破坏这个约束。
 
-In this example it is recommended to include the checking of `address`
-in the `*ngIf`as shown below:
+In this example it is recommended to include the checking of `address` in the `*ngIf` as shown below:
 
 这个例子中，更建议在 `*ngIf` 中包含对 `address` 的检查，代码如下：
 
