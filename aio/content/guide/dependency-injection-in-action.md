# Dependency Injection in Action

# 依赖注入实战

This section explores many of the features of dependency injection (DI) in Angular.

本节将会涉及 Angular 依赖注入（DI）的很多特性。

{@a toc}

See the <live-example name="dependency-injection-in-action"></live-example>
of the code in this cookbook.

要获取本文的代码，**参见<live-example name="dependency-injection-in-action"></live-example>**。

{@a nested-dependencies}

## Nested service dependencies

## 嵌套的服务依赖

The _consumer_ of an injected service doesn't need to know how to create that service.
It's the job of the DI framework to create and cache dependencies. The consumer just
needs to let the DI framework know which dependencies it needs.

这些被注入服务的消费者不需要知道如何创建这个服务。新建和缓存这个服务是依赖注入器的工作。消费者只要让依赖注入框架知道它需要哪些依赖项就可以了。

Sometimes a service depends on other services, which may depend on yet other services.
The dependency injection framework resolves these nested dependencies in the correct order.
At each step, the consumer of dependencies declares what it requires in its
constructor, and lets the framework provide them.

有时候一个服务依赖其它服务...而其它服务可能依赖另外的更多服务。
依赖注入框架会负责正确的顺序解析这些嵌套的依赖项。
在每一步，依赖的使用者只要在它的构造函数里简单声明它需要什么，框架就会完成所有剩下的事情。

The following example shows that `AppComponent` declares its dependence on `LoggerService` and `UserContext`.

下面的例子往 `AppComponent` 里声明它依赖 `LoggerService` 和 `UserContext`。

<code-example path="dependency-injection-in-action/src/app/app.component.ts" region="ctor" header="src/app/app.component.ts" linenums="false">

</code-example>

`UserContext` in turn depends on both `LoggerService` and
`UserService`, another service that gathers information about a particular user.

`UserContext` 转而依赖 `LoggerService` 和 `UserService`（这个服务用来收集特定用户信息）。

<code-example path="dependency-injection-in-action/src/app/user-context.service.ts" region="injectables" header="user-context.service.ts (injection)" linenums="false">

</code-example>

When Angular creates `AppComponent`, the DI framework creates an instance of `LoggerService` and starts to create `UserContextService`.
`UserContextService` also needs `LoggerService`, which the framework already has, so the framework can provide the same instance. `UserContextService` also needs `UserService`, which the framework has yet to create. `UserService` has no further dependencies, so the framework can simply use `new` to instantiate the class and provide the instance to the `UserContextService` constructor.

当 Angular 新建 `AppComponent` 时，依赖注入框架会先创建一个 `LoggerService` 的实例，然后创建 `UserContextService` 实例。
`UserContextService` 也需要框架刚刚创建的这个 `LoggerService` 实例，这样框架才能为它提供同一个实例。`UserContextService` 还需要框架创建过的 `UserService`。
`UserService` 没有其它依赖，所以依赖注入框架可以直接 `new` 出该类的一个实例，并把它提供给 `UserContextService` 的构造函数。

The parent `AppComponent` doesn't need to know about the dependencies of dependencies.
Declare what's needed in the constructor (in this case `LoggerService` and `UserContextService`)
and the framework resolves the nested dependencies.

父组件 `AppComponent` 不需要了解这些依赖的依赖。
只要在构造函数中声明自己需要的依赖即可（这里是 `LoggerService` 和 `UserContextService`），框架会帮你解析这些嵌套的依赖。

When all dependencies are in place, `AppComponent` displays the user information.

当所有的依赖都就位之后，`AppComponent` 就会显示该用户的信息。

<figure>
  <img src="generated/images/guide/dependency-injection-in-action/logged-in-user.png" alt="Logged In User">
</figure>

{@a service-scope}

## Limit service scope to a component subtree

<<<<<<< HEAD
## 把服务的范围限制到某个组件的子树下

An Angular application has multiple injectors, arranged in a tree hierarchy that parallels the component tree. 
Each injector creates a singleton instance of a dependency. 
=======
An Angular application has multiple injectors, arranged in a tree hierarchy that parallels the component tree.
Each injector creates a singleton instance of a dependency.
>>>>>>> 6fcf2863
That same instance is injected wherever that injector provides that service.
A particular service can be provided and created at any level of the injector hierarchy,
which means that there can be multiple instances of a service if it is provided by multiple injectors.

<<<<<<< HEAD
Angular 应用程序有多个依赖注入器，组织成一个与组件树平行的树状结构。
每个注入器都会创建依赖的一个单例。在所有该注入器负责提供服务的地方，所提供的都是同一个实例。
可以在注入器树的任何层级提供和建立特定的服务。这意味着，如果在多个注入器中提供该服务，那么该服务也就会有多个实例。

Dependencies provided by the root injector can be injected into *any* component *anywhere* in the application. 
In some cases, you might want to restrict service availability to a particular region of the application. 
=======
Dependencies provided by the root injector can be injected into *any* component *anywhere* in the application.
In some cases, you might want to restrict service availability to a particular region of the application.
>>>>>>> 6fcf2863
For instance, you might want to let users explicitly opt in to use a service,
rather than letting the root injector provide it automatically.

由根注入器提供的依赖可以注入到应用中任何地方的任何组件中。
但有时候你可能希望把服务的有效性限制到应用程序的一个特定区域。
比如，你可能希望用户明确选择一个服务，而不是让根注入器自动提供它。

You can limit the scope of an injected service to a *branch* of the application hierarchy
by providing that service *at the sub-root component for that branch*.
This example shows how to make a different instance of `HeroService` available to `HeroesBaseComponent`
by adding it to the `providers` array of the `@Component()` decorator of the sub-component.

通过*在组件树的子级根组件*中提供服务，可以把一个被注入服务的作用域局限在应用程序结构中的某个*分支*中。
这个例子中展示了如何通过把服务添加到子组件 `@Component()` 装饰器的 `providers` 数组中，来为 `HeroesBaseComponent` 提供另一个 `HeroService` 实例：

<code-example path="dependency-injection-in-action/src/app/sorted-heroes.component.ts" region="injection" header="src/app/sorted-heroes.component.ts (HeroesBaseComponent excerpt)">

</code-example>

When Angular creates `HeroesBaseComponent`, it also creates a new instance of `HeroService`
that is visible only to that component and its children, if any.

当 Angular 新建 `HeroBaseComponent` 的时候，它会同时新建一个 `HeroService` 实例，该实例只在该组件及其子组件(如果有)中可见。

You could also provide `HeroService` to a different component elsewhere in the application.
That would result in a different instance of the service, living in a different injector.

也可以在应用程序别处的另一个组件里提供 `HeroService`。这样就会导致在另一个注入器中存在该服务的另一个实例。

<div class="alert is-helpful">

Examples of such scoped `HeroService` singletons appear throughout the accompanying sample code,
including `HeroBiosComponent`, `HeroOfTheMonthComponent`, and `HeroesBaseComponent`.
Each of these components has its own `HeroService` instance managing its own independent collection of heroes.

这个例子中，局部化的 `HeroService` 单例，遍布整份范例代码，包括 `HeroBiosComponent`、`HeroOfTheMonthComponent` 和 `HeroBaseComponent`。
这些组件每个都有自己的 `HeroService` 实例，用来管理独立的英雄库。

</div>


{@a multiple-service-instances}

## Multiple service instances (sandboxing)

## 多个服务实例(沙箱式隔离)

Sometimes you want multiple instances of a service at *the same level* of the component hierarchy.

在组件树的*同一个级别*上，有时需要一个服务的多个实例。

A good example is a service that holds state for its companion component instance.
You need a separate instance of the service for each component.
Each service has its own work-state, isolated from the service-and-state of a different component.
This is called *sandboxing* because each service and component instance has its own sandbox to play in.

一个用来保存其伴生组件的实例状态的服务就是个好例子。
每个组件都需要该服务的单独实例。
每个服务有自己的工作状态，与其它组件的服务和状态隔离。这叫做*沙箱化*，因为每个服务和组件实例都在自己的沙箱里运行。

{@a hero-bios-component}

In this example, `HeroBiosComponent` presents three instances of `HeroBioComponent`.

在这个例子中，`HeroBiosComponent` 呈现了 `HeroBioComponent` 的三个实例。

<code-example path="dependency-injection-in-action/src/app/hero-bios.component.ts" region="simple" header="ap/hero-bios.component.ts">

</code-example>


Each `HeroBioComponent` can edit a single hero's biography.
`HeroBioComponent` relies on `HeroCacheService` to fetch, cache, and perform other persistence operations on that hero.

每个 `HeroBioComponent` 都能编辑一个英雄的生平。`HeroBioComponent` 依赖 `HeroCacheService` 服务来对该英雄进行读取、缓存和执行其它持久化操作。

<code-example path="dependency-injection-in-action/src/app/hero-cache.service.ts" region="service" header="src/app/hero-cache.service.ts">

</code-example>

Three instances of `HeroBioComponent` can't share the same instance of `HeroCacheService`,
as they'd be competing with each other to determine which hero to cache.

这三个 `HeroBioComponent` 实例不能共享同一个 `HeroCacheService` 实例。否则它们会相互冲突，争相把自己的英雄放在缓存里面。

Instead, each `HeroBioComponent` gets its *own* `HeroCacheService` instance
by listing `HeroCacheService` in its metadata `providers` array.

它们应该通过在自己的元数据(metadata)`providers` 数组里面列出 `HeroCacheService`, 这样每个 `HeroBioComponent` 就能*拥有*自己独立的 `HeroCacheService` 实例了。


<code-example path="dependency-injection-in-action/src/app/hero-bio.component.ts" region="component" header="src/app/hero-bio.component.ts">

</code-example>

The parent `HeroBiosComponent` binds a value to `heroId`.
`ngOnInit` passes that ID to the service, which fetches and caches the hero.
The getter for the `hero` property pulls the cached hero from the service.
The template displays this data-bound property.

父组件 `HeroBiosComponent` 把一个值绑定到 `heroId`。`ngOnInit` 把该 `id` 传递到服务，然后服务获取和缓存英雄。`hero` 属性的 getter 从服务里面获取缓存的英雄，并在模板里显示它绑定到属性值。

Find this example in <live-example name="dependency-injection-in-action">live code</live-example>
and confirm that the three `HeroBioComponent` instances have their own cached hero data.

到<live-example name="dependency-injection-in-action">在线例子</live-example>中找到这个例子，确认三个 `HeroBioComponent` 实例拥有自己独立的英雄数据缓存。

<figure>
  <img src="generated/images/guide/dependency-injection-in-action/hero-bios.png" alt="Bios">
</figure>

{@a qualify-dependency-lookup}

## Qualify dependency lookup with parameter decorators

## 使用参数装饰器来限定依赖查找方式

When a class requires a dependency, that dependency is added to the constructor as a parameter.
When Angular needs to instantiate the class, it calls upon the DI framework to supply the dependency.
By default, the DI framework searches for a provider in the injector hierarchy,
starting at the component's local injector of the component, and if necessary bubbling up
through the injector tree until it reaches the root injector.

<<<<<<< HEAD
当类需要某个依赖项时，该依赖项就会作为参数添加到类的构造函数中。
当 Angular 需要实例化该类时，就会调用 DI 框架来提供该依赖。
默认情况下，DI 框架会在注入器树中查找一个提供商，从该组件的局部注入器开始，如果需要，则沿着注入器树向上冒泡，直到根注入器。

* The first injector configured with a provider supplies the dependency (a service instance or value) to the constructor.  
=======
* The first injector configured with a provider supplies the dependency (a service instance or value) to the constructor.
>>>>>>> 6fcf2863

  第一个配置过该提供商的注入器就会把依赖（服务实例或值）提供给这个构造函数。

* If no provider is found in the root injector, the DI framework returns null to the constructor.

  如果在根注入器中也没有找到提供商，则 DI 框架将会给构造函数返回一个 null。

There are a number of options for modifying the default search behavior, using _parameter decorators_
on the service-valued parameters of a class constructor.

通过在类的构造函数中对服务参数使用*参数装饰器*，可以提供一些选项来修改默认的搜索行为。

{@a optional}

### Make a dependency `@Optional` and limit search with `@Host`

<<<<<<< HEAD
### 用 `@Optional` 来让依赖是可选的，以及使用 `@Host` 来限定搜索方式

Dependencies can be registered at any level in the component hierarchy. 
When a component requests a dependency, Angular starts with that component's injector 
and walks up the injector tree until it finds the first suitable provider.  
=======
Dependencies can be registered at any level in the component hierarchy.
When a component requests a dependency, Angular starts with that component's injector
and walks up the injector tree until it finds the first suitable provider.
>>>>>>> 6fcf2863
Angular throws an error if it can't find the dependency during that walk.

依赖可以注册在组件树的任何层级上。
当组件请求某个依赖时，Angular 会从该组件的注入器找起，沿着注入器树向上，直到找到了第一个满足要求的提供商。如果没找到依赖，Angular 就会抛出一个错误。

In some cases, you need to limit the search or accommodate a missing dependency.
You can modify Angular's search behavior with the `@Host` and `@Optional` qualifying
decorators on a service-valued parameter of the component's constructor.

某些情况下，你需要限制搜索，或容忍依赖项的缺失。
你可以使用组件构造函数参数上的 `@Host` 和 `@Optional` 这两个限定装饰器来修改 Angular 的搜索行为。

* The `@Optional` property decorator tells Angular to return null when it can't find the dependency.

<<<<<<< HEAD
  `@Optional` 属性装饰器告诉 Angular 当找不到依赖时就返回 null。

* The `@Host` property decorator stops the upward search at the *host component*. 
The host component is typically the component requesting the dependency. 
However, when this component is projected into a *parent* component, 
=======
* The `@Host` property decorator stops the upward search at the *host component*.
The host component is typically the component requesting the dependency.
However, when this component is projected into a *parent* component,
>>>>>>> 6fcf2863
that parent component becomes the host. The following example covers this second case.

  `@Host` 属性装饰器会禁止在*宿主组件*以上的搜索。宿主组件通常就是请求该依赖的那个组件。
  不过，当该组件投影进某个*父*组件时，那个父组件就会变成宿主。下面的例子中介绍了第二种情况。

These decorators can be used individually or together, as shown in the example.
This `HeroBiosAndContactsComponent` is a revision of `HeroBiosComponent` which you looked at [above](guide/dependency-injection-in-action#hero-bios-component).

如下例所示，这些装饰器可以独立使用，也可以同时使用。这个`HeroBiosAndContactsComponent` 是你[以前](guide/dependency-injection-in-action#hero-bios-component)见过的那个 `HeroBiosComponent` 的修改版。

<code-example path="dependency-injection-in-action/src/app/hero-bios.component.ts" region="hero-bios-and-contacts" header="src/app/hero-bios.component.ts (HeroBiosAndContactsComponent)">

</code-example>

Focus on the template:

注意看模板：

<code-example path="dependency-injection-in-action/src/app/hero-bios.component.ts" region="template" header="dependency-injection-in-action/src/app/hero-bios.component.ts" linenums="false">

</code-example>

Now there's a new `<hero-contact>` element between the `<hero-bio>` tags.
Angular *projects*, or *transcludes*, the corresponding `HeroContactComponent` into the `HeroBioComponent` view,
placing it in the `<ng-content>` slot of the `HeroBioComponent` template.

在 `<hero-bio>` 标签中是一个新的 `<hero-contact>` 元素。Angular 就会把相应的 `HeroContactComponent`*投影*(*transclude*)进 `HeroBioComponent` 的视图里，
将它放在 `HeroBioComponent` 模板的 `<ng-content>` 标签槽里。

<code-example path="dependency-injection-in-action/src/app/hero-bio.component.ts" region="template" header="src/app/hero-bio.component.ts (template)" linenums="false">

</code-example>

The result is shown below, with the hero's telephone number from `HeroContactComponent` projected above the hero description.

从 `HeroContactComponent` 获得的英雄电话号码，被投影到上面的英雄描述里，结果如下：

<figure>
  <img src="generated/images/guide/dependency-injection-in-action/hero-bio-and-content.png" alt="bio and contact">
</figure>


Here's `HeroContactComponent`, which demonstrates the qualifying decorators.

这里的 `HeroContactComponent` 演示了限定型装饰器。

<code-example path="dependency-injection-in-action/src/app/hero-contact.component.ts" region="component" header="src/app/hero-contact.component.ts">

</code-example>

Focus on the constructor parameters.

注意构造函数的参数。

<code-example path="dependency-injection-in-action/src/app/hero-contact.component.ts" region="ctor-params" header="src/app/hero-contact.component.ts" linenums="false">

</code-example>

The `@Host()` function decorating the  `heroCache` constructor property ensures that
you get a reference to the cache service from the parent `HeroBioComponent`.
Angular throws an error if the parent lacks that service, even if a component higher
in the component tree includes it.

`@Host()` 函数是构造函数属性 `heroCache` 的装饰器，确保从其父组件 `HeroBioComponent` 得到一个缓存服务。如果该父组件中没有该服务，Angular 就会抛出错误，即使组件树里的再上级有某个组件拥有这个服务，还是会抛出错误。

A second `@Host()` function decorates the `loggerService` constructor property.
The only `LoggerService` instance in the app is provided at the `AppComponent` level.
The host `HeroBioComponent` doesn't have its own `LoggerService` provider.

另一个 `@Host()` 函数是构造函数属性 `loggerService` 的装饰器。
在本应用程序中只有一个在 `AppComponent` 级提供的 `LoggerService` 实例。
该宿主 `HeroBioComponent` 没有自己的 `LoggerService` 提供商。

Angular throws an error if you haven't also decorated the property with `@Optional()`.
When the property is marked as optional, Angular sets `loggerService` to null and the rest of the component adapts.

如果没有同时使用 `@Optional()` 装饰器的话，Angular 就会抛出错误。当该属性带有 `@Optional()` 标记时，Angular 就会把 `loggerService` 设置为 null，并继续执行组件而不会抛出错误。

Here's `HeroBiosAndContactsComponent` in action.

下面是 `HeroBiosAndContactsComponent` 的执行结果：

<figure>
  <img src="generated/images/guide/dependency-injection-in-action/hero-bios-and-contacts.png" alt="Bios with contact into">
</figure>

If you comment out the `@Host()` decorator, Angular walks up the injector ancestor tree
until it finds the logger at the `AppComponent` level.
The logger logic kicks in and the hero display updates
with the "!!!" marker to indicate that the logger was found.

如果注释掉 `@Host()` 装饰器，Angular 就会沿着注入器树往上走，直到在 `AppComponent` 中找到该日志服务。日志服务的逻辑加了进来，所显示的英雄信息增加了 "!!!" 标记，这表明确实找到了日志服务。

<figure>
  <img src="generated/images/guide/dependency-injection-in-action/hero-bio-contact-no-host.png" alt="Without @Host">
</figure>

If you restore the `@Host()` decorator and comment out `@Optional`,
the app throws an exception when it cannot find the required logger at the host component level.
`EXCEPTION: No provider for LoggerService! (HeroContactComponent -> LoggerService)`

如果你恢复了 `@Host()` 装饰器，并且注释掉 `@Optional` 装饰器，应用就会抛出一个错误，因为它在宿主组件这一层找不到所需的 `Logger`。`EXCEPTION: No provider for LoggerService! (HeroContactComponent -> LoggerService)`

### Supply a custom provider with `@Inject`

<<<<<<< HEAD
### 使用 `@Inject` 指定自定义提供商

Using a custom provider allows you to provide a concrete implementation for implicit dependencies, such as built-in browser APIs. The following example uses an `InjectionToken` to provide the [localStorage](https://developer.mozilla.org/en-US/docs/Web/API/Window/localStorage) browser API as a dependency in the `BrowserStorageService`. 
=======
Using a custom provider allows you to provide a concrete implementation for implicit dependencies, such as built-in browser APIs. The following example uses an `InjectionToken` to provide the [localStorage](https://developer.mozilla.org/en-US/docs/Web/API/Window/localStorage) browser API as a dependency in the `BrowserStorageService`.
>>>>>>> 6fcf2863

自定义提供商让你可以为隐式依赖提供一个具体的实现，比如内置浏览器 API。下面的例子使用 `InjectionToken` 来提供 [localStorage](https://developer.mozilla.org/en-US/docs/Web/API/Window/localStorage)，将其作为 `BrowserStorageService` 的依赖项。

<code-example path="dependency-injection-in-action/src/app/storage.service.ts" header="src/app/storage.service.ts">

</code-example>

The `factory` function returns the `localStorage` property that is attached to the browser window object. The `Inject` decorator is a constructor parameter used to specify a custom provider of a dependency. This custom provider can now be overridden during testing with a mock API of `localStorage` instead of interactive with real browser APIs.

<<<<<<< HEAD
`factory` 函数返回 window 对象上的 `localStorage` 属性。`Inject` 装饰器修饰一个构造函数参数，用于为某个依赖提供自定义提供商。现在，就可以在测试期间使用 `localStorage` 的 Mock API 来覆盖这个提供商了，而不必与真实的浏览器 API 进行交互。
=======
{@a skip}
>>>>>>> 6fcf2863

### Modify the provider search with `@Self` and `@SkipSelf`

### 使用 `@Self` 和 `@SkipSelf` 来修改提供商的搜索方式

Providers can also be scoped by injector through constructor parameter decorators. The following example overrides the `BROWSER_STORAGE` token in the `Component` class `providers` with the `sessionStorage` browser API. The same `BrowserStorageService` is injected twice in the constructor, decorated with `@Self` and `@SkipSelf` to define which injector handles the provider dependency.

注入器也可以通过构造函数的参数装饰器来指定范围。下面的例子就在 `Component` 类的 `providers` 中使用浏览器的 `sessionStorage` API 覆盖了 `BROWSER_STORAGE` 令牌。同一个 `BrowserStorageService` 在构造函数中使用 `@Self` 和 `@SkipSelf` 装饰器注入了两次，来分别指定由哪个注入器来提供依赖。

<code-example path="dependency-injection-in-action/src/app/storage.component.ts" header="src/app/storage.component.ts">

</code-example>

Using the `@Self` decorator, the injector only looks at the component's injector for its providers. The `@SkipSelf` decorator allows you to skip the local injector and look up in the hierarchy to find a provider that satisfies this dependency. The `sessionStorageService` instance interacts with the `BrowserStorageService` using the `sessionStorage` browser API, while the `localStorageService` skips the local injector and uses the root `BrowserStorageService` that uses the `localStorage` browswer API.

使用 `@Self` 装饰器时，注入器只在该组件的注入器中查找提供商。`@SkipSelf` 装饰器可以让你跳过局部注入器，并在注入器树中向上查找，以发现哪个提供商满足该依赖。
`sessionStorageService` 实例使用浏览器的 `sessionStorage` 来跟 `BrowserStorageService` 打交道，而 `localStorageService` 跳过了局部注入器，使用根注入器提供的 `BrowserStorageService`，它使用浏览器的 `localStorage` API。

{@a component-element}

## Inject the component's DOM element

## 注入组件的 DOM 元素

Although developers strive to avoid it, many visual effects and third-party tools, such as jQuery,
require DOM access.
As a result, you might need to access a component's DOM element.

即便开发者极力避免，仍然会有很多视觉效果和第三方工具 (比如 jQuery) 需要访问 DOM。这会让你不得不访问组件所在的 DOM 元素。

To illustrate, here's a simplified version of `HighlightDirective` from
the [Attribute Directives](guide/attribute-directives) page.

为了说明这一点，请看[属性型指令](guide/attribute-directives)中那个 `HighlightDirective` 的简化版。

<code-example path="dependency-injection-in-action/src/app/highlight.directive.ts" header="src/app/highlight.directive.ts">

</code-example>

The directive sets the background to a highlight color when the user mouses over the
DOM element to which the directive is applied.

当用户把鼠标移到 DOM 元素上时，指令将指令所在的元素的背景设置为一个高亮颜色。

Angular sets the constructor's `el` parameter to the injected `ElementRef`.
(An `ElementRef` is a wrapper around a DOM element,
whose `nativeElement` property exposes the DOM element for the directive to manipulate.)

Angular 把构造函数参数 `el` 设置为注入的 `ElementRef`，该 `ElementRef` 代表了宿主的 DOM 元素， 它的 `nativeElement` 属性把该 DOM 元素暴露给了指令。

The sample code applies the directive's `myHighlight` attribute to two `<div>` tags,
first without a value (yielding the default color) and then with an assigned color value.

下面的代码把指令的 `myHighlight` 属性(Attribute)填加到两个 `<div>` 标签里，一个没有赋值，一个赋值了颜色。

<code-example path="dependency-injection-in-action/src/app/app.component.html" region="highlight" header="src/app/app.component.html (highlight)" linenums="false">

</code-example>


The following image shows the effect of mousing over the `<hero-bios-and-contacts>` tag.

下图显示了鼠标移到 `<hero-bios-and-contacts>` 标签上的效果：

<figure>
  <img src="generated/images/guide/dependency-injection-in-action/highlight.png" alt="Highlighted bios">
</figure>

{@a providers}

## Define dependencies with providers

## 使用提供商来定义依赖

This section demonstrates how to write providers that deliver dependent services.

本节会示范如何编写提供商来交付被依赖的服务。

In order to get a service from a dependency injector, you have to give it a [token](guide/glossary#token).
Angular usually handles this transaction by specifying a constructor parameter and its type.
The parameter type serves as the injector lookup token.
Angular passes this token to the injector and assigns the result to the parameter.

为了从依赖注入器中获取服务，你必须传给它一个[令牌](guide/glossary#token)。
Angular 通常会通过指定构造函数参数以及参数的类型来处理它。
参数的类型可以用作注入器的查阅令牌。
Angular 会把该令牌传给注入器，并把它的结果赋给相应的参数。

The following is a typical example.

下面是一个典型的例子。

<code-example path="dependency-injection-in-action/src/app/hero-bios.component.ts" region="ctor" header="src/app/hero-bios.component.ts (component constructor injection)" linenums="false">

</code-example>

Angular asks the injector for the service associated with `LoggerService`
and assigns the returned value to the `logger` parameter.

Angular 会要求注入器提供与 `LoggerService` 相关的服务，并把返回的值赋给 `logger` 参数。

If the injector has already cached an instance of the service associated with the token,
it provides that instance.
If it doesn't, it needs to make one using the provider associated with the token.

如果注入器已经缓存了与该令牌相关的服务实例，那么它就会直接提供此实例。
如果它没有，它就要使用与该令牌相关的提供商来创建一个。

<div class="alert is-helpful">

If the injector doesn't have a provider for a requested token, it delegates the request
to its parent injector, where the process repeats until there are no more injectors.
If the search fails, the injector throws an error&mdash;unless the request was [optional](guide/dependency-injection-in-action#optional).

如果注入器无法根据令牌在自己内部找到对应的提供商，它便将请求移交给它的父级注入器，这个过程不断重复，直到没有更多注入器为止。
如果没找到，注入器就抛出一个错误...除非这个请求是[可选的](guide/dependency-injection-in-action#optional)。

</div>

A new injector has no providers.
Angular initializes the injectors it creates with a set of preferred providers.
You have to configure providers for your own app-specific dependencies.

新的注入器没有提供商。
Angular 会使用一组首选提供商来初始化它本身的注入器。
你必须为自己应用程序特有的依赖项来配置提供商。

{@a defining-providers}

### Defining providers

### 定义提供商

A dependency can't always be created by the default method of instantiating a class.
You learned about some other methods in [Dependency Providers](guide/dependency-injection-providers).
The following `HeroOfTheMonthComponent` example demonstrates many of the alternatives and why you need them.
It's visually simple: a few properties and the logs produced by a logger.

用于实例化类的默认方法不一定总适合用来创建依赖。你可以到[依赖提供商](guide/dependency-injection-providers)部分查看其它方法。
`HeroOfTheMonthComponent` 例子示范了一些替代方案，展示了为什么需要它们。
它看起来很简单：一些属性和一些由 logger 生成的日志。

<figure>
  <img src="generated/images/guide/dependency-injection-in-action/hero-of-month.png" alt="Hero of the month">
</figure>

The code behind it customizes how and where the DI framework provides dependencies.
The use cases illustrate different ways to use the [*provide* object literal](guide/dependency-injection-providers#provide) to associate a definition object with a DI token.
<<<<<<< HEAD

它背后的代码定制了 DI 框架提供依赖项的方法和位置。
这个例子阐明了通过[*提供*对象字面量](guide/dependency-injection-providers#provide)来把对象的定义和 DI 令牌关联起来的另一种方式。
=======
>>>>>>> 6fcf2863

<code-example path="dependency-injection-in-action/src/app/hero-of-the-month.component.ts" region="hero-of-the-month" header="hero-of-the-month.component.ts">

</code-example>

The `providers` array shows how you might use the different provider-definition keys;
`useValue`, `useClass`, `useExisting`, or `useFactory`.

`providers` 数组展示了你可以如何使用其它的键来定义提供商：`useValue`、`useClass`、`useExisting` 或 `useFactory`。

{@a usevalue}

#### Value providers: `useValue`

#### 值提供商：`useValue`

The `useValue` key lets you associate a fixed value with a DI token.
Use this technique to provide *runtime configuration constants* such as website base addresses and feature flags.
You can also use a value provider in a unit test to provide mock data in place of a production data service.

`useValue` 键让你可以为 DI 令牌关联一个固定的值。
使用该技巧来进行*运行期常量设置*，比如网站的基础地址和功能标志等。
你也可以在单元测试中使用*值提供商*，来用一个 Mock 数据来代替一个生产环境下的数据服务。

The `HeroOfTheMonthComponent` example has two value providers.

`HeroOfTheMonthComponent` 例子中有两个*值-提供商*。

<code-example path="dependency-injection-in-action/src/app/hero-of-the-month.component.ts" region="use-value" header="dependency-injection-in-action/src/app/hero-of-the-month.component.ts" linenums="false">

</code-example>

* The first provides an existing instance of the `Hero` class to use for the `Hero` token, rather than
requiring the injector to create a new instance with `new` or use its own cached instance.
Here, the token is the class itself.

  第一处提供了用于 `Hero` 令牌的 `Hero` 类的现有实例，而不是要求注入器使用 `new` 来创建一个新实例或使用它自己的缓存实例。这里令牌就是这个类本身。

* The second specifies a literal string resource to use for the `TITLE` token.
The `TITLE` provider token is *not* a class, but is instead a
special kind of provider lookup key called an [injection token](guide/dependency-injection-in-action#injection-token), represented by
an `InjectionToken` instance.

  第二处为 `TITLE` 令牌指定了一个字符串字面量资源。
`TITLE` 提供商的令牌*不是一个类*，而是一个特别的提供商查询键，名叫[InjectionToken](guide/dependency-injection-in-action#injection-token)，表示一个 `InjectionToken` 实例。

You can use an injection token for any kind of provider but it's particularly
helpful when the dependency is a simple value like a string, a number, or a function.

你可以把 `InjectionToken` 用作任何类型的提供商的令牌，但是当依赖是简单类型（比如字符串、数字、函数）时，它会特别有用。

The value of a *value provider* must be defined before you specify it here.
The title string literal is immediately available.
The `someHero` variable in this example was set earlier in the file as shown below.
You can't use a variable whose value will be defined later.

一个*值-提供商*的值必须在指定之前定义。
比如标题字符串就是立即可用的。
该例中的 `someHero` 变量是以前在如下的文件中定义的。
你不能使用那些要等以后才能定义其值的变量。

<code-example path="dependency-injection-in-action/src/app/hero-of-the-month.component.ts" region="some-hero" header="dependency-injection-in-action/src/app/hero-of-the-month.component.ts">

</code-example>

Other types of providers can create their values *lazily*; that is, when they're needed for injection.

其它类型的提供商都会*惰性创建*它们的值，也就是说只在需要注入它们的时候才创建。

{@a useclass}

#### Class providers: `useClass`

#### 类提供商：`useClass`

The `useClass` provider key lets you create and return a new instance of the specified class.

`useClass` 提供的键让你可以创建并返回指定类的新实例。

You can use this type of provider to substitute an *alternative implementation*
for a common or default class.
The alternative implementation could, for example, implement a different strategy,
extend the default class, or emulate the behavior of the real class in a test case.

你可以使用这类提供商来为公共类或默认类换上一个*替代实现*。比如，这个替代实现可以实现一种不同的策略来扩展默认类，或在测试环境中模拟真实类的行为。

The following code shows two examples in `HeroOfTheMonthComponent`.

请看下面 `HeroOfTheMonthComponent` 里的两个例子：

<code-example path="dependency-injection-in-action/src/app/hero-of-the-month.component.ts" region="use-class" header="dependency-injection-in-action/src/app/hero-of-the-month.component.ts" linenums="false">

</code-example>

The first provider is the *de-sugared*, expanded form of the most typical case in which the
class to be created (`HeroService`) is also the provider's dependency injection token.
The short form is generally preferred; this long form makes the details explicit.

第一个提供商是*展开了语法糖的*，是一个典型情况的展开。一般来说，被新建的类(`HeroService`)同时也是该提供商的注入令牌。
通常都选用缩写形式，完整形式可以让细节更明确。

The second provider substitutes `DateLoggerService` for `LoggerService`.
`LoggerService` is already registered at the `AppComponent` level.
When this child component requests `LoggerService`, it receives a `DateLoggerService` instance instead.

第二个提供商使用 `DateLoggerService` 来满足 `LoggerService`。该 `LoggerService` 在 `AppComponent` 级别已经被注册。当*这个组件*要求 `LoggerService` 的时候，它得到的却是 `DateLoggerService` 服务的实例。

<div class="alert is-helpful">

This component and its tree of child components receive `DateLoggerService` instance.
Components outside the tree continue to receive the original `LoggerService` instance.

这个组件及其子组件会得到 `DateLoggerService` 实例。这个组件树之外的组件得到的仍是 `LoggerService` 实例。

</div>

`DateLoggerService` inherits from `LoggerService`; it appends the current date/time to each message:

`DateLoggerService` 从 `LoggerService` 继承；它把当前的日期/时间附加到每条信息上。

<code-example path="dependency-injection-in-action/src/app/date-logger.service.ts" region="date-logger-service" header="src/app/date-logger.service.ts" linenums="false">

</code-example>

{@a useexisting}

#### Alias providers: `useExisting`

#### 别名提供商：`useExisting`

The `useExisting` provider key lets you map one token to another.
In effect, the first token is an *alias* for the service associated with the second token,
creating two ways to access the same service object.

`useExisting` 提供了一个键，让你可以把一个令牌映射成另一个令牌。实际上，第一个令牌就是第二个令牌所关联的服务的*别名*，这样就创建了访问同一个服务对象的两种途径。

<code-example path="dependency-injection-in-action/src/app/hero-of-the-month.component.ts" region="use-existing" header="dependency-injection-in-action/src/app/hero-of-the-month.component.ts">

</code-example>

You can use this technique to narrow an API through an aliasing interface.
The following example shows an alias introduced for that purpose.

你可以使用别名接口来窄化 API。下面的例子中使用别名就是为了这个目的。

Imagine that `LoggerService` had a large API, much larger than the actual three methods and a property.
You might want to shrink that API surface to just the members you actually need.
In this example, the `MinimalLogger` [class-interface](#class-interface) reduces the API to two members:

想象 `LoggerService` 有个很大的 API 接口，远超过现有的三个方法和一个属性。你可能希望把 API 接口收窄到只有两个你确实需要的成员。在这个例子中，`MinimalLogger`[*类-接口*](guide/dependency-injection-in-action#class-interface)，就这个 API 成功缩小到了只有两个成员：

<code-example path="dependency-injection-in-action/src/app/minimal-logger.service.ts" header="src/app/minimal-logger.service.ts" linenums="false">

</code-example>

The following example puts `MinimalLogger` to use in a simplified version of  `HeroOfTheMonthComponent`.

下面的例子在一个简化版的 `HeroOfTheMonthComponent` 中使用 `MinimalLogger`。

<code-example path="dependency-injection-in-action/src/app/hero-of-the-month.component.1.ts" header="src/app/hero-of-the-month.component.ts (minimal version)" linenums="false">

</code-example>

The `HeroOfTheMonthComponent` constructor's `logger` parameter is typed as `MinimalLogger`, so only the `logs` and `logInfo` members are visible in a TypeScript-aware editor.

`HeroOfTheMonthComponent` 构造函数的 `logger` 参数是一个 `MinimalLogger` 类型，在支持 TypeScript 感知的编辑器里，只能看到它的两个成员 `logs` 和 `logInfo`：

<figure>
  <img src="generated/images/guide/dependency-injection-in-action/minimal-logger-intellisense.png" alt="MinimalLogger restricted API">
</figure>

Behind the scenes, Angular sets the `logger` parameter to the full service registered under the `LoggingService` token, which happens to be the `DateLoggerService` instance that was [provided above](guide/dependency-injection-in-action#useclass).

实际上，Angular 把 `logger` 参数设置为注入器里 `LoggerService` 令牌下注册的完整服务，该令牌恰好是[以前提供的那个](guide/dependency-injection-in-action#useclass) `DateLoggerService` 实例。

<div class="alert is-helpful">

This is illustrated in the following image, which displays the logging date.

在下面的图片中，显示了日志日期，可以确认这一点：

<figure>
  <img src="generated/images/guide/dependency-injection-in-action/date-logger-entry.png" alt="DateLoggerService entry">
</figure>

</div>

{@a usefactory}

#### Factory providers: `useFactory`

#### 工厂提供商：`useFactory`

The `useFactory` provider key lets you create a dependency object by calling a factory function,
as in the following example.

`useFactory` 提供了一个键，让你可以通过调用一个工厂函数来创建依赖实例，如下面的例子所示。

<code-example path="dependency-injection-in-action/src/app/hero-of-the-month.component.ts" region="use-factory" header="dependency-injection-in-action/src/app/hero-of-the-month.component.ts">

</code-example>

The injector provides the dependency value by invoking a factory function,
that you provide as the value of the `useFactory` key.
Notice that this form of provider has a third key, `deps`, which specifies
dependencies for the `useFactory` function.

注入器通过调用你用 `useFactory` 键指定的工厂函数来提供该依赖的值。
注意，提供商的这种形态还有第三个键 `deps`，它指定了供 `useFactory` 函数使用的那些依赖。

Use this technique to create a dependency object with a factory function
whose inputs are a combination of *injected services* and *local state*.

使用这项技术，可以用包含了一些***依赖服务和本地状态***输入的工厂函数来***建立一个依赖对象***。

The dependency object (returned by the factory function) is typically a class instance,
but can be other things as well.
In this example, the dependency object is a string of the names of the runners up
to the "Hero of the Month" contest.

这个依赖对象（由工厂函数返回的）通常是一个类实例，不过也可以是任何其它东西。
在这个例子中，依赖对象是一个表示 "月度英雄" 参赛者名称的字符串。

In the example, the local state is the number `2`, the number of runners up that the component should show.
The state value is passed as an argument to `runnersUpFactory()`.
The `runnersUpFactory()` returns the *provider factory function*, which can use both
the passed-in state value and the injected services `Hero` and `HeroService`.

在这个例子中，局部状态是数字 `2`，也就是组件应该显示的参赛者数量。
该状态的值传给了 `runnersUpFactory()` 作为参数。
`runnersUpFactory()` 返回了*提供商的工厂函数*，它可以使用传入的状态值和注入的服务 `Hero` 和 `HeroService`。

<code-example path="dependency-injection-in-action/src/app/runners-up.ts" region="factory-synopsis" header="runners-up.ts (excerpt)" linenums="false">

</code-example>

The provider factory function (returned by `runnersUpFactory()`) returns the actual dependency object,
the string of names.

<<<<<<< HEAD
由 `runnersUpFactory()` 返回的提供商的工厂函数返回了实际的依赖对象，也就是表示名字的字符串。

* The function takes a winning `Hero` and a `HeroService` as arguments.

  这个返回的函数需要一个 `Hero` 和一个 `HeroService` 参数。

=======
* The function takes a winning `Hero` and a `HeroService` as arguments.
>>>>>>> 6fcf2863
Angular supplies these arguments from injected values identified by
the two *tokens* in the `deps` array.

Angular 根据 `deps` 数组中指定的两个*令牌*来提供这些注入参数。

* The function returns the string of names, which Angular than injects into
the `runnersUp` parameter of `HeroOfTheMonthComponent`.

  该函数返回名字的字符串，Angular 可以把它们注入到 `HeroOfTheMonthComponent` 的 `runnersUp` 参数中。

<div class="alert is-helpful">

The function retrieves candidate heroes from the `HeroService`,
takes `2` of them to be the runners-up, and returns their concatenated names.
Look at the <live-example name="dependency-injection-in-action"></live-example>
for the full source code.

该函数从 `HeroService` 中接受候选的英雄，从中取 `2` 个参加竞赛，并把他们的名字串接起来返回。
参见 <live-example name="dependency-injection-in-action"></live-example> 查看完整源码。

</div>

{@a tokens}

## Provider token alternatives: class interface and 'InjectionToken'

## 提供替代令牌：类接口与 'InjectionToken'

Angular dependency injection is easiest when the provider token is a class
that is also the type of the returned dependency object, or service.

当使用类作为令牌，同时也把它作为返回依赖对象或服务的类型时，Angular 依赖注入使用起来最容易。

However, a token doesn't have to be a class and even when it is a class,
it doesn't have to be the same type as the returned object.
That's the subject of the next section.

但令牌不一定都是类，就算它是一个类，它也不一定都返回类型相同的对象。这是下一节的主题。

{@a class-interface}

### Classinterface

### 类-接口

The previous *Hero of the Month* example used the `MinimalLogger` class
as the token for a provider of `LoggerService`.

前面的*月度英雄*的例子使用了 `MinimalLogger` 类作为 `LoggerService` 提供商的令牌。

<code-example path="dependency-injection-in-action/src/app/hero-of-the-month.component.ts" region="use-existing" header="dependency-injection-in-action/src/app/hero-of-the-month.component.ts">

</code-example>

 `MinimalLogger` is an abstract class.

该 `MinimalLogger` 是一个抽象类。

<code-example path="dependency-injection-in-action/src/app/minimal-logger.service.ts" header="dependency-injection-in-action/src/app/minimal-logger.service.ts" linenums="false">

</code-example>

An abstract class is usually a base class that you can extend.
In this app, however there is no class that inherits from `MinimalLogger`.

你通常从一个可扩展的抽象类继承。但这个应用中*并没有*类会继承 `MinimalLogger`。

The `LoggerService` and the `DateLoggerService`could have inherited from `MinimalLogger`,
or they could have implemented it instead, in the manner of an interface.
But they did neither.
`MinimalLogger` is used only as a dependency injection token.

`LoggerService` 和 `DateLoggerService`*本可以*从 `MinimalLogger` 中继承。
它们也可以实现 `MinimalLogger`，而不用单独定义接口。
但它们没有。
`MinimalLogger` 在这里仅仅被用作一个 "依赖注入令牌"。

When you use a class this way, it's called a *class interface*.

<<<<<<< HEAD
当你通过这种方式使用类时，它称作*类接口*。

As mentioned in [DI Providers](guide/dependency-injection-providers#interface-not-valid-token), an interface is not a valid DI token because it is a TypeScript artifact that doesn't exist at run time. Use this abstract class interface to get the strong typing of an interface, and also use it as a provider token in the way you would a normal class.

就像 [DI 提供商](guide/dependency-injection-providers#interface-not-valid-token)中提到的那样，接口不是有效的 DI 令牌，因为它是 TypeScript 自己用的，在运行期间不存在。使用这种抽象类接口不但可以获得像接口一样的强类型，而且可以像普通类一样把它用作提供商令牌。
=======
As mentioned in [DI Providers](guide/dependency-injection-providers#interface-not-valid-token),
an interface is not a valid DI token because it is a TypeScript artifact that doesn't exist at run time.
Use this abstract class interface to get the strong typing of an interface,
and also use it as a provider token in the way you would a normal class.
>>>>>>> 6fcf2863

A  class interface should define *only* the members that its consumers are allowed to call.
Such a narrowing interface helps decouple the concrete class from its consumers.

类接口应该*只*定义允许它的消费者调用的成员。窄的接口有助于解耦该类的具体实现和它的消费者。

<div class="alert is-helpful">

Using a class as an interface gives you the characteristics of an interface in a real JavaScript object.
To minimize memory cost, however, the class should have *no implementation*.
The `MinimalLogger` transpiles to this unoptimized, pre-minified JavaScript for a constructor function.

用类作为接口可以让你获得真实 JavaScript 对象中的接口的特性。
但是，为了最小化内存开销，该类应该是*没有实现*的。
对于构造函数，`MinimalLogger` 会转译成未优化过的、预先最小化过的 JavaScript。

<code-example path="dependency-injection-in-action/src/app/minimal-logger.service.ts" region="minimal-logger-transpiled" header="dependency-injection-in-action/src/app/minimal-logger.service.ts" linenums="false">

</code-example>

Notice that it doesn't have any members. It never grows no matter how many members you add to the class,
<<<<<<< HEAD
as long as those members are typed but not implemented. Look again at the TypeScript `MinimalLogger` class to confirm that it has no implementation.
=======
as long as those members are typed but not implemented.
>>>>>>> 6fcf2863

注意，***只要不实现它***，不管添加多少成员，它永远不会增长大小，因为这些成员虽然是有类型的，但却没有实现。你可以再看看 TypeScript 的 `MinimalLogger` 类，确定一下它是没有实现的。

</div>


{@a injection-token}

### 'InjectionToken' objects

### 'InjectionToken' 对象

Dependency objects can be simple values like dates, numbers and strings, or
shapeless objects like arrays and functions.

依赖对象可以是一个简单的值，比如日期，数字和字符串，或者一个无形的对象，比如数组和函数。

Such objects don't have application interfaces and therefore aren't well represented by a class.
They're better represented by a token that is both unique and symbolic,
a JavaScript object that has a friendly name but won't conflict with
another token that happens to have the same name.

这样的对象没有应用程序接口，所以不能用一个类来表示。更适合表示它们的是：唯一的和符号性的令牌，一个 JavaScript 对象，拥有一个友好的名字，但不会与其它的同名令牌发生冲突。

`InjectionToken` has these characteristics.
You encountered them twice in the *Hero of the Month* example,
in the *title* value provider and in the *runnersUp* factory provider.

`InjectionToken` 具有这些特征。在*Hero of the Month*例子中遇见它们两次，一个是 *title* 的值，一个是 *runnersUp* 工厂提供商。

<code-example path="dependency-injection-in-action/src/app/hero-of-the-month.component.ts" region="provide-injection-token" header="dependency-injection-in-action/src/app/hero-of-the-month.component.ts" linenums="false">

</code-example>

You created the `TITLE` token like this:

这样创建 `TITLE` 令牌：

<code-example path="dependency-injection-in-action/src/app/hero-of-the-month.component.ts" region="injection-token" header="dependency-injection-in-action/src/app/hero-of-the-month.component.ts" linenums="false">

</code-example>

The type parameter, while optional, conveys the dependency's type to developers and tooling.
The token description is another developer aid.

类型参数，虽然是可选的，但可以向开发者和开发工具传达类型信息。
而且这个令牌的描述信息也可以为开发者提供帮助。

{@a di-inheritance}

## Inject into a derived class

## 注入到派生类

Take care when writing a component that inherits from another component.
If the base component has injected dependencies,
you must re-provide and re-inject them in the derived class
and then pass them down to the base class through the constructor.

当编写一个继承自另一个组件的组件时，要格外小心。如果基础组件有依赖注入，必须要在派生类中重新提供和重新注入它们，并将它们通过构造函数传给基类。

In this contrived example, `SortedHeroesComponent` inherits from `HeroesBaseComponent`
to display a *sorted* list of heroes.

在这个刻意生成的例子里，`SortedHeroesComponent` 继承自 `HeroesBaseComponent`，显示一个*被排序*的英雄列表。

<figure>
  <img src="generated/images/guide/dependency-injection-in-action/sorted-heroes.png" alt="Sorted Heroes">
</figure>

The `HeroesBaseComponent` can stand on its own.
It demands its own instance of `HeroService` to get heroes
and displays them in the order they arrive from the database.

`HeroesBaseComponent` 能自己独立运行。它在自己的实例里要求 `HeroService`，用来得到英雄，并将他们按照数据库返回的顺序显示出来。

<code-example path="dependency-injection-in-action/src/app/sorted-heroes.component.ts" region="heroes-base" header="src/app/sorted-heroes.component.ts (HeroesBaseComponent)">

</code-example>


<div class="alert is-helpful">

### Keep constructors simple

### 让构造函数保持简单

Constructors should do little more than initialize variables.
This rule makes the component safe to construct under test without fear that it will do something dramatic like talk to the server.
That's why you call the `HeroService` from within the `ngOnInit` rather than the constructor.

构造函数应该只用来初始化变量。
这条规则让组件在测试环境中可以放心地构造组件，以免在构造它们时，无意中做出一些非常戏剧化的动作(比如与服务器进行会话)。
这就是为什么你要在 `ngOnInit` 里面调用 `HeroService`，而不是在构造函数中。

</div>


Users want to see the heroes in alphabetical order.
Rather than modify the original component, sub-class it and create a
`SortedHeroesComponent` that sorts the heroes before presenting them.
The `SortedHeroesComponent` lets the base class fetch the heroes.

用户希望看到英雄按字母顺序排序。与其修改原始的组件，不如派生它，新建 `SortedHeroesComponent`，以便展示英雄之前进行排序。
`SortedHeroesComponent` 让基类来获取英雄。

Unfortunately, Angular cannot inject the `HeroService` directly into the base class.
You must provide the `HeroService` again for *this* component,
then pass it down to the base class inside the constructor.

可惜，Angular 不能直接在基类里直接注入 `HeroService`。必须在*这个*组件里再次提供 `HeroService`，然后通过构造函数传给基类。

<code-example path="dependency-injection-in-action/src/app/sorted-heroes.component.ts" region="sorted-heroes" header="src/app/sorted-heroes.component.ts (SortedHeroesComponent)">

</code-example>


Now take note of the `afterGetHeroes()` method.
Your first instinct might have been to create an `ngOnInit` method in `SortedHeroesComponent` and do the sorting there.
But Angular calls the *derived* class's `ngOnInit` *before* calling the base class's `ngOnInit`
so you'd be sorting the heroes array *before they arrived*. That produces a nasty error.

现在，请注意 `afterGetHeroes()` 方法。
你的第一反应是在 `SortedHeroesComponent` 组件里面建一个 `ngOnInit` 方法来做排序。但是 Angular 会先调用*派生*类的 `ngOnInit`，后调用基类的 `ngOnInit`，
所以可能在*英雄到达之前*就开始排序。这就产生了一个讨厌的错误。

Overriding the base class's `afterGetHeroes()` method solves the problem.

覆盖基类的 `afterGetHeroes()` 方法可以解决这个问题。

These complications argue for *avoiding component inheritance*.

分析上面的这些复杂性是为了强调*避免使用组件继承*这一点。

{@a forwardref}

## Break circularities with a forward class reference (*forwardRef*)

## 使用一个前向引用(*forwardRef*)来打破循环

The order of class declaration matters in TypeScript.
You can't refer directly to a class until it's been defined.

在 TypeScript 里面，类声明的顺序是很重要的。如果一个类尚未定义，就不能引用它。

This isn't usually a problem, especially if you adhere to the recommended *one class per file* rule.
But sometimes circular references are unavoidable.
You're in a bind when class 'A' refers to class 'B' and 'B' refers to 'A'.
One of them has to be defined first.

这通常不是一个问题，特别是当你遵循*一个文件一个类*规则的时候。
但是有时候循环引用可能不能避免。当一个类*A 引用类 B*，同时'B'引用'A'的时候，你就陷入困境了：它们中间的某一个必须要先定义。

The Angular `forwardRef()` function creates an *indirect* reference that Angular can resolve later.

Angular 的 `forwardRef()` 函数建立一个*间接地*引用，Angular 可以随后解析。

The *Parent Finder* sample is full of circular class references that are impossible to break.

这个关于*父查找器*的例子中全都是没办法打破的循环类引用。

You face this dilemma when a class makes *a reference to itself*
as does `AlexComponent` in its `providers` array.
The `providers` array is a property of the `@Component()` decorator function which must
appear *above* the class definition.

当一个类*需要引用自身*的时候，你面临同样的困境，就像在 `AlexComponent` 的 `provdiers` 数组中遇到的困境一样。
该 `providers` 数组是一个 `@Component()` 装饰器函数的一个属性，它必须在类定义*之前*出现。

Break the circularity with `forwardRef`.

使用 `forwardRef` 来打破这种循环：

<code-example path="dependency-injection-in-action/src/app/parent-finder.component.ts" region="alex-providers" header="parent-finder.component.ts (AlexComponent providers)" linenums="false">

</code-example>


<!--- Waiting for good examples

{@a directive-level-providers}

{@a element-level-providers}

## Element-level providers

A component is a specialization of directive, and the `@Component()` decorator inherits the `providers` property from `@Directive`. The injector is at the element level, so a provider configured with any element-level injector is available to any component, directive, or pipe attached to the same element.

Here's a live example that implements a custom form control, taking advantage of an injector that is shared by a component and a directive on the same element.

https://stackblitz.com/edit/basic-form-control

The component, `custom-control`, configures a provider for the DI token `NG_VALUE_ACCESSOR`.
In the template, the `FormControlName` directive is instantiated along with the custom component.
It can inject the `NG_VALUE_ACCESSOR` dependency because they share the same injector.
(Notice that this example also makes use of `forwardRef()` to resolve a circularity in the definitions.)

### Sharing a service among components

__NEED TO TURN THIS INTO FULL EXTERNAL EXAMPLE__

Suppose you want to share the same `HeroCacheService` among multiple components. One way to do this is to create a directive.

```
<ng-container heroCache>
  <hero-overview></hero-overview>
  <hero-details></hero-details>
</ng-container>
```

Use the `@Directive()` decorator to configure the provider for the service:

```
@Directive(providers:[HeroCacheService])

class heroCache{...}
```

Because the injectors for both the overview and details components are children of the injector created from the `heroCache` directive, they can inject things it provides.
If the `heroCache` directive provides the `HeroCacheService`, the two components end up sharing them.

If you want to show only one of them, use the directive to make sure __??of what??__.

`<hero-overview heroCache></hero-overview>`

 ---><|MERGE_RESOLUTION|>--- conflicted
+++ resolved
@@ -77,30 +77,20 @@
 
 ## Limit service scope to a component subtree
 
-<<<<<<< HEAD
 ## 把服务的范围限制到某个组件的子树下
 
-An Angular application has multiple injectors, arranged in a tree hierarchy that parallels the component tree. 
-Each injector creates a singleton instance of a dependency. 
-=======
 An Angular application has multiple injectors, arranged in a tree hierarchy that parallels the component tree.
 Each injector creates a singleton instance of a dependency.
->>>>>>> 6fcf2863
 That same instance is injected wherever that injector provides that service.
 A particular service can be provided and created at any level of the injector hierarchy,
 which means that there can be multiple instances of a service if it is provided by multiple injectors.
 
-<<<<<<< HEAD
 Angular 应用程序有多个依赖注入器，组织成一个与组件树平行的树状结构。
 每个注入器都会创建依赖的一个单例。在所有该注入器负责提供服务的地方，所提供的都是同一个实例。
 可以在注入器树的任何层级提供和建立特定的服务。这意味着，如果在多个注入器中提供该服务，那么该服务也就会有多个实例。
 
-Dependencies provided by the root injector can be injected into *any* component *anywhere* in the application. 
-In some cases, you might want to restrict service availability to a particular region of the application. 
-=======
 Dependencies provided by the root injector can be injected into *any* component *anywhere* in the application.
 In some cases, you might want to restrict service availability to a particular region of the application.
->>>>>>> 6fcf2863
 For instance, you might want to let users explicitly opt in to use a service,
 rather than letting the root injector provide it automatically.
 
@@ -224,15 +214,11 @@
 starting at the component's local injector of the component, and if necessary bubbling up
 through the injector tree until it reaches the root injector.
 
-<<<<<<< HEAD
 当类需要某个依赖项时，该依赖项就会作为参数添加到类的构造函数中。
 当 Angular 需要实例化该类时，就会调用 DI 框架来提供该依赖。
 默认情况下，DI 框架会在注入器树中查找一个提供商，从该组件的局部注入器开始，如果需要，则沿着注入器树向上冒泡，直到根注入器。
 
-* The first injector configured with a provider supplies the dependency (a service instance or value) to the constructor.  
-=======
 * The first injector configured with a provider supplies the dependency (a service instance or value) to the constructor.
->>>>>>> 6fcf2863
 
   第一个配置过该提供商的注入器就会把依赖（服务实例或值）提供给这个构造函数。
 
@@ -249,17 +235,11 @@
 
 ### Make a dependency `@Optional` and limit search with `@Host`
 
-<<<<<<< HEAD
 ### 用 `@Optional` 来让依赖是可选的，以及使用 `@Host` 来限定搜索方式
 
-Dependencies can be registered at any level in the component hierarchy. 
-When a component requests a dependency, Angular starts with that component's injector 
-and walks up the injector tree until it finds the first suitable provider.  
-=======
 Dependencies can be registered at any level in the component hierarchy.
 When a component requests a dependency, Angular starts with that component's injector
 and walks up the injector tree until it finds the first suitable provider.
->>>>>>> 6fcf2863
 Angular throws an error if it can't find the dependency during that walk.
 
 依赖可以注册在组件树的任何层级上。
@@ -274,17 +254,11 @@
 
 * The `@Optional` property decorator tells Angular to return null when it can't find the dependency.
 
-<<<<<<< HEAD
   `@Optional` 属性装饰器告诉 Angular 当找不到依赖时就返回 null。
 
-* The `@Host` property decorator stops the upward search at the *host component*. 
-The host component is typically the component requesting the dependency. 
-However, when this component is projected into a *parent* component, 
-=======
 * The `@Host` property decorator stops the upward search at the *host component*.
 The host component is typically the component requesting the dependency.
 However, when this component is projected into a *parent* component,
->>>>>>> 6fcf2863
 that parent component becomes the host. The following example covers this second case.
 
   `@Host` 属性装饰器会禁止在*宿主组件*以上的搜索。宿主组件通常就是请求该依赖的那个组件。
@@ -390,13 +364,9 @@
 
 ### Supply a custom provider with `@Inject`
 
-<<<<<<< HEAD
 ### 使用 `@Inject` 指定自定义提供商
 
-Using a custom provider allows you to provide a concrete implementation for implicit dependencies, such as built-in browser APIs. The following example uses an `InjectionToken` to provide the [localStorage](https://developer.mozilla.org/en-US/docs/Web/API/Window/localStorage) browser API as a dependency in the `BrowserStorageService`. 
-=======
 Using a custom provider allows you to provide a concrete implementation for implicit dependencies, such as built-in browser APIs. The following example uses an `InjectionToken` to provide the [localStorage](https://developer.mozilla.org/en-US/docs/Web/API/Window/localStorage) browser API as a dependency in the `BrowserStorageService`.
->>>>>>> 6fcf2863
 
 自定义提供商让你可以为隐式依赖提供一个具体的实现，比如内置浏览器 API。下面的例子使用 `InjectionToken` 来提供 [localStorage](https://developer.mozilla.org/en-US/docs/Web/API/Window/localStorage)，将其作为 `BrowserStorageService` 的依赖项。
 
@@ -406,11 +376,9 @@
 
 The `factory` function returns the `localStorage` property that is attached to the browser window object. The `Inject` decorator is a constructor parameter used to specify a custom provider of a dependency. This custom provider can now be overridden during testing with a mock API of `localStorage` instead of interactive with real browser APIs.
 
-<<<<<<< HEAD
 `factory` 函数返回 window 对象上的 `localStorage` 属性。`Inject` 装饰器修饰一个构造函数参数，用于为某个依赖提供自定义提供商。现在，就可以在测试期间使用 `localStorage` 的 Mock API 来覆盖这个提供商了，而不必与真实的浏览器 API 进行交互。
-=======
+
 {@a skip}
->>>>>>> 6fcf2863
 
 ### Modify the provider search with `@Self` and `@SkipSelf`
 
@@ -559,12 +527,9 @@
 
 The code behind it customizes how and where the DI framework provides dependencies.
 The use cases illustrate different ways to use the [*provide* object literal](guide/dependency-injection-providers#provide) to associate a definition object with a DI token.
-<<<<<<< HEAD
 
 它背后的代码定制了 DI 框架提供依赖项的方法和位置。
 这个例子阐明了通过[*提供*对象字面量](guide/dependency-injection-providers#provide)来把对象的定义和 DI 令牌关联起来的另一种方式。
-=======
->>>>>>> 6fcf2863
 
 <code-example path="dependency-injection-in-action/src/app/hero-of-the-month.component.ts" region="hero-of-the-month" header="hero-of-the-month.component.ts">
 
@@ -804,16 +769,11 @@
 The provider factory function (returned by `runnersUpFactory()`) returns the actual dependency object,
 the string of names.
 
-<<<<<<< HEAD
 由 `runnersUpFactory()` 返回的提供商的工厂函数返回了实际的依赖对象，也就是表示名字的字符串。
 
 * The function takes a winning `Hero` and a `HeroService` as arguments.
 
   这个返回的函数需要一个 `Hero` 和一个 `HeroService` 参数。
-
-=======
-* The function takes a winning `Hero` and a `HeroService` as arguments.
->>>>>>> 6fcf2863
 Angular supplies these arguments from injected values identified by
 the two *tokens* in the `deps` array.
 
@@ -893,18 +853,11 @@
 
 When you use a class this way, it's called a *class interface*.
 
-<<<<<<< HEAD
 当你通过这种方式使用类时，它称作*类接口*。
 
 As mentioned in [DI Providers](guide/dependency-injection-providers#interface-not-valid-token), an interface is not a valid DI token because it is a TypeScript artifact that doesn't exist at run time. Use this abstract class interface to get the strong typing of an interface, and also use it as a provider token in the way you would a normal class.
 
 就像 [DI 提供商](guide/dependency-injection-providers#interface-not-valid-token)中提到的那样，接口不是有效的 DI 令牌，因为它是 TypeScript 自己用的，在运行期间不存在。使用这种抽象类接口不但可以获得像接口一样的强类型，而且可以像普通类一样把它用作提供商令牌。
-=======
-As mentioned in [DI Providers](guide/dependency-injection-providers#interface-not-valid-token),
-an interface is not a valid DI token because it is a TypeScript artifact that doesn't exist at run time.
-Use this abstract class interface to get the strong typing of an interface,
-and also use it as a provider token in the way you would a normal class.
->>>>>>> 6fcf2863
 
 A  class interface should define *only* the members that its consumers are allowed to call.
 Such a narrowing interface helps decouple the concrete class from its consumers.
@@ -926,11 +879,7 @@
 </code-example>
 
 Notice that it doesn't have any members. It never grows no matter how many members you add to the class,
-<<<<<<< HEAD
-as long as those members are typed but not implemented. Look again at the TypeScript `MinimalLogger` class to confirm that it has no implementation.
-=======
-as long as those members are typed but not implemented.
->>>>>>> 6fcf2863
+as long as those members are typed but not implemented.Look again at the TypeScript `MinimalLogger` class to confirm that it has no implementation.
 
 注意，***只要不实现它***，不管添加多少成员，它永远不会增长大小，因为这些成员虽然是有类型的，但却没有实现。你可以再看看 TypeScript 的 `MinimalLogger` 类，确定一下它是没有实现的。
 
