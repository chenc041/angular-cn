--- conflicted
+++ resolved
@@ -1,115 +1,25 @@
 # Dependency Injection in Action
 
-<<<<<<< HEAD
-# 依赖注入
-
-Dependency Injection is a powerful pattern for managing code dependencies.
-This cookbook explores many of the features of Dependency Injection (DI) in Angular.
-
-依赖注入是一个用来管理代码依赖的强大模式。本文会讨论 Angular 依赖注入的许多特性。
-
-=======
 This section explores many of the features of dependency injection (DI) in Angular.
->>>>>>> 331989ce
+
+本节将会涉及 Angular 依赖注入（DI）的很多特性。
+
 {@a toc}
 
 See the <live-example name="dependency-injection-in-action"></live-example>
 of the code in this cookbook.
 
-<<<<<<< HEAD
 要获取本文的代码，**参见<live-example name="dependency-injection-in-action"></live-example>**。
 
-{@a app-wide-dependencies}
-
-## Application-wide dependencies
-
-## 应用程序全局依赖
-
-Register providers for dependencies used throughout the application 
-in the `@Injectable()` decorator of the service itself. 
-
-在服务本身的 `@Injectable()` 装饰器中注册那些将被应用程序全局使用的依赖提供商。
-
-<code-example path="dependency-injection/src/app/heroes/hero.service.3.ts" title="src/app/heroes/hero.service.3.ts" linenums="false">
-</code-example>
-
-`providedIn` here tells Angular that the root injector is responsible for creating an instance of the `HeroService`.
-Services that are provided this way are automatically made available to the entire 
-application and don't need to be listed in any module.
-
-这里的 `providedIn` 告诉 Angular，要由根注入器负责创建 `HeroService` 的实例。
-所有用这种方式提供的服务，都会自动在整个应用中可用，而不必把它们显式列在任何模块中。
-
-Service classes can act as their own providers which is why defining them in the `@Injectable` decorator
-is all the registration you need.
-
-这些服务类可以充当自己的提供商，因此你只要把它们定义在 `@Injectable` 装饰器中就算注册成功了。
-
-<div class="alert is-helpful">
-
-A *provider* is something that can create or deliver a service.
-Angular creates a service instance from a class provider by using `new`.
-Read more about providers in the [Dependency Injection](guide/dependency-injection#register-providers-ngmodule)
-guide.
-
-*提供商*是用来新建或者交付服务的。
-Angular 拿到“类提供商”之后，会通过 `new` 操作来新建服务实例。
-从[依赖注入](guide/dependency-injection#register-providers-ngmodule)一章可以学到关于提供商的更多知识。
-
-</div>
-
-Now that you've registered these services,
-Angular can inject them into the constructor of *any* component or service, *anywhere* in the application.
-
-现在你已经注册了这些服务，这样 Angular 就能在应用程序的*任何地方*，把它们注入到*任何*组件和服务的构造函数里。
-
-{@a external-module-configuration}
-
-## External module configuration
-
-## 外部模块配置
-
-If a provider cannot be configured in the `@Injectable` decorator of the service, then register application-wide providers in the root `AppModule`, not in the `AppComponent`. Generally, register providers in the `NgModule` rather than in the root application component.
-
-如果某个提供商不是在服务的 `@Injectable` 装饰器中配置的，那么就要在根模块 `AppModule` 中把它注册为全应用级的提供商，而不是在 `AppComponent` 中。
-一般来说，要在 `NgModule` 中注册提供商，而不是在应用程序根组件中。
-
-Do this when users should explicitly opt-in to use a service, or the service should be 
-provided in a lazily-loaded context, 
-or when you are configuring another application global service _before the application starts_.
-
-下列情况下会用到这种方法：1. 当用户应该明确选择所用的服务时。2. 当你要在惰性加载的上下文中提供该服务时。3. 当你要在应用启动之前配置应用中的另一个全局服务时。
-
-Here is an example of the case where the component router configuration includes a non-default
-[location strategy](guide/router#location-strategy) by listing its provider
-in the `providers` list of the `AppModule`.
-
-下面的例子就属于这些情况，它为组件路由器配置了一个非默认的[地址策略（location strategy）](guide/router#location-strategy)，并把它加入到 `AppModule` 的 `providers` 数组中。
-
-<code-example path="dependency-injection-in-action/src/app/app.module.ts" region="providers" title="src/app/app.module.ts (providers)" linenums="false">
-
-</code-example>
-
-{@a injectable}
-
 {@a nested-dependencies}
 
-## _@Injectable()_ and nested service dependencies
+## Nested service dependencies
 
 ## *@Injectable*和嵌套服务依赖
-
-The consumer of an injected service does not know how to create that service.
-It shouldn't care.
-It's the dependency injection's job to create and cache that service.
-=======
-{@a nested-dependencies}
-
-## Nested service dependencies
 
 The _consumer_ of an injected service doesn't need to know how to create that service.
 It's the job of the DI framework to create and cache dependencies. The consumer just
 needs to let the DI framework know which dependencies it needs.
->>>>>>> 331989ce
 
 这些被注入服务的消费者不需要知道如何创建这个服务，它也不应该在乎。新建和缓存这个服务是依赖注入器的工作。
 
@@ -118,31 +28,19 @@
 At each step, the consumer of dependencies declares what it requires in its
 constructor, and lets the framework provide them.
 
-<<<<<<< HEAD
 有时候一个服务依赖其它服务...而其它服务可能依赖另外的更多服务。按正确的顺序解析这些嵌套依赖也是框架的工作。
 在每一步，依赖的使用者只要在它的构造函数里简单声明它需要什么，框架就会完成所有剩下的事情。
 
-The following example shows injecting both the `LoggerService` and the `UserContext` in the `AppComponent`.
+The following example shows that `AppComponent` declares its dependence on `LoggerService` and `UserContext`.
 
 下面的例子往 `AppComponent` 里注入的 `LoggerService` 和 `UserContext`。
 
-<code-example path="dependency-injection-in-action/src/app/app.component.ts" region="ctor" title="src/app/app.component.ts" linenums="false">
-
-</code-example>
-
-The `UserContext` in turn has its own dependencies on both the `LoggerService` and
-a `UserService` that gathers information about a particular user.
-=======
-The following example shows that `AppComponent` declares its dependence on `LoggerService` and `UserContext`.
-
 <code-example path="dependency-injection-in-action/src/app/app.component.ts" region="ctor" header="src/app/app.component.ts" linenums="false">
 
 </code-example>
-
 
 `UserContext` in turn depends on both `LoggerService` and
 `UserService`, another service that gathers information about a particular user.
->>>>>>> 331989ce
 
 `UserContext` 有两个依赖 `LoggerService`(再一次)和负责获取特定用户信息的 `UserService`。
 
@@ -150,90 +48,28 @@
 
 </code-example>
 
-<<<<<<< HEAD
-When Angular creates the `AppComponent`, the dependency injection framework creates an instance of the `LoggerService` and
-starts to create the `UserContextService`.
-The `UserContextService` needs the `LoggerService`, which the framework already has, and the `UserService`, which it has yet to create.
-The `UserService` has no dependencies so the dependency injection framework can just
-use `new` to instantiate one.
+When Angular creates `AppComponent`, the DI framework creates an instance of `LoggerService` and starts to create `UserContextService`.
+`UserContextService` also needs `LoggerService`, which the framework already has, so the framework can provide the same instance. `UserContextService` also needs `UserService`, which the framework has yet to create. `UserService` has no further dependencies, so the framework can simply use `new` to instantiate the class and provide the instance to the `UserContextService` constructor.
 
 当 Angular 新建 `AppComponent` 时，依赖注入框架先创建一个 `LoggerService` 的实例，然后创建 `UserContextService` 实例。
 `UserContextService` 需要框架已经创建好的 `LoggerService` 实例和尚未创建的 `UserService` 实例。
 `UserService` 没有其它依赖，所以依赖注入框架可以直接 `new` 一个实例。
 
-The beauty of dependency injection is that `AppComponent` doesn't care about any of this.
-You simply declare what is needed in the constructor (`LoggerService` and `UserContextService`)
-and the framework does the rest.
-
-依赖注入最帅的地方在于，`AppComponent` 的作者不需要在乎这一切。作者只是在(`LoggerService` 和 `UserContextService` 的)构造函数里面简单的声明一下，框架就完成了剩下的工作。
-
-Once all the dependencies are in place, the `AppComponent` displays the user information:
-
-一旦所有依赖都准备好了，`AppComponent` 就会显示用户信息：
-=======
-
-When Angular creates `AppComponent`, the DI framework creates an instance of `LoggerService` and starts to create `UserContextService`.
-`UserContextService` also needs `LoggerService`, which the framework already has, so the framework can provide the same instance. `UserContextService` also needs `UserService`, which the framework has yet to create. `UserService` has no further dependencies, so the framework can simply use `new` to instantiate the class and provide the instance to the `UserContextService` constructor.
-
 The parent `AppComponent` doesn't need to know about the dependencies of dependencies.
 Declare what's needed in the constructor (in this case `LoggerService` and `UserContextService`)
 and the framework resolves the nested dependencies.
 
+父组件 `AppComponent` 不需要了解这些依赖的依赖。
+只要在构造函数中声明自己需要的依赖即可（这里是 `LoggerService` 和 `UserContextService`），框架会帮你解析这些嵌套的依赖。
+
 When all dependencies are in place, `AppComponent` displays the user information.
->>>>>>> 331989ce
+
+当所有的依赖都就位之后，`AppComponent` 就会显示该用户的信息。
 
 <figure>
   <img src="generated/images/guide/dependency-injection-in-action/logged-in-user.png" alt="Logged In User">
 </figure>
 
-<<<<<<< HEAD
-{@a injectable-1}
-
-### *@Injectable()*
-
-### *@Injectable()* 注解
-
-Notice the `@Injectable()`decorator on the `UserContextService` class.
-
-注意在 `UserContextService` 类里面的 `@Injectable()` 装饰器。
-
-<code-example path="dependency-injection-in-action/src/app/user-context.service.ts" region="injectable" title="user-context.service.ts (@Injectable)" linenums="false">
-
-</code-example>
-
-The `@Injectable` decorator indicates that the Angular DI system is used to create one or more instances of `UserContextService`.
-
-`@Injectable` 装饰器会向 Angular DI 系统指明应该为 `UserContextService` 创建一个实例还是多个实例。
-
-{@a service-scope}
-
-## Limit service scope to a component subtree
-
-## 把服务作用域限制到一个组件支树
-
-All injected service dependencies are singletons meaning that,
-for a given dependency injector, there is only one instance of service.
-
-所有被注入的服务依赖都是单例的，也就是说，在任意一个依赖注入器("injector")中，每个服务只有唯一的实例。
-
-But an Angular application has multiple dependency injectors, arranged in a tree hierarchy that parallels the component tree.
-So a particular service can be *provided* and created at any component level and multiple times
-if provided in multiple components.
-
-但是 Angular 应用程序有多个依赖注入器，组织成一个与组件树平行的树状结构。所以，可以在任何组件级别*提供*(和建立)特定的服务。如果在多个组件中注入，服务就会被新建出多个实例，分别提供给不同的组件。
-
-By default, a service dependency provided in one component is visible to all of its child components and
-Angular injects the same service instance into all child components that ask for that service.
-
-默认情况下，一个组件中注入的服务依赖，会在该组件的所有子组件中可见，而且 Angular 会把同样的服务实例注入到需要该服务的子组件中。
-
-Accordingly, dependencies provided in the root `AppComponent` can be injected into *any* component *anywhere* in the application.
-
-所以，在根部的 `AppComponent` 提供的依赖单例就能被注入到应用程序中*任何地方*的*任何*组件。
-
-That isn't always desirable.
-Sometimes you want to restrict service availability to a particular region of the application.
-=======
 {@a service-scope}
 
 ## Limit service scope to a component subtree
@@ -244,39 +80,28 @@
 A particular service can be provided and created at any level of the injector hierarchy,
 which means that there can be multiple instances of a service if it is provided by multiple injectors.
 
+Angular 应用程序有多个依赖注入器，组织成一个与组件树平行的树状结构。
+每个注入器都会创建依赖的一个单例。在所有该注入器负责提供服务的地方，所提供的都是同一个实例。
+可以在注入器树的任何层级提供和建立特定的服务。这意味着，如果在多个注入器中提供该服务，那么该服务也就会有多个实例。
+
 Dependencies provided by the root injector can be injected into *any* component *anywhere* in the application. 
 In some cases, you might want to restrict service availability to a particular region of the application. 
 For instance, you might want to let users explicitly opt in to use a service,
 rather than letting the root injector provide it automatically. 
->>>>>>> 331989ce
-
-但这不一定总是想要的。有时候你想要把服务的有效性限制到应用程序的一个特定区域。
+
+由根注入器提供的依赖可以注入到应用中任何地方的任何组件中。
+但有时候你可能希望把服务的有效性限制到应用程序的一个特定区域。
+比如，你可能希望用户明确选择一个服务，而不是让根注入器自动提供它。
 
 You can limit the scope of an injected service to a *branch* of the application hierarchy
 by providing that service *at the sub-root component for that branch*.
 This example shows how to make a different instance of `HeroService` available to `HeroesBaseComponent`
 by adding it to the `providers` array of the `@Component()` decorator of the sub-component.
 
-<<<<<<< HEAD
 通过*在组件树的子级根组件*中提供服务，可以把一个被注入服务的作用域局限在应用程序结构中的某个*分支*中。
 这个例子中展示了为子组件和根组件 `AppComponent` 提供服务的相似之处，它们的语法是相同的。
 这里通过列入 `providers` 数组，在 `HeroesBaseComponent` 中提供了 `HeroService`：
 
-<code-example path="dependency-injection-in-action/src/app/sorted-heroes.component.ts" region="injection" title="src/app/sorted-heroes.component.ts (HeroesBaseComponent excerpt)">
-
-</code-example>
-
-When Angular creates the `HeroesBaseComponent`, it also creates a new instance of `HeroService`
-that is visible only to the component and its children, if any.
-
-当 Angular 新建 `HeroBaseComponent` 的时候，它会同时新建一个 `HeroService` 实例，该实例只在该组件及其子组件(如果有)中可见。
-
-You could also provide the `HeroService` to a *different* component elsewhere in the application.
-That would result in a *different* instance of the service, living in a *different* injector.
-
-也可以在应用程序别处的*不同的*组件里提供 `HeroService`。这样就会导致在*不同*注入器中存在该服务的*不同*实例。
-
-=======
 <code-example path="dependency-injection-in-action/src/app/sorted-heroes.component.ts" region="injection" header="src/app/sorted-heroes.component.ts (HeroesBaseComponent excerpt)">
 
 </code-example>
@@ -284,50 +109,32 @@
 When Angular creates `HeroesBaseComponent`, it also creates a new instance of `HeroService`
 that is visible only to that component and its children, if any.
 
+当 Angular 新建 `HeroBaseComponent` 的时候，它会同时新建一个 `HeroService` 实例，该实例只在该组件及其子组件(如果有)中可见。
+
 You could also provide `HeroService` to a different component elsewhere in the application.
 That would result in a different instance of the service, living in a different injector.
 
->>>>>>> 331989ce
+也可以在应用程序别处的*不同的*组件里提供 `HeroService`。这样就会导致在*不同*注入器中存在该服务的*不同*实例。
+
 <div class="alert is-helpful">
 
 Examples of such scoped `HeroService` singletons appear throughout the accompanying sample code,
 including `HeroBiosComponent`, `HeroOfTheMonthComponent`, and `HeroesBaseComponent`.
 Each of these components has its own `HeroService` instance managing its own independent collection of heroes.
 
-<<<<<<< HEAD
 这个例子中，局部化的 `HeroService` 单例，遍布整份范例代码，包括 `HeroBiosComponent`、`HeroOfTheMonthComponent` 和 `HeroBaseComponent`。
 这些组件每个都有自己的 `HeroService` 实例，用来管理独立的英雄库。
 
 </div>
 
-<div class="alert is-helpful">
-
-### Take a break!
-
-### 休息一下！
-
-This much Dependency Injection knowledge may be all that many Angular developers
-ever need to build their applications. It doesn't always have to be more complicated.
-
-对一些 Angular 开发者来说，这么多依赖注入知识可能已经是它们需要知道的全部了。不是每个人都需要更复杂的用法。
-
-</div>
-=======
-</div>
-
->>>>>>> 331989ce
 
 {@a multiple-service-instances}
 
 ## Multiple service instances (sandboxing)
 
-<<<<<<< HEAD
 ## 多个服务实例(sandboxing)
 
-Sometimes you want multiple instances of a service at *the same level of the component hierarchy*.
-=======
 Sometimes you want multiple instances of a service at *the same level* of the component hierarchy.
->>>>>>> 331989ce
 
 在*同一个级别的组件树*里，有时需要一个服务的多个实例。
 
@@ -341,72 +148,42 @@
 每个服务有自己的工作状态，与其它组件的服务和状态隔离。这叫做*沙箱化*，因为每个服务和组件实例都在自己的沙箱里运行。
 
 {@a hero-bios-component}
-<<<<<<< HEAD
-
-Imagine a `HeroBiosComponent` that presents three instances of the `HeroBioComponent`.
-
-想象一下，一个 `HeroBiosComponent` 组件显示三个 `HeroBioComponent` 的实例。
-
-<code-example path="dependency-injection-in-action/src/app/hero-bios.component.ts" region="simple" title="ap/hero-bios.component.ts">
-=======
 
 In this example, `HeroBiosComponent` presents three instances of `HeroBioComponent`.
->>>>>>> 331989ce
+
+在这个例子中，`HeroBiosComponent` 呈现了 `HeroBioComponent` 的三个实例。
 
 <code-example path="dependency-injection-in-action/src/app/hero-bios.component.ts" region="simple" header="ap/hero-bios.component.ts">
 
-<<<<<<< HEAD
-=======
-</code-example>
-
-
->>>>>>> 331989ce
+</code-example>
+
+
 Each `HeroBioComponent` can edit a single hero's biography.
 `HeroBioComponent` relies on `HeroCacheService` to fetch, cache, and perform other persistence operations on that hero.
 
-<<<<<<< HEAD
 每个 `HeroBioComponent` 都能编辑一个英雄的生平。`HeroBioComponent` 依赖 `HeroCacheService` 服务来对该英雄进行读取、缓存和执行其它持久化操作。
 
-<code-example path="dependency-injection-in-action/src/app/hero-cache.service.ts" region="service" title="src/app/hero-cache.service.ts">
-
-</code-example>
-
-Clearly the three instances of the `HeroBioComponent` can't share the same `HeroCacheService`.
-They'd be competing with each other to determine which hero to cache.
-
-很明显，这三个 `HeroBioComponent` 实例不能共享一样的 `HeroCacheService`。要不然它们会相互冲突，争相把自己的英雄放在缓存里面。
-
-Each `HeroBioComponent` gets its *own* `HeroCacheService` instance
-by listing the `HeroCacheService` in its metadata `providers` array.
-
-通过在自己的元数据(metadata)`providers` 数组里面列出 `HeroCacheService`, 每个 `HeroBioComponent` 就能*拥有*自己独立的 `HeroCacheService` 实例。
-
-<code-example path="dependency-injection-in-action/src/app/hero-bio.component.ts" region="component" title="src/app/hero-bio.component.ts">
-
-</code-example>
-
-The parent `HeroBiosComponent` binds a value to the `heroId`.
-The `ngOnInit` passes that `id` to the service, which fetches and caches the hero.
-=======
 <code-example path="dependency-injection-in-action/src/app/hero-cache.service.ts" region="service" header="src/app/hero-cache.service.ts">
 
 </code-example>
-
 
 Three instances of `HeroBioComponent` can't share the same instance of `HeroCacheService`,
 as they'd be competing with each other to determine which hero to cache.
 
+这三个 `HeroBioComponent` 实例不能共享同一个 `HeroCacheService` 实例。否则它们会相互冲突，争相把自己的英雄放在缓存里面。
+
 Instead, each `HeroBioComponent` gets its *own* `HeroCacheService` instance
 by listing `HeroCacheService` in its metadata `providers` array.
 
+它们应该通过在自己的元数据(metadata)`providers` 数组里面列出 `HeroCacheService`, 这样每个 `HeroBioComponent` 就能*拥有*自己独立的 `HeroCacheService` 实例了。
+
+
 <code-example path="dependency-injection-in-action/src/app/hero-bio.component.ts" region="component" header="src/app/hero-bio.component.ts">
 
 </code-example>
-
 
 The parent `HeroBiosComponent` binds a value to `heroId`.
 `ngOnInit` passes that ID to the service, which fetches and caches the hero.
->>>>>>> 331989ce
 The getter for the `hero` property pulls the cached hero from the service.
 The template displays this data-bound property.
 
@@ -421,52 +198,11 @@
   <img src="generated/images/guide/dependency-injection-in-action/hero-bios.png" alt="Bios">
 </figure>
 
-<<<<<<< HEAD
-{@a optional}
-
 {@a qualify-dependency-lookup}
 
-## Qualify dependency lookup with _@Optional()_ and `@Host()`
-
-## 使用*@Optional()*和 `@Host()` 装饰器来限定依赖查找方式
-
-As you now know, dependencies can be registered at any level in the component hierarchy.
-
-你知道，依赖可以被注入到任何组件级别。
-
-When a component requests a dependency, Angular starts with that component's injector and walks up the injector tree
-until it finds the first suitable provider.  Angular throws an error if it can't find the dependency during that walk.
-
-当组件申请一个依赖时，Angular 从该组件本身的注入器开始，沿着依赖注入器的树往上找，直到找到第一个符合要求的提供商。如果 Angular 不能在这个过程中找到合适的依赖，它就会抛出一个错误。
-
-You *want* this behavior most of the time.
-But sometimes you need to limit the search and/or accommodate a missing dependency.
-You can modify Angular's search behavior with the `@Host` and `@Optional` qualifying decorators,
-used individually or together.
-
-大部分时候，你确实*想要*这个行为。
-但是有时候，需要限制这个(依赖)查找逻辑，且/或提供一个缺失的依赖。
-单独或联合使用 `@Host` 和 `@Optional` 限定型装饰器，就可以修改 Angular 的查找行为。
-
-The `@Optional` decorator tells Angular to continue when it can't find the dependency.
-Angular sets the injection parameter to `null` instead.
-
-当 Angular 找不到依赖时，`@Optional` 装饰器会告诉 Angular 继续执行。Angular 把此注入参数设置为 `null`(而不用默认的抛出错误的行为)。
-
-The `@Host` decorator stops the upward search at the *host component*.
-
-`@Host` 装饰器将把往上搜索的行为截止在*宿主组件*
-
-The host component is typically the component requesting the dependency.
-But when this component is projected into a *parent* component, that parent component becomes the host.
-The next example covers this second case.
-
-宿主组件通常是申请这个依赖的组件。但当这个组件被投影(projected)进一个*父组件*后，这个父组件就变成了宿主。
-下一个例子会演示第二种情况。
-=======
-{@a qualify-dependency-lookup}
-
 ## Qualify dependency lookup with parameter decorators
+
+## 使用参数装饰器来限定依赖查找方式
 
 When a class requires a dependency, that dependency is added to the constructor as a parameter.
 When Angular needs to instantiate the class, it calls upon the DI framework to supply the dependency.
@@ -493,21 +229,9 @@
 In some cases, you need to limit the search or accommodate a missing dependency.
 You can modify Angular's search behavior with the `@Host` and `@Optional` qualifying
 decorators on a service-valued parameter of the component's constructor. 
->>>>>>> 331989ce
 
 * The `@Optional` property decorator tells Angular to return null when it can't find the dependency.
 
-<<<<<<< HEAD
-### Demonstration
-
-### 示范
-
-The `HeroBiosAndContactsComponent` is a revision of the `HeroBiosComponent` that you looked at [above](guide/dependency-injection-in-action#hero-bios-component).
-
-`HeroBiosAndContactsComponent` 是[前面](guide/dependency-injection-in-action#hero-bios-component)见过的 `HeroBiosComponent` 的修改版。
-
-<code-example path="dependency-injection-in-action/src/app/hero-bios.component.ts" region="hero-bios-and-contacts" title="src/app/hero-bios.component.ts (HeroBiosAndContactsComponent)">
-=======
 * The `@Host` property decorator stops the upward search at the *host component*. 
 The host component is typically the component requesting the dependency. 
 However, when this component is projected into a *parent* component, 
@@ -517,46 +241,29 @@
 This `HeroBiosAndContactsComponent` is a revision of `HeroBiosComponent` which you looked at [above](guide/dependency-injection-in-action#hero-bios-component).
 
 <code-example path="dependency-injection-in-action/src/app/hero-bios.component.ts" region="hero-bios-and-contacts" header="src/app/hero-bios.component.ts (HeroBiosAndContactsComponent)">
->>>>>>> 331989ce
 
 </code-example>
 
 Focus on the template:
 
-<<<<<<< HEAD
 注意看模板：
 
-<code-example path="dependency-injection-in-action/src/app/hero-bios.component.ts" region="template" title="dependency-injection-in-action/src/app/hero-bios.component.ts" linenums="false">
-
-</code-example>
-
-Now there is a new `<hero-contact>` element between the `<hero-bio>` tags.
-=======
 <code-example path="dependency-injection-in-action/src/app/hero-bios.component.ts" region="template" header="dependency-injection-in-action/src/app/hero-bios.component.ts" linenums="false">
 
 </code-example>
 
 Now there's a new `<hero-contact>` element between the `<hero-bio>` tags.
->>>>>>> 331989ce
 Angular *projects*, or *transcludes*, the corresponding `HeroContactComponent` into the `HeroBioComponent` view,
 placing it in the `<ng-content>` slot of the `HeroBioComponent` template.
 
-<<<<<<< HEAD
 在 `<hero-bio>` 标签中是一个新的 `<hero-contact>` 元素。Angular 就会把相应的 `HeroContactComponent`*投影*(*transclude*)进 `HeroBioComponent` 的视图里，
 将它放在 `HeroBioComponent` 模板的 `<ng-content>` 标签槽里。
 
-<code-example path="dependency-injection-in-action/src/app/hero-bio.component.ts" region="template" title="src/app/hero-bio.component.ts (template)" linenums="false">
-
-</code-example>
-
-It looks like this, with the hero's telephone number from `HeroContactComponent` projected above the hero description:
-=======
 <code-example path="dependency-injection-in-action/src/app/hero-bio.component.ts" region="template" header="src/app/hero-bio.component.ts (template)" linenums="false">
 
 </code-example>
 
 The result is shown below, with the hero's telephone number from `HeroContactComponent` projected above the hero description.
->>>>>>> 331989ce
 
 从 `HeroContactComponent` 获得的英雄电话号码，被投影到上面的英雄描述里，就像这样：
 
@@ -564,25 +271,6 @@
   <img src="generated/images/guide/dependency-injection-in-action/hero-bio-and-content.png" alt="bio and contact">
 </figure>
 
-<<<<<<< HEAD
-Here's the `HeroContactComponent` which demonstrates the qualifying decorators:
-
-下面的 `HeroContactComponent`，示范了限定型装饰器(@Optional 和@Host)：
-
-<code-example path="dependency-injection-in-action/src/app/hero-contact.component.ts" region="component" title="src/app/hero-contact.component.ts">
-
-</code-example>
-
-Focus on the constructor parameters:
-
-注意看构造函数的参数：
-
-<code-example path="dependency-injection-in-action/src/app/hero-contact.component.ts" region="ctor-params" title="src/app/hero-contact.component.ts" linenums="false">
-
-</code-example>
-
-The `@Host()` function decorating the  `heroCache` property ensures that
-=======
 
 Here's `HeroContactComponent`, which demonstrates the qualifying decorators.
 
@@ -597,15 +285,13 @@
 </code-example>
 
 The `@Host()` function decorating the  `heroCache` constructor property ensures that
->>>>>>> 331989ce
 you get a reference to the cache service from the parent `HeroBioComponent`.
 Angular throws an error if the parent lacks that service, even if a component higher
 in the component tree includes it.
 
-<<<<<<< HEAD
 `@Host()` 函数是 `heroCache` 属性的装饰器，确保从其父组件 `HeroBioComponent` 得到一个缓存服务。如果该父组件不存在这个服务，Angular 就会抛出错误，即使组件树里的再上级有某个组件拥有这个服务，Angular 也会抛出错误。
 
-A second `@Host()` function decorates the `loggerService` property.
+A second `@Host()` function decorates the `loggerService` constructor property.
 The only `LoggerService` instance in the app is provided at the `AppComponent` level.
 The host `HeroBioComponent` doesn't have its own `LoggerService` provider.
 
@@ -613,16 +299,8 @@
 在本应用程序中只有一个在 `AppComponent` 级提供的 `LoggerService` 实例。
 该宿主 `HeroBioComponent` 没有自己的 `LoggerService` 提供商。
 
-Angular would throw an error if you hadn't also decorated the property with the `@Optional()` function.
-Thanks to `@Optional()`, Angular sets the `loggerService` to null and the rest of the component adapts.
-=======
-A second `@Host()` function decorates the `loggerService` constructor property.
-The only `LoggerService` instance in the app is provided at the `AppComponent` level.
-The host `HeroBioComponent` doesn't have its own `LoggerService` provider.
-
 Angular throws an error if you haven't also decorated the property with `@Optional()`.
 When the property is marked as optional, Angular sets `loggerService` to null and the rest of the component adapts.
->>>>>>> 331989ce
 
 如果没有同时使用 `@Optional()` 装饰器的话，Angular 就会抛出错误。多亏了 `@Optional()`，Angular 把 `loggerService` 设置为 null，并继续执行组件而不会抛出错误。
 
@@ -633,19 +311,11 @@
 <figure>
   <img src="generated/images/guide/dependency-injection-in-action/hero-bios-and-contacts.png" alt="Bios with contact into">
 </figure>
-
-<<<<<<< HEAD
-If you comment out the `@Host()` decorator, Angular now walks up the injector ancestor tree
-until it finds the logger at the `AppComponent` level. The logger logic kicks in and the hero display updates
-with the gratuitous "!!!", indicating that the logger was found.
-=======
-
 
 If you comment out the `@Host()` decorator, Angular walks up the injector ancestor tree
 until it finds the logger at the `AppComponent` level. 
 The logger logic kicks in and the hero display updates 
 with the "!!!" marker to indicate that the logger was found.
->>>>>>> 331989ce
 
 如果注释掉 `@Host()` 装饰器，Angular 就会沿着注入器树往上走，直到在 `AppComponent` 中找到该日志服务。日志服务的逻辑加入进来，更新了英雄的显示信息，这表明确实找到了日志服务。
 
@@ -653,20 +323,8 @@
   <img src="generated/images/guide/dependency-injection-in-action/hero-bio-contact-no-host.png" alt="Without @Host">
 </figure>
 
-<<<<<<< HEAD
-On the other hand, if you restore the `@Host()` decorator and comment out `@Optional`,
-the application fails for lack of the required logger at the host component level.
-<br>
-`EXCEPTION: No provider for LoggerService! (HeroContactComponent -> LoggerService)`
-
-另一方面，如果恢复 `@Host()` 装饰器，注释掉 `@Optional`，应用程序就会运行失败，因为它在宿主组件级别找不到需要的日志服务。
-<br>
-`EXCEPTION: No provider for LoggerService! (HeroContactComponent -> LoggerService)`
-=======
-
 If you restore the `@Host()` decorator and comment out `@Optional`,
 the app throws an exception when it cannot find the required logger at the host component level.
-
 `EXCEPTION: No provider for LoggerService! (HeroContactComponent -> LoggerService)`
 
 ### Supply a custom provider with `@Inject`
@@ -688,75 +346,47 @@
 </code-example>
 
 Using the `@Self` decorator, the injector only looks at the component's injector for its providers. The `@SkipSelf` decorator allows you to skip the local injector and look up in the hierarchy to find a provider that satisfies this dependency. The `sessionStorageService` instance interacts with the `BrowserStorageService` using the `sessionStorage` browser API, while the `localStorageService` skips the local injector and uses the root `BrowserStorageService` that uses the `localStorage` browswer API.
->>>>>>> 331989ce
 
 {@a component-element}
 
 ## Inject the component's DOM element
 
-<<<<<<< HEAD
-## 注入组件的 DOM 元素
-
-On occasion you might need to access a component's corresponding DOM element.
-Although developers strive to avoid it, many visual effects and 3rd party tools, such as jQuery,
-=======
 Although developers strive to avoid it, many visual effects and third-party tools, such as jQuery,
->>>>>>> 331989ce
 require DOM access.
 As a result, you might need to access a component's DOM element.
 
-<<<<<<< HEAD
 偶尔，可能需要访问一个组件对应的 DOM 元素。尽量避免这样做，但还是有很多视觉效果和第三方工具(比如 jQuery)需要访问 DOM。
 
-To illustrate, here's a simplified version of the `HighlightDirective` from
-the [Attribute Directives](guide/attribute-directives) page.
-
-要说明这一点，请在[属性型指令](guide/attribute-directives)`HighlightDirective` 的基础上，编写一个简化版。
-
-<code-example path="dependency-injection-in-action/src/app/highlight.directive.ts" title="src/app/highlight.directive.ts">
-=======
 To illustrate, here's a simplified version of `HighlightDirective` from
 the [Attribute Directives](guide/attribute-directives) page.
 
+要说明这一点，请在[属性型指令](guide/attribute-directives)`HighlightDirective` 的基础上，编写一个简化版。
+
 <code-example path="dependency-injection-in-action/src/app/highlight.directive.ts" header="src/app/highlight.directive.ts">
->>>>>>> 331989ce
 
 </code-example>
 
 The directive sets the background to a highlight color when the user mouses over the
 DOM element to which the directive is applied.
 
-<<<<<<< HEAD
 当用户把鼠标移到 DOM 元素上时，指令将该元素的背景设置为一个高亮颜色。
 
-Angular sets the constructor's `el` parameter to the injected `ElementRef`, which is
-a wrapper around that DOM element.
-Its `nativeElement` property exposes the DOM element for the directive to manipulate.
-=======
 Angular sets the constructor's `el` parameter to the injected `ElementRef`.
 (An `ElementRef` is a wrapper around a DOM element, 
 whose `nativeElement` property exposes the DOM element for the directive to manipulate.)
->>>>>>> 331989ce
 
 Angular 把构造函数参数 `el` 设置为注入的 `ElementRef`，该 `ElementRef` 代表了宿主的 DOM 元素， 它的 `nativeElement` 属性把该 DOM 元素暴露给了指令。
 
 The sample code applies the directive's `myHighlight` attribute to two `<div>` tags,
 first without a value (yielding the default color) and then with an assigned color value.
 
-<<<<<<< HEAD
 下面的代码把指令的 `myHighlight` 属性(Attribute)填加到两个 `<div>` 标签里，一个没有赋值，一个赋值了颜色。
 
-<code-example path="dependency-injection-in-action/src/app/app.component.html" region="highlight" title="src/app/app.component.html (highlight)" linenums="false">
-
-</code-example>
-
-=======
 <code-example path="dependency-injection-in-action/src/app/app.component.html" region="highlight" header="src/app/app.component.html (highlight)" linenums="false">
 
 </code-example>
 
 
->>>>>>> 331989ce
 The following image shows the effect of mousing over the `<hero-bios-and-contacts>` tag.
 
 下图显示了鼠标移到 `<hero-bios-and-contacts>` 标签的效果：
@@ -773,42 +403,24 @@
 
 This section demonstrates how to write providers that deliver dependent services.
 
-<<<<<<< HEAD
-本节将演示如何编写提供商来提供被依赖的服务。
-
-Get a service from a dependency injector by giving it a ***token***.
-
-给依赖注入器提供***令牌***来获取服务。
-
-You usually let Angular handle this transaction by specifying a constructor parameter and its type.
-The parameter type serves as the injector lookup *token*.
-=======
 In order to get a service from a dependency injector, you have to give it a [token](guide/glossary#token).
 Angular usually handles this transaction by specifying a constructor parameter and its type.
 The parameter type serves as the injector lookup token.
->>>>>>> 331989ce
 Angular passes this token to the injector and assigns the result to the parameter.
 
-<<<<<<< HEAD
-你通常在构造函数里面，为参数指定类型，让 Angular 来处理依赖注入。该参数类型就是依赖注入器所需的*令牌*。
-Angular 把该令牌传给注入器，然后把得到的结果赋给参数。下面是一个典型的例子：
-=======
 The following is a typical example.
->>>>>>> 331989ce
 
 
 <code-example path="dependency-injection-in-action/src/app/hero-bios.component.ts" region="ctor" header="src/app/hero-bios.component.ts (component constructor injection)" linenums="false">
 
-<<<<<<< HEAD
-Angular asks the injector for the service associated with the `LoggerService`
+</code-example>
+
+Angular asks the injector for the service associated with `LoggerService`
 and assigns the returned value to the `logger` parameter.
 
-Angular 向注入器请求与 `LoggerService` 对应的服务，并将返回值赋给 `logger` 参数。
-
-Where did the injector get that value?
-It may already have that value in its internal container.
-If it doesn't, it may be able to make one with the help of a ***provider***.
-A *provider* is a recipe for delivering a service associated with a *token*.
+If the injector has already cached an instance of the service associated with the token,
+it provides that instance. 
+If it doesn't, it needs to make one using the provider associated with the token.
 
 注入器从哪得到的依赖？
 它可能在自己内部容器里已经有该依赖了。
@@ -817,22 +429,7 @@
 
 <div class="alert is-helpful">
 
-If the injector doesn't have a provider for the requested *token*, it delegates the request
-=======
-</code-example>
-
-
-Angular asks the injector for the service associated with `LoggerService`
-and assigns the returned value to the `logger` parameter.
-
-If the injector has already cached an instance of the service associated with the token,
-it provides that instance. 
-If it doesn't, it needs to make one using the provider associated with the token.
-
-<div class="alert is-helpful">
-
 If the injector doesn't have a provider for a requested token, it delegates the request
->>>>>>> 331989ce
 to its parent injector, where the process repeats until there are no more injectors.
 If the search fails, the injector throws an error&mdash;unless the request was [optional](guide/dependency-injection-in-action#optional).
 
@@ -842,58 +439,17 @@
 </div>
 
 A new injector has no providers.
-<<<<<<< HEAD
-Angular initializes the injectors it creates with some providers it cares about.
-You have to register your _own_ application providers manually,
-usually in the `@Injectable` decorator of the service, `providers` array of the `NgModule` or `Directive` metadata:
-
-新建的注入器中没有提供商。
-Angular 会使用一些自带的提供商来初始化这些注入器。你必须自行注册属于*自己*的提供商，通常会在该服务的 `@Injectable` 装饰器中，或在 `NgModule` 或 `Directive` 元数据的 `providers` 数组中进行注册。
-
-<code-example path="dependency-injection-in-action/src/app/app.component.ts" region="providers" title="src/app/app.component.ts (providers)">
-
-</code-example>
-=======
 Angular initializes the injectors it creates with a set of preferred providers.
 You have to configure providers for your own app-specific dependencies. 
 
->>>>>>> 331989ce
 
 {@a defining-providers}
 
 ### Defining providers
 
-<<<<<<< HEAD
-### 定义提供商
-
-The simple way of defining providers in the `@Injectable` decorator of the class is recommended.
-
-建议直接在服务类的 `@Injectable` 装饰器中定义服务提供商。
-
-<code-example path="dependency-injection/src/app/heroes/hero.service.0.ts" title="src/app/heroes/hero.service.0.ts" linenums="false">
-</code-example>
-
-Another alternative is to mention the class in the providers array of the `@NgModule` and you're done.
-
-备选方案是在 `@NgModule` 的 `providers` 数组中引用下这个类就可以了。
-
-<code-example path="dependency-injection-in-action/src/app/hero-bios.component.ts" region="class-provider" title="src/app/hero-bios.component.ts (class provider)" linenums="false">
-
-</code-example>
-
-It's that simple because the most common injected service is an instance of a class.
-But not every dependency can be satisfied by creating a new instance of a class.
-You need other ways to deliver dependency values and that means you need other ways to specify a provider.
-
-注册类提供商之所以这么简单，是因为最常见的可注入服务就是一个类的实例。
-但是，并不是所有的依赖都只要创建一个类的新实例就可以交付了。你还需要其它的交付方式，这意味着你也要用其它方式来指定提供商。
-
-The `HeroOfTheMonthComponent` example demonstrates many of the alternatives and why you need them.
-=======
 A dependency can't always be created by the default method of instantiating a class.
 You learned about some other methods in [Dependency Providers](guide/dependency-injection-providers). 
 The following `HeroOfTheMonthComponent` example demonstrates many of the alternatives and why you need them.
->>>>>>> 331989ce
 It's visually simple: a few properties and the logs produced by a logger.
 
 `HeroOfTheMonthComponent` 例子示范了一些替代方案，展示了为什么需要它们。
@@ -903,43 +459,10 @@
   <img src="generated/images/guide/dependency-injection-in-action/hero-of-month.png" alt="Hero of the month">
 </figure>
 
-<<<<<<< HEAD
-The code behind it gives you plenty to think about.
+The code behind it customizes how and where the DI framework provides dependencies.
+The use cases illustrate different ways to use the [*provide* object literal](guide/dependency-injection-providers#provide) to associate a definition object with a DI token.
 
 这段代码的背后有很多值得深入思考的地方。
-
-<code-example path="dependency-injection-in-action/src/app/hero-of-the-month.component.ts" region="hero-of-the-month" title="hero-of-the-month.component.ts">
-
-</code-example>
-
-{@a provide}
-
-#### The *provide* object literal
-
-#### *provide* 对象
-
-The `provide` object literal takes a *token* and a *definition object*.
-The *token* is usually a class but [it doesn't have to be](guide/dependency-injection-in-action#tokens).
-
-该 `provide` 对象需要一个*令牌*和一个*定义对象*。该*令牌*通常是一个类，但[并非一定是](guide/dependency-injection-in-action#tokens)
-
-The *definition* object has a required property that specifies how to create the singleton instance of the service. In this case, the property.
-
-该*定义*对象有一个必填属性(即 `useValue`)，用来标识该提供商会如何新建和返回该服务的单例对象。
-
-{@a usevalue}
-
-#### useValue&mdash;the *value provider*
-
-#### useValue - *值-提供商
-
-Set the `useValue` property to a ***fixed value*** that the provider can return as the service instance (AKA, the "dependency object").
-
-把一个***固定的值**，也就是该提供商可以将其作为依赖对象返回的值，赋给 `useValue` 属性。
-
-=======
-The code behind it customizes how and where the DI framework provides dependencies.
-The use cases illustrate different ways to use the [*provide* object literal](guide/dependency-injection-providers#provide) to associate a definition object with a DI token. 
 
 <code-example path="dependency-injection-in-action/src/app/hero-of-the-month.component.ts" region="hero-of-the-month" header="hero-of-the-month.component.ts">
 
@@ -950,80 +473,19 @@
 
 {@a usevalue}
 
-
 #### Value providers: `useValue`
 
 The `useValue` key lets you associate a fixed value with a DI token.
->>>>>>> 331989ce
 Use this technique to provide *runtime configuration constants* such as website base addresses and feature flags.
 You can also use a value provider in a unit test to provide mock data in place of a production data service.
 
-<<<<<<< HEAD
 使用该技巧来进行*运行期常量设置*，比如网站的基础地址和功能标志等。
 你通常在单元测试中使用*值-提供商*，用一个假的或模仿的(服务)来取代一个生产环境的服务。
 
-The `HeroOfTheMonthComponent` example has two *value providers*.
-The first provides an instance of the `Hero` class;
-the second specifies a literal string resource:
+The `HeroOfTheMonthComponent` example has two value providers.
 
 `HeroOfTheMonthComponent` 例子有两个*值-提供商*。
 第一个提供了一个 `Hero` 类的实例；第二个指定了一个字符串资源：
-
-<code-example path="dependency-injection-in-action/src/app/hero-of-the-month.component.ts" region="use-value" title="dependency-injection-in-action/src/app/hero-of-the-month.component.ts" linenums="false">
-
-</code-example>
-
-The `Hero` provider token is a class which makes sense because the value is a `Hero`
-and the consumer of the injected hero would want the type information.
-
-`Hero` 提供商的令牌是一个类，这很合理，因为它提供的结果是一个 `Hero` 实例，并且被注入该英雄的消费者也需要知道它类型信息。
-
-The `TITLE` provider token is *not a class*.
-It's a special kind of provider lookup key called an [InjectionToken](guide/dependency-injection-in-action#injection-token).
-You can use an `InjectionToken` for any kind of provider but it's particular
-helpful when the dependency is a simple value like a string, a number, or a function.
-
-`TITLE` 提供商的令牌*不是一个类*。它是一个特别类型的提供商查询键，名叫[InjectionToken](guide/dependency-injection-in-action#injection-token).
-你可以把 `InjectionToken` 用作任何类型的提供商的令牌，但是它在依赖是简单类型（比如字符串、数字、函数）时会特别有帮助。
-
-The value of a *value provider* must be defined *now*. You can't create the value later.
-Obviously the title string literal is immediately available.
-The `someHero` variable in this example was set earlier in the file:
-
-一个*值-提供商*的值必须要*立即*定义。不能事后再定义它的值。很显然，标题字符串是立刻可用的。
-该例中的 `someHero` 变量是以前在下面这个文件中定义的：
-
-<code-example path="dependency-injection-in-action/src/app/hero-of-the-month.component.ts" region="some-hero" title="dependency-injection-in-action/src/app/hero-of-the-month.component.ts">
-
-</code-example>
-
-The other providers create their values *lazily* when they're needed for injection.
-
-其它提供商只在需要注入它们的时候才创建并*惰性加载*它们的值。
-
-{@a useclass}
-
-#### useClass&mdash;the *class provider*
-
-#### useClass - *类-提供商*
-
-The `useClass` provider creates and returns new instance of the specified class.
-
-`userClass` 提供商创建并返回一个指定类的新实例。
-
-Use this technique to ***substitute an alternative implementation*** for a common or default class.
-The alternative could implement a different strategy, extend the default class,
-or fake the behavior of the real class in a test case.
-
-使用该技术来为公共或默认类***提供备选实现***。该替代品能实现一个不同的策略，比如拓展默认类或者在测试的时候假冒真实类。
-
-Here are two examples in the `HeroOfTheMonthComponent`:
-
-请看下面 `HeroOfTheMonthComponent` 里的两个例子：
-
-<code-example path="dependency-injection-in-action/src/app/hero-of-the-month.component.ts" region="use-class" title="dependency-injection-in-action/src/app/hero-of-the-month.component.ts" linenums="false">
-=======
-The `HeroOfTheMonthComponent` example has two value providers.
 
 <code-example path="dependency-injection-in-action/src/app/hero-of-the-month.component.ts" region="use-value" header="dependency-injection-in-action/src/app/hero-of-the-month.component.ts" linenums="false">
 
@@ -1041,21 +503,28 @@
 You can use an injection token for any kind of provider but it's particularly
 helpful when the dependency is a simple value like a string, a number, or a function.
 
+`TITLE` 提供商的令牌*不是一个类*。它是一个特别类型的提供商查询键，名叫[InjectionToken](guide/dependency-injection-in-action#injection-token).
+你可以把 `InjectionToken` 用作任何类型的提供商的令牌，但是它在依赖是简单类型（比如字符串、数字、函数）时会特别有帮助。
+
 The value of a *value provider* must be defined before you specify it here.
 The title string literal is immediately available.
 The `someHero` variable in this example was set earlier in the file as shown below.
 You can't use a variable whose value will be defined later.
 
+一个*值-提供商*的值必须要*立即*定义。不能事后再定义它的值。很显然，标题字符串是立刻可用的。
+该例中的 `someHero` 变量是以前在下面这个文件中定义的：
+
 <code-example path="dependency-injection-in-action/src/app/hero-of-the-month.component.ts" region="some-hero" header="dependency-injection-in-action/src/app/hero-of-the-month.component.ts">
 
 </code-example>
 
-Other types of providers can create their values *lazily*; that is, when they're needed for injection.
+Other types of providers can create their values *lazily*; that is, when they're needed for injection.其它提供商只在需要注入它们的时候才创建并*惰性加载*它们的值。
 
 {@a useclass}
 
-
 #### Class providers: `useClass` 
+
+#### useClass - *类-提供商*
 
 The `useClass` provider key lets you create and return a new instance of the specified class.
 
@@ -1066,8 +535,9 @@
 
 The following code shows two examples in `HeroOfTheMonthComponent`.
 
+请看下面 `HeroOfTheMonthComponent` 里的两个例子：
+
 <code-example path="dependency-injection-in-action/src/app/hero-of-the-month.component.ts" region="use-class" header="dependency-injection-in-action/src/app/hero-of-the-month.component.ts" linenums="false">
->>>>>>> 331989ce
 
 </code-example>
 
@@ -1075,73 +545,34 @@
 class to be created (`HeroService`) is also the provider's dependency injection token.
 The short form is generally preferred; this long form makes the details explicit.
 
-<<<<<<< HEAD
 第一个提供商是*展开了语法糖的*，是一个典型情况的展开。一般来说，被新建的类(`HeroService`)同时也是该提供商的注入令牌。
 这里用完整形态来编写它，来反衬更受欢迎的缩写形式。
 
-The second provider substitutes the `DateLoggerService` for the `LoggerService`.
-The `LoggerService` is already registered at the `AppComponent` level.
-When _this component_ requests the `LoggerService`, it receives the `DateLoggerService` instead.
-
-第二个提供商使用 `DateLoggerService` 来满足 `LoggerService`。该 `LoggerService` 在 `AppComponent` 级别已经被注册。当*这个组件*要求 `LoggerService` 的时候，它得到的却是 `DateLoggerService` 服务。
-
-<div class="alert is-helpful">
-
-This component and its tree of child components receive the `DateLoggerService` instance.
-Components outside the tree continue to receive the original `LoggerService` instance.
-
-这个组件及其子组件会得到 `DateLoggerService` 实例。这个组件树之外的组件得到的仍是 `LoggerService` 实例。
-
-</div>
-
-The `DateLoggerService` inherits from `LoggerService`; it appends the current date/time to each message:
-
-`DateLoggerService` 从 `LoggerService` 继承；它把当前的日期/时间附加到每条信息上。
-
-<code-example path="dependency-injection-in-action/src/app/date-logger.service.ts" region="date-logger-service" title="src/app/date-logger.service.ts" linenums="false">
-=======
 The second provider substitutes `DateLoggerService` for `LoggerService`.
 `LoggerService` is already registered at the `AppComponent` level.
 When this child component requests `LoggerService`, it receives a `DateLoggerService` instance instead.
 
+第二个提供商使用 `DateLoggerService` 来满足 `LoggerService`。该 `LoggerService` 在 `AppComponent` 级别已经被注册。当*这个组件*要求 `LoggerService` 的时候，它得到的却是 `DateLoggerService` 服务。
+
 <div class="alert is-helpful">
 
 This component and its tree of child components receive `DateLoggerService` instance.
 Components outside the tree continue to receive the original `LoggerService` instance.
 
+这个组件及其子组件会得到 `DateLoggerService` 实例。这个组件树之外的组件得到的仍是 `LoggerService` 实例。
+
 </div>
 
-`DateLoggerService` inherits from `LoggerService`; it appends the current date/time to each message:
+ `DateLoggerService` inherits from `LoggerService`; it appends the current date/time to each message:
+
+`DateLoggerService` 从 `LoggerService` 继承；它把当前的日期/时间附加到每条信息上。
 
 <code-example path="dependency-injection-in-action/src/app/date-logger.service.ts" region="date-logger-service" header="src/app/date-logger.service.ts" linenums="false">
->>>>>>> 331989ce
 
 </code-example>
 
 {@a useexisting}
 
-<<<<<<< HEAD
-#### _useExisting_&mdash;the *alias provider*
-
-#### useExisting - *别名-提供商*
-
-The `useExisting` provider maps one token to another.
-In effect, the first token is an ***alias*** for the service associated with the second token,
-creating ***two ways to access the same service object***.
-
-使用 `useExisting`，提供商可以把一个令牌映射到另一个令牌上。实际上，第一个令牌是第二个令牌所对应的服务的一个***别名***，创造了***访问同一个服务对象的两种方法***。
-
-<code-example path="dependency-injection-in-action/src/app/hero-of-the-month.component.ts" region="use-existing" title="dependency-injection-in-action/src/app/hero-of-the-month.component.ts">
-
-</code-example>
-
-Narrowing an API through an aliasing interface is _one_ important use case for this technique.
-The following example shows aliasing for that purpose.
-
-通过使用别名接口来把一个 API 变窄，是*一个*很重要的该技巧的使用例子。下面的例子中使用别名就是为了这个目的。
-
-Imagine that the `LoggerService` had a large API, much larger than the actual three methods and a property.
-=======
 #### Alias providers: `useExisting`
 
 The `useExisting` provider key lets you map one token to another.
@@ -1155,8 +586,9 @@
 You can use this technique to narrow an API through an aliasing interface.
 The following example shows an alias introduced for that purpose.
 
+通过使用别名接口来把一个 API 变窄，是*一个*很重要的该技巧的使用例子。下面的例子中使用别名就是为了这个目的。
+
 Imagine that `LoggerService` had a large API, much larger than the actual three methods and a property.
->>>>>>> 331989ce
 You might want to shrink that API surface to just the members you actually need.
 In this example, the `MinimalLogger` [class-interface](#class-interface) reduces the API to two members:
 
@@ -1166,25 +598,15 @@
 
 </code-example>
 
-<<<<<<< HEAD
-Now put it to use in a simplified version of the `HeroOfTheMonthComponent`.
+The following example puts `MinimalLogger` to use in a simplified version of  `HeroOfTheMonthComponent`.
 
 现在，在一个简化版的 `HeroOfTheMonthComponent` 中使用它。
 
-<code-example path="dependency-injection-in-action/src/app/hero-of-the-month.component.1.ts" title="src/app/hero-of-the-month.component.ts (minimal version)" linenums="false">
-
-</code-example>
-
-The `HeroOfTheMonthComponent` constructor's `logger` parameter is typed as `MinimalLogger` so only the `logs` and `logInfo` members are visible in a TypeScript-aware editor:
-=======
-The following example puts `MinimalLogger` to use in a simplified version of `HeroOfTheMonthComponent`.
-
 <code-example path="dependency-injection-in-action/src/app/hero-of-the-month.component.1.ts" header="src/app/hero-of-the-month.component.ts (minimal version)" linenums="false">
 
 </code-example>
 
 The `HeroOfTheMonthComponent` constructor's `logger` parameter is typed as `MinimalLogger`, so only the `logs` and `logInfo` members are visible in a TypeScript-aware editor.
->>>>>>> 331989ce
 
 `HeroOfTheMonthComponent` 构造函数的 `logger` 参数是一个 `MinimalLogger` 类型，支持 TypeScript 的编辑器里，只能看到它的两个成员 `logs` 和 `logInfo`：
 
@@ -1192,23 +614,14 @@
   <img src="generated/images/guide/dependency-injection-in-action/minimal-logger-intellisense.png" alt="MinimalLogger restricted API">
 </figure>
 
-<<<<<<< HEAD
-Behind the scenes, Angular actually sets the `logger` parameter to the full service registered under the `LoggingService` token which happens to be the `DateLoggerService` that was [provided above](guide/dependency-injection-in-action#useclass).
-=======
-
 Behind the scenes, Angular sets the `logger` parameter to the full service registered under the `LoggingService` token, which happens to be the `DateLoggerService` instance that was [provided above](guide/dependency-injection-in-action#useclass).
->>>>>>> 331989ce
 
 实际上，Angular 确实想把 `logger` 参数设置为注入器里 `LoggerService` 的完整版本。只是在之前的提供商注册里使用了 `useClass`，
 所以该完整版本被 `DateLoggerService` 取代了。
 
 <div class="alert is-helpful">
 
-<<<<<<< HEAD
-The following image, which displays the logging date, confirms the point:
-=======
 This is illustrated in the following image, which displays the logging date.
->>>>>>> 331989ce
 
 在下面的图片中，显示了日志日期，可以确认这一点：
 
@@ -1220,39 +633,6 @@
 
 {@a usefactory}
 
-<<<<<<< HEAD
-#### _useFactory_&mdash;the *factory provider*
-
-#### useFactory - *工厂-提供商*
-
-The `useFactory` provider creates a dependency object by calling a factory function
-as in this example.
-
-`useFactory` 提供商通过调用工厂函数来新建一个依赖对象，如下例所示。
-
-<code-example path="dependency-injection-in-action/src/app/hero-of-the-month.component.ts" region="use-factory" title="dependency-injection-in-action/src/app/hero-of-the-month.component.ts">
-
-</code-example>
-
-Use this technique to ***create a dependency object***
-with a factory function whose inputs are some ***combination of injected services and local state***.
-
-使用这项技术，可以用包含了一些***依赖服务和本地状态***输入的工厂函数来***建立一个依赖对象***。
-
-The *dependency object* doesn't have to be a class instance. It could be anything.
-In this example, the *dependency object* is a string of the names of the runners-up
-to the "Hero of the Month" contest.
-
-该*依赖对象*不一定是一个类实例。它可以是任何东西。在这个例子里，*依赖对象*是一个字符串，代表了**本月英雄**比赛的亚军的名字。
-
-The local state is the number `2`, the number of runners-up this component should show.
-It executes `runnersUpFactory` immediately with `2`.
-
-本地状态是数字 `2`，该组件应该显示的亚军的个数。它就会立刻用 `2` 来执行 `runnersUpFactory`。
-
-The `runnersUpFactory` itself isn't the provider factory function.
-The true provider factory function is the function that `runnersUpFactory` returns.
-=======
 #### Factory providers: `useFactory` 
 
 The `useFactory` provider key lets you create a dependency object by calling a factory function,
@@ -1270,6 +650,8 @@
 Use this technique to create a dependency object with a factory function
 whose inputs are a combination of *injected services* and *local state*.
 
+使用这项技术，可以用包含了一些***依赖服务和本地状态***输入的工厂函数来***建立一个依赖对象***。
+
 The dependency object (returned by the factory function) is typically a class instance,
 but can be other things as well.
 In this example, the dependency object is a string of the names of the runners up
@@ -1279,7 +661,7 @@
 The state value is passed as an argument to `runnersUpFactory()`.
 The `runnersUpFactory()` returns the *provider factory function*, which can use both
 the passed-in state value and the injected services `Hero` and `HeroService`.
->>>>>>> 331989ce
+
 
 `runnersUpFactory` 自身不是提供商工厂函数。真正的提供商工厂函数是 `runnersUpFactory` 返回的函数。
 
@@ -1287,33 +669,17 @@
 
 </code-example>
 
-<<<<<<< HEAD
-That returned function takes a winning `Hero` and a `HeroService` as arguments.
+The provider factory function (returned by `runnersUpFactory()`) returns the actual dependency object,
+the string of names.
+
+* The function takes a winning `Hero` and a `HeroService` as arguments.
 
 这个返回的函数需要一个 `Hero` 和一个 `HeroService` 参数。
-
 Angular supplies these arguments from injected values identified by
 the two *tokens* in the `deps` array.
-The two `deps` values are *tokens* that the injector uses
-to provide these factory function dependencies.
-
-Angular 通过使用 `deps` 数组中的两个*令牌*，来识别注入的值，用来提供这些参数。这两个 `deps` 值是供注入器使用的*令牌*，用来提供工厂函数的依赖。
-
-After some undisclosed work, the function returns the string of names
-and Angular injects it into the `runnersUp` parameter of the `HeroOfTheMonthComponent`.
-
-一些内部工作后，这个函数返回名字字符串，Angular 将其注入到 `HeroOfTheMonthComponent` 组件的 `runnersUp` 参数里。
-=======
-The provider factory function (returned by `runnersUpFactory()`) returns the actual dependency object,
-the string of names.
-
-* The function takes a winning `Hero` and a `HeroService` as arguments. 
-Angular supplies these arguments from injected values identified by
-the two *tokens* in the `deps` array.
 
 * The function returns the string of names, which Angular than injects into
 the `runnersUp` parameter of `HeroOfTheMonthComponent`.
->>>>>>> 331989ce
 
 <div class="alert is-helpful">
 
@@ -1322,34 +688,16 @@
 Look at the <live-example name="dependency-injection-in-action"></live-example>
 for the full source code.
 
-<<<<<<< HEAD
-该函数从 `HeroService` 获取英雄参赛者，从中取 `2` 个作为亚军，并把他们的名字拼接起来。请到<live-example name="dependency-injection-in-action"></live-example>查看全部原代码。
-
-=======
->>>>>>> 331989ce
 </div>
 
 {@a tokens}
 
-<<<<<<< HEAD
-## Provider token alternatives: the *class-interface* and *InjectionToken*
-
-## 备选提供商令牌：*类-接口*和 *InjectionToken*
-
-Angular dependency injection is easiest when the provider *token* is a class
-that is also the type of the returned dependency object, or what you usually call the *service*.
-
-Angular 依赖注入当*令牌*是类的时候是最简单的，该类同时也是返回的依赖对象的类型(通常直接称之为*服务*)。
-
-But the token doesn't have to be a class and even when it is a class,
-=======
 ## Provider token alternatives: class interface and 'InjectionToken'
 
 Angular dependency injection is easiest when the provider token is a class
 that is also the type of the returned dependency object, or service.
 
 However, a token doesn't have to be a class and even when it is a class,
->>>>>>> 331989ce
 it doesn't have to be the same type as the returned object.
 That's the subject of the next section.
 
@@ -1357,45 +705,21 @@
 
 {@a class-interface}
 
-<<<<<<< HEAD
-### class-interface
+### Classinterface
 
 ### 类-接口
-=======
-### Class interface
->>>>>>> 331989ce
-
 The previous *Hero of the Month* example used the `MinimalLogger` class
 as the token for a provider of `LoggerService`.
 
-<<<<<<< HEAD
 前面的*月度英雄*的例子使用了 `MinimalLogger` 类作为 `LoggerService` 提供商的令牌。
 
-<code-example path="dependency-injection-in-action/src/app/hero-of-the-month.component.ts" region="use-existing" title="dependency-injection-in-action/src/app/hero-of-the-month.component.ts">
-
-</code-example>
-
-The `MinimalLogger` is an abstract class.
+<code-example path="dependency-injection-in-action/src/app/hero-of-the-month.component.ts" region="use-existing" header="dependency-injection-in-action/src/app/hero-of-the-month.component.ts">
+
+</code-example>
+
+ `MinimalLogger` is an abstract class.
 
 该 `MinimalLogger` 是一个抽象类。
-
-<code-example path="dependency-injection-in-action/src/app/minimal-logger.service.ts" title="dependency-injection-in-action/src/app/minimal-logger.service.ts" linenums="false">
-
-</code-example>
-
-You usually inherit from an abstract class.
-But *no class* in this application inherits from `MinimalLogger`.
-
-你通常从一个抽象类继承。但这个应用中*并没有*类会继承 `MinimalLogger`。
-
-The `LoggerService` and the `DateLoggerService` _could_ have inherited from `MinimalLogger`.
-They could have _implemented_ it instead in the manner of an interface.
-=======
-<code-example path="dependency-injection-in-action/src/app/hero-of-the-month.component.ts" region="use-existing" header="dependency-injection-in-action/src/app/hero-of-the-month.component.ts">
-
-</code-example>
-
-`MinimalLogger` is an abstract class.
 
 <code-example path="dependency-injection-in-action/src/app/minimal-logger.service.ts" header="dependency-injection-in-action/src/app/minimal-logger.service.ts" linenums="false">
 
@@ -1403,26 +727,18 @@
 
 An abstract class is usually a base class that you can extend.
 In this app, however there is no class that inherits from `MinimalLogger`.
+
+你通常从一个抽象类继承。但这个应用中*并没有*类会继承 `MinimalLogger`。
 The `LoggerService` and the `DateLoggerService`could have inherited from `MinimalLogger`,
 or they could have implemented it instead, in the manner of an interface.
->>>>>>> 331989ce
 But they did neither.
 `MinimalLogger` is used only as a dependency injection token.
 
-<<<<<<< HEAD
 `LoggerService` 和 `DateLoggerService`*本可以*从 `MinimalLogger` 中继承。
 它们也可以实现 `MinimalLogger`，而不用单独定义接口。
 但它们没有。
 `MinimalLogger` 在这里仅仅被用作一个 "依赖注入令牌"。
 
-When you use a class this way, it's called a ***class-interface***.
-The key benefit of a *class-interface* is that you can get the strong-typing of an interface
-and you can ***use it as a provider token*** in the way you would a normal class.
-
-这种用法的类叫做*类-接口*。它关键的好处是：提供了接口的强类型，能像正常类一样***把它当做提供商令牌使用***。
-
-A ***class-interface*** should define *only* the members that its consumers are allowed to call.
-=======
 When you use a class this way, it's called a *class interface*.
   
 As mentioned in [DI Providers](guide/dependency-injection-providers#interface-not-valid-token),
@@ -1430,77 +746,34 @@
 Use this abstract class interface to get the strong typing of an interface,
 and also use it as a provider token in the way you would a normal class.
 
+这种用法的类叫做*类-接口*。它关键的好处是：提供了接口的强类型，能像正常类一样***把它当做提供商令牌使用***。
+
 A  class interface should define *only* the members that its consumers are allowed to call.
->>>>>>> 331989ce
 Such a narrowing interface helps decouple the concrete class from its consumers.
 
 ***类-接口***应该*只*定义允许它的消费者调用的成员。窄的接口有助于解耦该类的具体实现和它的消费者。
 
 <div class="alert is-helpful">
 
-<<<<<<< HEAD
-#### Why *MinimalLogger* is a class and not a TypeScript interface
-
-#### 为什么 *MinimalLogger* 是一个类而不是一个 TypeScript 接口
-
-You can't use an interface as a provider token because
-interfaces are not JavaScript objects.
-They exist only in the TypeScript design space.
-They disappear after the code is transpiled to JavaScript.
-
-不能把接口当做提供商的令牌，因为接口不是有效的 JavaScript 对象。
-它们只存在在 TypeScript 的设计空间里。它们会在被编译为 JavaScript 之后消失。
-
-A provider token must be a real JavaScript object of some kind:
-such as a function, an object, a string, or a class.
-
-一个提供商令牌必须是一个真实的 JavaScript 对象，比如：一个函数，一个对象，一个字符串，或一个类。
-
-=======
->>>>>>> 331989ce
 Using a class as an interface gives you the characteristics of an interface in a real JavaScript object.
 To minimize memory cost, however, the class should have *no implementation*.
 The `MinimalLogger` transpiles to this unoptimized, pre-minified JavaScript for a constructor function.
 
-<<<<<<< HEAD
-把类当做接口使用，可以为你在一个 JavaScript 对象上提供类似于接口的特性。
-
-Of course a real object occupies memory. To minimize memory cost, the class should have *no implementation*.
-The `MinimalLogger` transpiles to this unoptimized, pre-minified JavaScript for a constructor function:
-
-当然，一个真实的类会占用内存。为了节省内存占用，该类应该***没有具体的实现***。`MinimalLogger` 会被转译成下面这段没有优化过的，尚未最小化的 JavaScript：
-
-<code-example path="dependency-injection-in-action/src/app/minimal-logger.service.ts" region="minimal-logger-transpiled" title="dependency-injection-in-action/src/app/minimal-logger.service.ts" linenums="false">
-
-</code-example>
-
-Notice that it doesn't have a single member. It never grows no matter how many members you add to the class *as long as those members are typed but not implemented*. Look again at the TypeScript `MinimalLogger` class to confirm that it has no implementation.
+<code-example path="dependency-injection-in-action/src/app/minimal-logger.service.ts" region="minimal-logger-transpiled" header="dependency-injection-in-action/src/app/minimal-logger.service.ts" linenums="false">
+
+</code-example>
+
+Notice that it doesn't have any members. It never grows no matter how many members you add to the class,
+as long as those members are typed but not implemented. Look again at the TypeScript `MinimalLogger` class to confirm that it has no implementation.
 
 注意，***只要不实现它***，不管添加多少成员，它永远不会增长大小。
 
 </div>
 
+
 {@a injection-token}
 
-### _InjectionToken_
-=======
-<code-example path="dependency-injection-in-action/src/app/minimal-logger.service.ts" region="minimal-logger-transpiled" header="dependency-injection-in-action/src/app/minimal-logger.service.ts" linenums="false">
-
-</code-example>
-
-Notice that it doesn't have any members. It never grows no matter how many members you add to the class,
-as long as those members are typed but not implemented. 
-
-Look again at the TypeScript `MinimalLogger` class to confirm that it has no implementation.
-
-</div>
-
-
-{@a injection-token}
-
-
 ### 'InjectionToken' objects
->>>>>>> 331989ce
 
 ### _InjectionToken_ 值
 
@@ -1514,35 +787,23 @@
 a JavaScript object that has a friendly name but won't conflict with
 another token that happens to have the same name.
 
-<<<<<<< HEAD
 这样的对象没有应用程序接口，所以不能用一个类来表示。更适合表示它们的是：唯一的和符号性的令牌，一个 JavaScript 对象，拥有一个友好的名字，但不会与其它的同名令牌发生冲突。
 
-The `InjectionToken` has these characteristics.
-You encountered them twice in the *Hero of the Month* example,
-in the *title* value provider and in the *runnersUp* factory provider.
-
-`InjectionToken` 具有这些特征。在*Hero of the Month*例子中遇见它们两次，一个是 *title* 的值，一个是 *runnersUp* 工厂提供商。
-
-<code-example path="dependency-injection-in-action/src/app/hero-of-the-month.component.ts" region="provide-injection-token" title="dependency-injection-in-action/src/app/hero-of-the-month.component.ts" linenums="false">
-=======
 `InjectionToken` has these characteristics.
 You encountered them twice in the *Hero of the Month* example,
 in the *title* value provider and in the *runnersUp* factory provider.
 
+`InjectionToken` 具有这些特征。在*Hero of the Month*例子中遇见它们两次，一个是 *title* 的值，一个是 *runnersUp* 工厂提供商。
+
 <code-example path="dependency-injection-in-action/src/app/hero-of-the-month.component.ts" region="provide-injection-token" header="dependency-injection-in-action/src/app/hero-of-the-month.component.ts" linenums="false">
->>>>>>> 331989ce
 
 </code-example>
 
 You created the `TITLE` token like this:
 
-<<<<<<< HEAD
 这样创建 `TITLE` 令牌：
 
-<code-example path="dependency-injection-in-action/src/app/hero-of-the-month.component.ts" region="injection-token" title="dependency-injection-in-action/src/app/hero-of-the-month.component.ts" linenums="false">
-=======
 <code-example path="dependency-injection-in-action/src/app/hero-of-the-month.component.ts" region="injection-token" header="dependency-injection-in-action/src/app/hero-of-the-month.component.ts" linenums="false">
->>>>>>> 331989ce
 
 </code-example>
 
@@ -1556,11 +817,8 @@
 
 ## Inject into a derived class
 
-<<<<<<< HEAD
 ## 注入到派生类
 
-=======
->>>>>>> 331989ce
 Take care when writing a component that inherits from another component.
 If the base component has injected dependencies,
 you must re-provide and re-inject them in the derived class
@@ -1571,29 +829,28 @@
 In this contrived example, `SortedHeroesComponent` inherits from `HeroesBaseComponent`
 to display a *sorted* list of heroes.
 
-<<<<<<< HEAD
 在这个刻意生成的例子里，`SortedHeroesComponent` 继承自 `HeroesBaseComponent`，显示一个*被排序*的英雄列表。
 
-=======
->>>>>>> 331989ce
 <figure>
   <img src="generated/images/guide/dependency-injection-in-action/sorted-heroes.png" alt="Sorted Heroes">
 </figure>
 
-<<<<<<< HEAD
-The `HeroesBaseComponent` could stand on its own.
-It demands its own instance of the `HeroService` to get heroes
+The `HeroesBaseComponent` can stand on its own.
+It demands its own instance of `HeroService` to get heroes
 and displays them in the order they arrive from the database.
 
 `HeroesBaseComponent` 能自己独立运行。它在自己的实例里要求 `HeroService`，用来得到英雄，并将他们按照数据库返回的顺序显示出来。
 
-<code-example path="dependency-injection-in-action/src/app/sorted-heroes.component.ts" region="heroes-base" title="src/app/sorted-heroes.component.ts (HeroesBaseComponent)">
-
-</code-example>
+<code-example path="dependency-injection-in-action/src/app/sorted-heroes.component.ts" region="heroes-base" header="src/app/sorted-heroes.component.ts (HeroesBaseComponent)">
+
+</code-example>
+
 
 <div class="alert is-helpful">
 
-***Keep constructors simple.*** They should do little more than initialize variables.
+### Keep constructors simple
+
+Constructors should do little more than initialize variables.
 This rule makes the component safe to construct under test without fear that it will do something dramatic like talk to the server.
 That's why you call the `HeroService` from within the `ngOnInit` rather than the constructor.
 
@@ -1603,28 +860,7 @@
 
 </div>
 
-=======
-The `HeroesBaseComponent` can stand on its own.
-It demands its own instance of `HeroService` to get heroes
-and displays them in the order they arrive from the database.
-
-<code-example path="dependency-injection-in-action/src/app/sorted-heroes.component.ts" region="heroes-base" header="src/app/sorted-heroes.component.ts (HeroesBaseComponent)">
-
-</code-example>
-
-
-<div class="alert is-helpful">
-
-### Keep constructors simple
-
-Constructors should do little more than initialize variables.
-This rule makes the component safe to construct under test without fear that it will do something dramatic like talk to the server.
-That's why you call the `HeroService` from within the `ngOnInit` rather than the constructor.
-
-</div>
-
-
->>>>>>> 331989ce
+
 Users want to see the heroes in alphabetical order.
 Rather than modify the original component, sub-class it and create a
 `SortedHeroesComponent` that sorts the heroes before presenting them.
@@ -1643,10 +879,7 @@
 
 </code-example>
 
-<<<<<<< HEAD
-=======
-
->>>>>>> 331989ce
+
 Now take note of the `afterGetHeroes()` method.
 Your first instinct might have been to create an `ngOnInit` method in `SortedHeroesComponent` and do the sorting there.
 But Angular calls the *derived* class's `ngOnInit` *before* calling the base class's `ngOnInit`
@@ -1664,390 +897,28 @@
 
 分析上面的这些复杂性是为了强调*避免使用组件继承*这一点。
 
-<<<<<<< HEAD
-{@a find-parent}
-
-## Find a parent component by injection
-
-## 通过注入来找到一个父组件
-
-Application components often need to share information.
-More loosely coupled techniques such as data binding and service sharing
-are preferable. But sometimes it makes sense for one component
-to have a direct reference to another component
-perhaps to access values or call methods on that component.
-
-应用程序组件经常需要共享信息。使用松耦合的技术会更好一点，比如数据绑定和服务共享。
-但有时候组件确实需要拥有另一个组件的引用，用来访问该组件的属性值或者调用它的方法。
-
-Obtaining a component reference is a bit tricky in Angular.
-Although an Angular application is a tree of components,
-there is no public API for inspecting and traversing that tree.
-
-在 Angular 里，获取一个组件的引用比较复杂。虽然 Angular 应用程序是一个组件树，但它没有公共 API 来在该树中巡查和穿梭。
-
-There is an API for acquiring a child reference.
-Check out `Query`, `QueryList`, `ViewChildren`, and `ContentChildren`
-in the [API Reference](api/).
-
-有一个 API 可以获取子级的引用(请看[API 参考手册](api/)中的 `Query`, `QueryList`, `ViewChildren`,和 `ContentChildren`)。
-
-There is no public API for acquiring a parent reference.
-But because every component instance is added to an injector's container,
-you can use Angular dependency injection to reach a parent component.
-
-但没有公共 API 来获取父组件的引用。但是因为每个组件的实例都被加到了依赖注入器的容器中，可以使用 Angular 依赖注入来找到父组件。
-
-This section describes some techniques for doing that.
-
-本章节描述了这项技术。
-
-{@a known-parent}
-
-### Find a parent component of known type
-
-### 找到已知类型的父组件
-
-You use standard class injection to acquire a parent component whose type you know.
-
-你使用标准的类注入来获取已知类型的父组件。
-
-In the following example, the parent `AlexComponent` has several children including a `CathyComponent`:
-
-在下面的例子中，父组件 `AlexComponent` 有几个子组件，包括 `CathyComponent`:
-
-{@a alex}
-
-<code-example path="dependency-injection-in-action/src/app/parent-finder.component.ts" region="alex-1" title="parent-finder.component.ts (AlexComponent v.1)" linenums="false">
-
-</code-example>
-
-*Cathy* reports whether or not she has access to *Alex*
-after injecting an `AlexComponent` into her constructor:
-
-在注入*AlexComponent` 进来后，*Cathy* 报告它是否对 *Alex* 有访问权：
-
-<code-example path="dependency-injection-in-action/src/app/parent-finder.component.ts" region="cathy" title="parent-finder.component.ts (CathyComponent)" linenums="false">
-
-</code-example>
-
-Notice that even though the [@Optional](guide/dependency-injection-in-action#optional) qualifier
-is there for safety,
-the <live-example name="dependency-injection-in-action"></live-example>
-confirms that the `alex` parameter is set.
-
-注意，这里为安全起见而添加了[@Optional](guide/dependency-injection-in-action#optional)装饰器，<live-example name="dependency-injection-in-action"></live-example>显示 `alex` 参数确实被设置了。
-
-{@a base-parent}
-
-### Cannot find a parent by its base class
-
-### 无法通过它的基类找到一个父级
-
-What if you *don't* know the concrete parent component class?
-
-如果*不*知道具体的父组件类名怎么办？
-
-A re-usable component might be a child of multiple components.
-Imagine a component for rendering breaking news about a financial instrument.
-For business reasons, this news component makes frequent calls
-directly into its parent instrument as changing market data streams by.
-
-一个可复用的组件可能是多个组件的子级。想象一个用来渲染金融工具头条新闻的组件。由于商业原因，该新闻组件在实时变化的市场数据流过时，要频繁的直接调用其父级工具。
-
-The app probably defines more than a dozen financial instrument components.
-If you're lucky, they all implement the same base class
-whose API your `NewsComponent` understands.
-
-该应用程序可能有多于一打的金融工具组件。如果幸运，它们可能会从同一个基类派生，其 API 是 `NewsComponent` 组件所能理解的。
-
-<div class="alert is-helpful">
-
-Looking for components that implement an interface would be better.
-That's not possible because TypeScript interfaces disappear
-from the transpiled JavaScript, which doesn't support interfaces.
-There's no artifact to look for.
-
-更好的方式是通过接口来寻找实现了它的组件。但这是不可能的，因为 TypeScript 的接口在编译成 JavaScript 以后就消失了，JavaScript 不支持接口。没有东西可查。
-
-</div>
-
-This isn't necessarily good design.
-This example is examining *whether a component can
-inject its parent via the parent's base class*.
-
-这并不是好的设计。问题是*一个组件是否能通过它父组件的基类来注入它的父组件呢*？
-
-The sample's `CraigComponent` explores this question. [Looking back](guide/dependency-injection-in-action#alex),
-you see that the `Alex` component *extends* (*inherits*) from a class named `Base`.
-
-`CraigComponent` 例子探究了这个问题。[往回看 Alex]{guide/dependency-injection-in-action#alex}，你看到 `Alex` 组件*扩展*(*派生*)自一个叫 `Base` 的类。
-
-<code-example path="dependency-injection-in-action/src/app/parent-finder.component.ts" region="alex-class-signature" title="parent-finder.component.ts (Alex class signature)" linenums="false">
-
-</code-example>
-
-The `CraigComponent` tries to inject `Base` into its `alex` constructor parameter and reports if it succeeded.
-
-`CraigComponent` 试图把 `Base` 注入到到它的 `alex` 构造函数参数，来报告是否成功。
-
-<code-example path="dependency-injection-in-action/src/app/parent-finder.component.ts" region="craig" title="parent-finder.component.ts (CraigComponent)" linenums="false">
-
-</code-example>
-
-Unfortunately, this does not work.
-The <live-example name="dependency-injection-in-action"></live-example>
-confirms that the `alex` parameter is null.
-*You cannot inject a parent by its base class.*
-
-可惜这样不行。<live-example name="dependency-injection-in-action"></live-example>显示 `alex` 参数是 null。
-*不能通过基类注入父组件*。
-
-{@a class-interface-parent}
-
-### Find a parent by its class-interface
-
-### 通过类-接口找到父组件
-
-You can find a parent component with a [class-interface](guide/dependency-injection-in-action#class-interface).
-
-可以通过[类-接口](guide/dependency-injection-in-action#class-interface)找到一个父组件。
-
-The parent must cooperate by providing an *alias* to itself in the name of a *class-interface* token.
-
-该父组件必须通过提供一个与*类-接口*令牌同名的*别名*来与之合作。
-
-Recall that Angular always adds a component instance to its own injector;
-that's why you could inject *Alex* into *Cathy* [earlier](guide/dependency-injection-in-action#known-parent).
-
-请记住 Angular 总是从它自己的注入器添加一个组件实例；这就是为什么在[之前](guide/dependency-injection-in-action#known-parent)可以 *Alex* 注入到 *Carol*。
-
-Write an [*alias provider*](guide/dependency-injection-in-action#useexisting)&mdash;a `provide` object literal with a `useExisting`
-definition&mdash;that creates an *alternative* way to inject the same component instance
-and add that provider to the `providers` array of the `@Component` metadata for the `AlexComponent`:
-
-编写一个[*别名提供商*](guide/dependency-injection-in-action#useexisting) &mdash；一个拥有 `useExisting` 定义的 `provide` 函数 &mdash;
-它新建一个*备选的*方式来注入同一个组件实例，并把这个提供商添加到 `AlexComponent` 的 `@Component` 元数据里的 `providers` 数组。
-
-{@a alex-providers}
-
-<code-example path="dependency-injection-in-action/src/app/parent-finder.component.ts" region="alex-providers" title="parent-finder.component.ts (AlexComponent providers)" linenums="false">
-
-</code-example>
-
-[Parent](guide/dependency-injection-in-action#parent-token) is the provider's *class-interface* token.
-The [*forwardRef*](guide/dependency-injection-in-action#forwardref) breaks the circular reference you just created by having the `AlexComponent` refer to itself.
-
-[Parent](guide/dependency-injection-in-action#parent-token)是该提供商的*类-接口*令牌。`AlexComponent` 引用了自身，造成循环引用，使用[*forwardRef*](guide/dependency-injection-in-action#forwardref)打破了该循环。
-
-*Carol*, the third of *Alex*'s child components, injects the parent into its `parent` parameter,
-the same way you've done it before:
-
-*Carol*，*Alex* 的第三个子组件，把父级注入到了自己的 `parent` 参数，和之前做的一样：
-
-<code-example path="dependency-injection-in-action/src/app/parent-finder.component.ts" region="carol-class" title="parent-finder.component.ts (CarolComponent class)" linenums="false">
-
-</code-example>
-
-Here's *Alex* and family in action:
-
-下面是 *Alex* 和其家庭的运行结果：
-
-<figure>
-  <img src="generated/images/guide/dependency-injection-in-action/alex.png" alt="Alex in action">
-</figure>
-
-{@a parent-tree}
-
-### Find the parent in a tree of parents with _@SkipSelf()_
-
-### 通过父级树找到父组件
-
-Imagine one branch of a component hierarchy: *Alice* -> *Barry* -> *Carol*.
-Both *Alice* and *Barry* implement the `Parent` *class-interface*.
-
-想象组件树中的一个分支为：*Alice* -> *Barry* -> *Carol*。*Alice* 和 *Barry* 都实现了这个 `Parent`*类-接口*。
-
-*Barry* is the problem. He needs to reach his parent, *Alice*, and also be a parent to *Carol*.
-That means he must both *inject* the `Parent` *class-interface* to get *Alice* and
-*provide* a `Parent` to satisfy *Carol*.
-
-*Barry* 是个问题。它需要访问它的父组件 *Alice*，但同时它也是 *Carol* 的父组件。这个意味着它必须同时*注入*`Parent`*类-接口*来获取 *Alice*，和*提供*一个 `Parent` 来满足 *Carol*。
-
-Here's *Barry*:
-
-下面是 *Barry* 的代码：
-
-<code-example path="dependency-injection-in-action/src/app/parent-finder.component.ts" region="barry" title="parent-finder.component.ts (BarryComponent)" linenums="false">
-
-</code-example>
-
-*Barry*'s `providers` array looks just like [*Alex*'s](guide/dependency-injection-in-action#alex-providers).
-If you're going to keep writing [*alias providers*](guide/dependency-injection-in-action#useexisting) like this you should create a [helper function](guide/dependency-injection-in-action#provideparent).
-
-*Barry* 的 `providers` 数组看起来很像[*Alex* 的那个](guide/dependency-injection-in-action#alex-providers).
-如果准备一直像这样编写[*别名提供商*](guide/dependency-injection-in-action#useexisting)的话，你应该建立一个[辅助函数](guide/dependency-injection-in-action#provideparent)。
-
-For now, focus on *Barry*'s constructor:
-
-眼下，请注意 *Barry* 的构造函数：
-
-<code-tabs>
-
-  <code-pane title="Barry's constructor" path="dependency-injection-in-action/src/app/parent-finder.component.ts" region="barry-ctor">
-
-  </code-pane>
-
-  <code-pane title="Carol's constructor" path="dependency-injection-in-action/src/app/parent-finder.component.ts" region="carol-ctor">
-
-  </code-pane>
-
-</code-tabs>
-
-It's identical to *Carol*'s constructor except for the additional `@SkipSelf` decorator.
-
-除额外添加了一个的 `@SkipSelf` 外，它和 *Carol* 的构造函数一样。
-
-`@SkipSelf` is essential for two reasons:
-
-添加 `@SkipSelf` 主要是出于两个原因：
-
-1. It tells the injector to start its search for a `Parent` dependency in a component *above* itself,
-which *is* what parent means.
-
-   它告诉注入器从一个在自己*上一级*的组件开始搜索一个 `Parent` 依赖。
-
-2. Angular throws a cyclic dependency error if you omit the `@SkipSelf` decorator.
-
-   如果没写 `@SkipSelf` 装饰器的话，Angular 就会抛出一个循环依赖错误。
-
-  `Cannot instantiate cyclic dependency! (BethComponent -> Parent -> BethComponent)`
-
-  ` 不能创建循环依赖实例！(BethComponent -> Parent -> BethComponent)`
-
-Here's *Alice*, *Barry* and family in action:
-
-这里是 *Alice*，*Barry* 和该家庭的操作演示：
-
-<figure>
-  <img src="generated/images/guide/dependency-injection-in-action/alice.png" alt="Alice in action">
-</figure>
-
-{@a parent-token}
-
-### The *Parent* class-interface
-
-### *Parent* 类-接口
-
-You [learned earlier](guide/dependency-injection-in-action#class-interface) that a *class-interface* is an abstract class used as an interface rather than as a base class.
-
-你[以前学过](guide/dependency-injection-in-action#class-interface)：*类-接口*是一个抽象类，被当成一个接口使用，而非基类。
-
-The example defines a `Parent` *class-interface*.
-
-这个例子定义了一个 `Parent`*类-接口*。
-
-<code-example path="dependency-injection-in-action/src/app/parent-finder.component.ts" region="parent" title="parent-finder.component.ts (Parent class-interface)" linenums="false">
-
-</code-example>
-
-The `Parent` *class-interface* defines a `name` property with a type declaration but *no implementation*.
-The `name` property is the only member of a parent component that a child component can call.
-Such a narrow interface helps decouple the child component class from its parent components.
-
-该 `Parent`*类-接口*定义了 `Name` 属性，它有类型声明，但是*没有实现*，该 `name` 是该父级的所有子组件们唯一能调用的属性。
-这种“窄接口”有助于解耦子组件类和它的父组件。
-
-A component that could serve as a parent *should* implement the *class-interface* as the `AliceComponent` does:
-
-一个能用做父级的组件*应该*实现*类-接口*，和下面的 `AliceComponent` 的做法一样：
-
-<code-example path="dependency-injection-in-action/src/app/parent-finder.component.ts" region="alice-class-signature" title="parent-finder.component.ts (AliceComponent class signature)" linenums="false">
-
-</code-example>
-
-Doing so adds clarity to the code.  But it's not technically necessary.
-Although the `AlexComponent` has a `name` property, as required by its `Base` class,
-its class signature doesn't mention `Parent`:
-
-这样做可以提升代码的清晰度，但严格来说并不是必须的。虽然 `AlexComponent` 有一个 `name` 属性(来自 `Base` 类的要求)，但它的类签名并不需要提及 `Parent`。
-
-<code-example path="dependency-injection-in-action/src/app/parent-finder.component.ts" region="alex-class-signature" title="parent-finder.component.ts (AlexComponent class signature)" linenums="false">
-
-</code-example>
-
-<div class="alert is-helpful">
-
-The `AlexComponent` *should* implement `Parent` as a matter of proper style.
-It doesn't in this example *only* to demonstrate that the code will compile and run without the interface
-
-为了正确的代码风格，该 `AlexComponent`*应该*实现 `Parent`。在这个例子里它没有这样，只是为了演示在没有该接口的情况下，该代码仍会被正确编译并运行。
-
-</div>
-
-{@a provideparent}
-
-### A _provideParent()_ helper function
-
-### *provideParent()*助手函数
-
-Writing variations of the same parent *alias provider* gets old quickly,
-especially this awful mouthful with a [*forwardRef*](guide/dependency-injection-in-action#forwardref):
-
-编写父组件相同的各种*别名提供商*很快就会变得啰嗦，在用[*forwardRef*](guide/dependency-injection-in-action#forwardref)的时候尤其绕口：
-
-<code-example path="dependency-injection-in-action/src/app/parent-finder.component.ts" region="alex-providers" title="dependency-injection-in-action/src/app/parent-finder.component.ts" linenums="false">
-
-</code-example>
-
-You can extract that logic into a helper function like this:
-
-可以像这样把该逻辑抽取到一个助手函数里：
-
-<code-example path="dependency-injection-in-action/src/app/parent-finder.component.ts" region="provide-the-parent" title="dependency-injection-in-action/src/app/parent-finder.component.ts" linenums="false">
-
-</code-example>
-
-Now you can add a simpler, more meaningful parent provider to your components:
-
-现在就可以为组件添加一个更简单、直观的父级提供商了：
-
-<code-example path="dependency-injection-in-action/src/app/parent-finder.component.ts" region="alice-providers" title="dependency-injection-in-action/src/app/parent-finder.component.ts" linenums="false">
-=======
 {@a forwardref}
 
 ## Break circularities with a forward class reference (*forwardRef*)
+
+## 使用一个前向引用(*forwardRef*)来打破循环
 
 The order of class declaration matters in TypeScript.
 You can't refer directly to a class until it's been defined.
->>>>>>> 331989ce
+
+在 TypeScript 里面，类声明的顺序是很重要的。如果一个类尚未定义，就不能引用它。
 
 This isn't usually a problem, especially if you adhere to the recommended *one class per file* rule.
 But sometimes circular references are unavoidable.
 You're in a bind when class 'A' refers to class 'B' and 'B' refers to 'A'.
 One of them has to be defined first.
 
-<<<<<<< HEAD
-You can do better. The current version of the helper function can only alias the `Parent` *class-interface*.
-The application might have a variety of parent types, each with its own *class-interface* token.
-
-你可以做得更好。当前版本的助手函数只能为 `Parent`*类-接口*提供别名。应用程序可能有很多类型的父组件，每个父组件有自己的*类-接口*令牌。
-
-Here's a revised version that defaults to `parent` but also accepts an optional second parameter for a different parent *class-interface*.
-
-下面是一个修改版本，默认接受一个 `Parent`，但同时接受一个可选的第二参数，可以用来指定一个不同的父级*类-接口*。
-
-<code-example path="dependency-injection-in-action/src/app/parent-finder.component.ts" region="provide-parent" title="dependency-injection-in-action/src/app/parent-finder.component.ts" linenums="false">
-
-</code-example>
-
-And here's how you could use it with a different parent type:
-
-下面的代码演示了如何使它添加一个不同类型的父级：
-
-<code-example path="dependency-injection-in-action/src/app/parent-finder.component.ts" region="beth-providers" title="dependency-injection-in-action/src/app/parent-finder.component.ts" linenums="false">
-=======
+这通常不是一个问题，特别是当你遵循*一个文件一个类*规则的时候。
+但是有时候循环引用可能不能避免。当一个类*A 引用类 B*，同时'B'引用'A'的时候，你就陷入困境了：它们中间的某一个必须要先定义。
+
 The Angular `forwardRef()` function creates an *indirect* reference that Angular can resolve later.
+
+Angular 的 `forwardRef()` 函数建立一个*间接地*引用，Angular 可以随后解析。
 
 The *Parent Finder* sample is full of circular class references that are impossible to break.
 
@@ -2056,8 +927,13 @@
 The `providers` array is a property of the `@Component()` decorator function which must
 appear *above* the class definition.
 
+当一个类*需要引用自身*的时候，你面临同样的困境，就像在 `AlexComponent` 的 `provdiers` 数组中遇到的困境一样。
+该 `providers` 数组是一个 `@Component` 装饰器函数的一个属性，它必须在类定义*之前*出现。
+
 Break the circularity with `forwardRef`.
 
+使用 `forwardRef` 来打破这种循环：
+
 <code-example path="dependency-injection-in-action/src/app/parent-finder.component.ts" region="alex-providers" header="parent-finder.component.ts (AlexComponent providers)" linenums="false">
 
 </code-example>
@@ -2068,38 +944,9 @@
 {@a directive-level-providers}
 
 {@a element-level-providers}
->>>>>>> 331989ce
 
 ## Element-level providers
 
-<<<<<<< HEAD
-{@a forwardref}
-
-## Break circularities with a forward class reference (*forwardRef*)
-
-## 使用一个前向引用(*forwardRef*)来打破循环
-
-The order of class declaration matters in TypeScript.
-You can't refer directly to a class until it's been defined.
-
-在 TypeScript 里面，类声明的顺序是很重要的。如果一个类尚未定义，就不能引用它。
-
-This isn't usually a problem, especially if you adhere to the recommended *one class per file* rule.
-But sometimes circular references are unavoidable.
-You're in a bind when class 'A' refers to class 'B' and 'B' refers to 'A'.
-One of them has to be defined first.
-
-这通常不是一个问题，特别是当你遵循*一个文件一个类*规则的时候。
-但是有时候循环引用可能不能避免。当一个类*A 引用类 B*，同时'B'引用'A'的时候，你就陷入困境了：它们中间的某一个必须要先定义。
-
-The Angular `forwardRef()` function creates an *indirect* reference that Angular can resolve later.
-
-Angular 的 `forwardRef()` 函数建立一个*间接地*引用，Angular 可以随后解析。
-
-The *Parent Finder* sample is full of circular class references that are impossible to break.
-
-*Parent Finder*是一个充满了无法解决的循环引用的例子
-=======
 A component is a specialization of directive, and the `@Component()` decorator inherits the `providers` property from `@Directive`. The injector is at the element level, so a provider configured with any element-level injector is available to any component, directive, or pipe attached to the same element. 
 
 Here's a live example that implements a custom form control, taking advantage of an injector that is shared by a component and a directive on the same element.
@@ -2125,23 +972,10 @@
 ```
 
 Use the `@Directive()` decorator to configure the provider for the service:
->>>>>>> 331989ce
 
 ```
 @Directive(providers:[HeroCacheService])
 
-<<<<<<< HEAD
-当一个类*需要引用自身*的时候，你面临同样的困境，就像在 `AlexComponent` 的 `provdiers` 数组中遇到的困境一样。
-该 `providers` 数组是一个 `@Component` 装饰器函数的一个属性，它必须在类定义*之前*出现。
-
-Break the circularity with `forwardRef`:
-
-使用 `forwardRef` 来打破这种循环：
-
-<code-example path="dependency-injection-in-action/src/app/parent-finder.component.ts" region="alex-providers" title="parent-finder.component.ts (AlexComponent providers)" linenums="false">
-
-</code-example>
-=======
 class heroCache{...}
 ```
 
@@ -2153,4 +987,3 @@
 `<hero-overview heroCache></hero-overview>`
 
  --->
->>>>>>> 331989ce
