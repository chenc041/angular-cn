# Architecture overview

# 架构概览

Angular is a platform and framework for building client applications in HTML and TypeScript.
Angular is written in TypeScript. It implements core and optional functionality as a set of TypeScript libraries that you import into your apps.

Angular 是一个用 HTML 和 TypeScript 构建客户端应用的平台与框架。
Angular 本身就是用 TypeScript 写成的。它将核心功能和可选功能作为一组 TypeScript 库进行实现，你可以把它们导入你的应用中。

The basic building blocks of an Angular application are *NgModules*, which provide a compilation context for *components*. NgModules collect related code into functional sets; an Angular app is defined by a set of NgModules. An app always has at least a *root module* that enables bootstrapping, and typically has many more *feature modules*.

Angular 的基本构造块是 *NgModule*，它为*组件*提供了编译的上下文环境。
NgModule 会把相关的代码收集到一些功能集中。Angular 应用就是由一组 NgModule 定义出的。
应用至少会有一个用于引导应用的*根模块*，通常还会有很多*特性模块*。

* Components define *views*, which are sets of screen elements that Angular can choose among and modify according to your program logic and data. 

   组件定义*视图*。视图是一组可见的屏幕元素，Angular 可以根据你的程序逻辑和数据来选择和修改它们。
  每个应用都至少有一个根组件。

* Components use *services*, which provide specific functionality not directly related to views. Service providers can be *injected* into components as *dependencies*, making your code modular, reusable, and efficient.

   组件使用*服务*。服务会提供那些与视图不直接相关的功能。服务提供商可以作为*依赖*被*注入*到组件中，
  这能让你的代码更加模块化、更加可复用、更加高效。

Both components and services are simply classes, with *decorators* that mark their type and provide metadata that tells Angular how to use them.

组件和服务都是简单的类，这些类使用*装饰器*来标出它们的类型，并提供元数据以告知 Angular 该如何使用它们。

* The metadata for a component class associates it with a *template* that defines a view. A template combines ordinary HTML with Angular *directives* and *binding markup* that allow Angular to modify the HTML before rendering it for display.

   组件类的元数据将组件类和一个用来定义视图的*模板*关联起来。
  模板把普通的 HTML 和 Angular *指令*与*绑定标记（markup）*组合起来，这样 Angular 就可以在呈现 HTML 之前先修改这些 HTML。

* The metadata for a service class provides the information Angular needs to make it available to components through *dependency injection (DI)*.

   服务类的元数据提供了一些信息，Angular 要用这些信息来让组件可以通过*依赖注入（DI）*使用该服务。

An app's components typically define many views, arranged hierarchically. Angular provides the `Router` service to help you define navigation paths among views. The router provides sophisticated in-browser navigational capabilities.

应用的组件通常会定义很多视图，并进行分级组织。 Angular 提供了 `Router` 服务来帮助你定义视图之间的导航路径。
路由器提供了先进的浏览器内导航功能。

## Modules

## 模块

Angular *NgModules* differ from and complement JavaScript (ES2015) modules. An NgModule declares a compilation context for a set of components that is dedicated to an application domain, a workflow, or a closely related set of capabilities. An NgModule can associate its components with related code, such as services, to form functional units.

Angular 定义了 `NgModule`，它和 JavaScript（ES2015） 的模块不同而且有一定的互补性。
NgModule 为一个组件集声明了编译的上下文环境，它专注于某个应用领域、某个工作流或一组紧密相关的能力。
NgModule 可以将其组件和一组相关代码（如服务）关联起来，形成功能单元。

Every Angular app has a *root module*, conventionally named `AppModule`, which provides the bootstrap mechanism that launches the application. An app typically contains many functional modules.

每个 Angular 应用都有一个*根模块*，通常命名为 `AppModule`。根模块提供了用来启动应用的引导机制。
一个应用通常会包含很多功能模块。

Like JavaScript modules, NgModules can import functionality from other NgModules, and allow their own functionality to be exported and used by other NgModules. For example, to use the router service in your app, you import the `Router` NgModule.

像 JavaScript 模块一样，NgModule 也可以从其它 NgModule 中导入功能，并允许导出它们自己的功能供其它 NgModule 使用。
比如，要在你的应用中使用路由器（Router）服务，就要导入 `Router` 这个 NgModule。

Organizing your code into distinct functional modules helps in managing development of complex applications, and in designing for reusability. In addition, this technique lets you take advantage of *lazy-loading*&mdash;that is, loading modules on demand&mdash;to minimize the amount of code that needs to be loaded at startup.

把你的代码组织成一些清晰的功能模块，可以帮助管理复杂应用的开发工作并实现可复用性设计。
另外，这项技术还能让你获得*惰性加载*（也就是按需加载模块）的优点，以尽可能减小启动时需要加载的代码体积。

<div class="alert is-helpful">

  For a more detailed discussion, see [Introduction to modules](guide/architecture-modules).

  更深入的讨论，参见[模块简介](guide/architecture-modules)。

</div>

## Components

## 组件

Every Angular application has at least one component, the *root component* that connects a component hierarchy with the page document object model (DOM). Each component defines a class that contains application data and logic, and is associated with an HTML *template* that defines a view to be displayed in a target environment.

每个 Angular 应用都至少有一个组件，也就是*根组件*，它会把组件树和页面中的 DOM 连接起来。
每个组件都会定义一个类，其中包含应用的数据和逻辑，并与一个 HTML *模板*相关联，该模板定义了一个供目标环境下显示的视图。

The `@Component()` decorator identifies the class immediately below it as a component, and provides the template and related component-specific metadata.

`@Component()` 装饰器表明紧随它的那个类是一个组件，并提供模板和该组件专属的元数据。

<div class="alert is-helpful">

   Decorators are functions that modify JavaScript classes. Angular defines a number of decorators that attach specific kinds of metadata to classes, so that the system knows what those classes mean and how they should work.

   装饰器是一些用于修饰 JavaScript 类的函数。Angular 定义了许多装饰器，这些装饰器会把一些特定种类的元数据附加到类上，以便 Angular 了解这些这些类的含义以及该如何使用它们。

   <a href="https://medium.com/google-developers/exploring-es7-decorators-76ecb65fb841#.x5c2ndtx0">Learn more about decorators on the web.</a>

   <a href="https://medium.com/google-developers/exploring-es7-decorators-76ecb65fb841#.x5c2ndtx0">到网上学习关于装饰器的更多知识。</a>

</div>

### Templates, directives, and data binding

### 模板、指令和数据绑定

A template combines HTML with Angular markup that can modify HTML elements before they are displayed.
Template *directives* provide program logic, and *binding markup* connects your application data and the DOM.
There are two types of data binding:

模板会把 HTML 和 Angular 的标记（markup）组合起来，这些标记可以在 HTML 元素显示出来之前修改它们。
模板中的*指令*会提供程序逻辑，而*绑定标记*会把你应用中的数据和 DOM 连接在一起。
有两种类型的数据绑定：

* *Event binding* lets your app respond to user input in the target environment by updating your application data.

   *事件绑定*让你的应用可以通过更新应用的数据来响应目标环境下的用户输入。

* *Property binding* lets you interpolate values that are computed from your application data into the HTML.

   *属性绑定*让你将从应用数据中计算出来的值插入到 HTML 中。

Before a view is displayed, Angular evaluates the directives and resolves the binding syntax in the template to modify the HTML elements and the DOM, according to your program data and logic. Angular supports *two-way data binding*, meaning that changes in the DOM, such as user choices, are also reflected in your program data.

在视图显示出来之前，Angular 会先根据你的应用数据和逻辑来运行模板中的指令并解析绑定表达式，以修改 HTML 元素和 DOM。
Angular 支持*双向数据绑定*，这意味着 DOM 中发生的变化（比如用户的选择）同样可以反映回你的程序数据中。

Your templates can use *pipes* to improve the user experience by transforming values for display. 
For example, use pipes to display dates and currency values that are appropriate for a user's locale.
Angular provides predefined pipes for common transformations, and you can also define your own pipes.

你的模板也可以用*管道*转换要显示的值以增强用户体验。比如，可以使用管道来显示适合用户所在地区的日期和货币格式。
Angular 为一些通用的转换提供了预定义管道，你还可以定义自己的管道。

<div class="alert is-helpful">

  For a more detailed discussion of these concepts, see [Introduction to components](guide/architecture-components).

  要了解对这些概念的深入讨论，参见[组件介绍](guide/architecture-components)。

</div>

{@a dependency-injection}

## Services and dependency injection

<<<<<<< HEAD
## 服务与依赖注入

For data or logic that isn't associated with a specific view, and that you want to share across components, you create a *service* class. A service class definition is immediately preceded by the `@Injectable()` decorator. The decorator provides the metadata that allows your service to be *injected* into client components as a dependency.
=======
For data or logic that isn't associated with a specific view, and that you want to share across components, you create a *service* class. A service class definition is immediately preceded by the `@Injectable()` decorator. The decorator provides the metadata that allows other providers to be **injected** as dependencies into your class.
>>>>>>> 6fcf2863

对于与特定视图无关并希望跨组件共享的数据或逻辑，可以创建*服务*类。
服务类的定义通常紧跟在 “@Injectable()” 装饰器之后。该装饰器提供的元数据可以让你的服务作为依赖*被注入到*客户组件中。

 *Dependency injection* (DI) lets you keep your component classes lean and efficient. They don't fetch data from the server, validate user input, or log directly to the console; they delegate such tasks to services.

 *依赖注入*（或 DI）让你可以保持组件类的精简和高效。有了 DI，组件就不用从服务器获取数据、验证用户输入或直接把日志写到控制台，而是会把这些任务委托给服务。

<div class="alert is-helpful">

  For a more detailed discussion, see [Introduction to services and DI](guide/architecture-services).

  更深入的讨论，参见[服务和 DI 简介](guide/architecture-services)。

</div>

### Routing

### 路由

The Angular `Router` NgModule provides a service that lets you define a navigation path among the different application states and view hierarchies in your app. It is modeled on the familiar browser navigation conventions:

Angular 的 `Router` 模块提供了一个服务，它可以让你定义在应用的各个不同状态和视图层次结构之间导航时要使用的路径。
它的工作模型基于人们熟知的浏览器导航约定：

* Enter a URL in the address bar and the browser navigates to a corresponding page.

   在地址栏输入 URL，浏览器就会导航到相应的页面。

* Click links on the page and the browser navigates to a new page.

   在页面中点击链接，浏览器就会导航到一个新页面。

* Click the browser's back and forward buttons and the browser navigates backward and forward through the history of pages you've seen.

   点击浏览器的前进和后退按钮，浏览器就会在你的浏览历史中向前或向后导航。

The router maps URL-like paths to views instead of pages. When a user performs an action, such as clicking a link, that would load a new page in the browser, the router intercepts the browser's behavior, and shows or hides view hierarchies.

不过路由器会把类似 URL 的路径映射到视图而不是页面。
当用户执行一个动作时（比如点击链接），本应该在浏览器中加载一个新页面，但是路由器拦截了浏览器的这个行为，并显示或隐藏一个视图层次结构。

If the router determines that the current application state requires particular functionality, and the module that defines it hasn't been loaded, the router can *lazy-load* the module on demand.

如果路由器认为当前的应用状态需要某些特定的功能，而定义此功能的模块尚未加载，路由器就会按需*惰性加载*此模块。

The router interprets a link URL according to your app's view navigation rules and data state. You can navigate to new views when the user clicks a button or selects from a drop box, or in response to some other stimulus from any source. The router logs activity in the browser's history, so the back and forward buttons work as well.

路由器会根据你应用中的导航规则和数据状态来拦截 URL。
当用户点击按钮、选择下拉框或收到其它任何来源的输入时，你可以导航到一个新视图。
路由器会在浏览器的历史日志中记录这个动作，所以前进和后退按钮也能正常工作。

To define navigation rules, you associate *navigation paths* with your components. A path uses a URL-like syntax that integrates your program data, in much the same way that template syntax integrates your views with your program data. You can then apply program logic to choose which views to show or to hide, in response to user input and your own access rules.

要定义导航规则，你就要把*导航路径*和你的组件关联起来。
路径（path）使用类似 URL 的语法来和程序数据整合在一起，就像模板语法会把你的视图和程序数据整合起来一样。
然后你就可以用程序逻辑来决定要显示或隐藏哪些视图，以根据你制定的访问规则对用户的输入做出响应。

 <div class="alert is-helpful">

   For a more detailed discussion, see [Routing and navigation](guide/router).

   更深入的讨论，参见[路由与导航](guide/router)。

 </div>

<hr/>

## What's next

## 接下来呢？

You've learned the basics about the main building blocks of an Angular application. The following diagram shows how these basic pieces are related.

你已经学完了 Angular 应用的主要构造块的基础知识。
下面这张图展示了这些基础部分之间是如何关联起来的。

<figure>
  <img src="generated/images/guide/architecture/overview2.png" alt="overview">
</figure>

* Together, a component and template define an Angular view.

   组件和模板共同定义了 Angular 的视图。

  * A decorator on a component class adds the metadata, including a pointer to the associated template.

     组件类上的装饰器为其添加了元数据，其中包括指向相关模板的指针。

  * Directives and binding markup in a component's template modify views based on program data and logic.

     组件模板中的指令和绑定标记会根据程序数据和程序逻辑修改这些视图。

* The dependency injector provides services to a component, such as the router service that lets you define navigation among views.

   依赖注入器会为组件提供一些服务，比如路由器服务就能让你定义如何在视图之间导航。

Each of these subjects is introduced in more detail in the following pages.

这些主题的详情在下列页面中有介绍：


* [Introduction to Modules](guide/architecture-modules)

  [模块简介](guide/architecture-modules)

* [Introduction to Components](guide/architecture-components)

  [组件简介](guide/architecture-components)

  * [Templates and views](guide/architecture-components#templates-and-views)

    [模板与视图](guide/architecture-components#templates-and-views)

  * [Component metadata](guide/architecture-components#component-metadata)

    [组件元数据](guide/architecture-components#component-metadata)

  * [Data binding](guide/architecture-components#data-binding)

    [数据绑定](guide/architecture-components#data-binding)

  * [Directives](guide/architecture-components#directives)

    [指令](guide/architecture-components#directives)

  * [Pipes](guide/architecture-components#pipes)

    [管道](guide/architecture-components#pipes)

* [Introduction to services and dependency injection](guide/architecture-services)

   [服务与依赖注入简介](guide/architecture-services)

<div class="alert is-helpful">

   Note that the code referenced on these pages is available as a <live-example></live-example>.

   注意，这些页面中的代码都在<live-example></live-example>中。

</div>

When you're familiar with these fundamental building blocks, you can explore them in more detail in the documentation. To learn about more tools and techniques that are available to help you build and deploy Angular applications, see [Next steps: tools and techniques](guide/architecture-next-steps).

当你熟悉了这些基础构造块之后，就可以在本文档中进一步查看它们的详情了。
要学习能帮你构建和发布 Angular 应用的更多工具和技巧，参见[后续步骤：工具与技巧](guide/architecture-next-steps)。
</div><|MERGE_RESOLUTION|>--- conflicted
+++ resolved
@@ -144,13 +144,9 @@
 
 ## Services and dependency injection
 
-<<<<<<< HEAD
 ## 服务与依赖注入
 
-For data or logic that isn't associated with a specific view, and that you want to share across components, you create a *service* class. A service class definition is immediately preceded by the `@Injectable()` decorator. The decorator provides the metadata that allows your service to be *injected* into client components as a dependency.
-=======
 For data or logic that isn't associated with a specific view, and that you want to share across components, you create a *service* class. A service class definition is immediately preceded by the `@Injectable()` decorator. The decorator provides the metadata that allows other providers to be **injected** as dependencies into your class.
->>>>>>> 6fcf2863
 
 对于与特定视图无关并希望跨组件共享的数据或逻辑，可以创建*服务*类。
 服务类的定义通常紧跟在 “@Injectable()” 装饰器之后。该装饰器提供的元数据可以让你的服务作为依赖*被注入到*客户组件中。
