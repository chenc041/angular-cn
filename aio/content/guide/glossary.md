--- conflicted
+++ resolved
@@ -24,15 +24,8 @@
 
 ## Ahead-of-time (AOT) compilation
 
-<<<<<<< HEAD
 ## 预 (ahead-of-time, AoT) 编译
 
-<div class="l-sub-section">
-
-
-
-=======
->>>>>>> d71ae278
 You can compile Angular applications at build time.
 By compiling your application using the compiler-cli, `ngc`, you can bootstrap directly
 to a module factory, meaning you don't need to include the Angular compiler in your JavaScript bundle.
@@ -44,53 +37,14 @@
   预编译的应用程序加载迅速，具有更高的性能。
 
 
-<<<<<<< HEAD
+
 </div>
 
 
-
-## Angular module
-
-## Angular模块
-
-
-<div class="l-sub-section">
-
-
-
-Helps you organize an application into cohesive blocks of functionality.
-An Angular module identifies the components, directives, and pipes that the application uses along with the list of external Angular modules that the application needs, such as `FormsModule`.
-
-帮助我们将一个应用程序组织成内聚的功能模块群。
-一个 Angular 模块标识应用程序使用的组件、指令和管道等，还包含应用程序需要的外部 Angular 模块的列表，例如`FormsModule`。
-
-Every Angular application has an application root-module class. By convention, the class is
-called `AppModule` and resides in a file named `app.module.ts`.
-
-每个 Angular 应用程序都有一个应用程序根模块类。按规约这个类的名字为`AppModule`，存放在名为`app.module.ts`的文件。
-
-For details and examples, see the [Angular Modules (NgModule)](guide/ngmodule) page.
-
-要了解详情和范例，参见 [Angular 模块](guide/ngmodule)。
-
-=======
->>>>>>> d71ae278
-
-</div>
-
-
 ## Annotation
 
-<<<<<<< HEAD
-## 注解（Annotation）
-
-
-<div class="l-sub-section">
-
-
-
-=======
->>>>>>> d71ae278
+## 注解
+
 In practice, a synonym for [Decoration](guide/glossary#decorator).
 
 实际上，是[装饰 (decoration)](guide/glossary#decorator) 的同义词。
@@ -104,16 +58,8 @@
 
 ## Attribute directives
 
-<<<<<<< HEAD
-## 属性型指令 (attribute directive)
-
-
-<div class="l-sub-section">
-
-
-
-=======
->>>>>>> d71ae278
+## 属性型指令
+
 A category of [directive](guide/glossary#directive) that can listen to and modify the behavior of
 other HTML elements, attributes, properties, and components. They are usually represented
 as HTML attributes, hence the name.
@@ -133,18 +79,9 @@
 
 ## Barrel
 
-<<<<<<< HEAD
-## 封装桶 (barrel)
-
-
-<div class="l-sub-section">
-
-
-
-A  way to *rollup exports* from several ES2015 modules into a single convenient ES2015 module.
-=======
+## 封装桶
+
 A way to *roll up exports* from several ES2015 modules into a single convenient ES2015 module.
->>>>>>> d71ae278
 The barrel itself is an ES2015 module file that re-exports *selected* exports of other ES2015 modules.
 
 封装桶是把多个模块的*导出结果*汇总到单一的 ES2015 模块的一种方式。
@@ -215,34 +152,18 @@
 
 
 
-<<<<<<< HEAD
-You can often achieve the same result using [Angular modules](guide/glossary#angular-module) instead.
+You can often achieve the same result using [NgModules](guide/glossary#ngmodule) instead.
 
 注意，你可以利用 [Angular 模块](guide/glossary#angular-module)达到同样的目的。
 
 
 </div>
 
-=======
-You can often achieve the same result using [NgModules](guide/glossary#ngmodule) instead.
->>>>>>> d71ae278
-
-
-</div>
-
 
 ## Binding
 
-<<<<<<< HEAD
 ## 绑定 (binding)
 
-
-<div class="l-sub-section">
-
-
-
-=======
->>>>>>> d71ae278
 Usually refers to [data binding](guide/glossary#data-binding) and the act of
 binding an HTML object property to a data object property.
 
@@ -258,15 +179,8 @@
 
 ## Bootstrap
 
-<<<<<<< HEAD
 ## 启动/引导 (bootstrap)
 
-
-<div class="l-sub-section">
-=======
->>>>>>> d71ae278
-
-<div class="l-sub-section">
 
 You launch an Angular application by "bootstrapping" it using the application root NgModule (`AppModule`).
 
@@ -287,16 +201,8 @@
 
 ## camelCase
 
-<<<<<<< HEAD
 ## 驼峰式命名法 (camelCase)
 
-
-<div class="l-sub-section">
-
-
-
-=======
->>>>>>> d71ae278
 The practice of writing compound words or phrases such that each word or abbreviation begins with a capital letter
 _except the first letter, which is lowercase_.
 
@@ -318,16 +224,8 @@
 
 ## Component
 
-<<<<<<< HEAD
 ## 组件 (component)
 
-
-<div class="l-sub-section">
-
-
-
-=======
->>>>>>> d71ae278
 An Angular class responsible for exposing data to a [view](guide/glossary#view) and handling most of the view’s display and user-interaction logic.
 
 组件是一个 Angular 类，用于把数据展示到[视图 (view)](guide/glossary#view)，并处理几乎所有的视图显示和交互逻辑。
@@ -355,16 +253,8 @@
 
 ## dash-case
 
-<<<<<<< HEAD
 ## 中线命名法 (dash-case)
 
-
-<div class="l-sub-section">
-
-
-
-=======
->>>>>>> d71ae278
 The practice of writing compound words or phrases such that each word is separated by a dash or hyphen (`-`).
 This form is also known as kebab-case.
 
@@ -380,16 +270,8 @@
 
 ## Data binding
 
-<<<<<<< HEAD
 ## 数据绑定 (data binding)
 
-
-<div class="l-sub-section">
-
-
-
-=======
->>>>>>> d71ae278
 Applications display data values to a user and respond to user
 actions (such as clicks, touches, and keystrokes).
 
@@ -441,8 +323,6 @@
 
    [基于 ngModel 的双向数据绑定 (Two-way data binding with ngModel)](guide/template-syntax#ngModel)
 
-
-
 {@a decorator}
 
 
@@ -451,20 +331,11 @@
 
 ## Decorator | decoration
 
-<<<<<<< HEAD
-## 装饰器 (decorator | decoration)
-
-
-<div class="l-sub-section">
-
-
-
-A  *function* that adds metadata to a class, its members (properties, methods) and function arguments.
+## 装饰器（decorator | decoration）
+
+A *function* that adds metadata to a class, its members (properties, methods) and function arguments.
 
 装饰器是一个**函数**，它将元数据添加到类、类成员（属性、方法）和函数参数。
-=======
-A *function* that adds metadata to a class, its members (properties, methods) and function arguments.
->>>>>>> d71ae278
 
 Decorators are an experimental (stage 2), JavaScript language [feature](https://github.com/wycats/javascript-decorators). TypeScript adds support for decorators.
 
@@ -513,16 +384,8 @@
 
 ## Dependency injection
 
-<<<<<<< HEAD
-## 依赖注入 (dependency injection)
-
-
-<div class="l-sub-section">
-
-
-
-=======
->>>>>>> d71ae278
+## 依赖注入（dependency injection）
+
 A design pattern and mechanism
 for creating and delivering parts of an application to other
 parts of an application that request them.
@@ -618,16 +481,8 @@
 
 ## Directive
 
-<<<<<<< HEAD
 ## 指令 (directive)
 
-
-<div class="l-sub-section">
-
-
-
-=======
->>>>>>> d71ae278
 An Angular class responsible for creating, reshaping, and interacting with HTML elements
 in the browser DOM. The directive is Angular's most fundamental feature.
 
@@ -683,14 +538,6 @@
 
 ## ECMAScript
 
-<<<<<<< HEAD
-
-<div class="l-sub-section">
-
-
-
-=======
->>>>>>> d71ae278
 The [official JavaScript language specification](https://en.wikipedia.org/wiki/ECMAScript).
 
 [官方 JavaScript 语言规范](https://en.wikipedia.org/wiki/ECMAScript)
@@ -718,43 +565,20 @@
 
 ## ES2015
 
-<<<<<<< HEAD
-
-<div class="l-sub-section">
-
-
-
 Short hand for [ECMAScript](guide/glossary#ecmascript) 2015.
 
 [ECMAScript](guide/glossary#ecmascript) 2015 的缩写。
 
-
-</div>
-
-
-=======
+## ES5
+
+Short hand for [ECMAScript](guide/glossary#ecmascript) 5, the version of JavaScript run by most modern browsers.
+
+“[ECMAScript](guide/glossary#ecmascript) 5”的简写，大部分现代浏览器使用的 JavaScript 版本。
+
+## ES6
+
 Short hand for [ECMAScript](guide/glossary#ecmascript) 2015.
 
->>>>>>> d71ae278
-
-## ES5
-
-Short hand for [ECMAScript](guide/glossary#ecmascript) 5, the version of JavaScript run by most modern browsers.
-
-<<<<<<< HEAD
-“[ECMAScript](guide/glossary#ecmascript) 5”的简写，大部分现代浏览器使用的 JavaScript 版本。
-
-
-</div>
-
-
-=======
->>>>>>> d71ae278
-
-## ES6
-
-Short hand for [ECMAScript](guide/glossary#ecmascript) 2015.
-
 [ECMAScript](guide/glossary#ecmascript) 2015 的简写。
 
 {@a F}
@@ -769,15 +593,8 @@
 
 ## Injector
 
-<<<<<<< HEAD
 ## 注入器 (injector)
 
-<div class="l-sub-section">
-
-
-
-=======
->>>>>>> d71ae278
 An object in the Angular [dependency-injection system](guide/glossary#dependency-injection)
 that can find a named dependency in its cache or create a dependency
 with a registered [provider](guide/glossary#provider).
@@ -787,15 +604,8 @@
 
 ## Input
 
-<<<<<<< HEAD
 ## 输入属性 (input)
 
-<div class="l-sub-section">
-
-
-
-=======
->>>>>>> d71ae278
 A directive property that can be the *target* of a
 [property binding](guide/template-syntax#property-binding) (explained in detail in the [Template Syntax](guide/template-syntax) page).
 Data values flow *into* this property from the data source identified
@@ -811,16 +621,8 @@
 
 ## Interpolation
 
-<<<<<<< HEAD
 ## 插值表达式 (interpolation)
 
-
-<div class="l-sub-section">
-
-
-
-=======
->>>>>>> d71ae278
 A form of [property data binding](guide/glossary#data-binding) in which a
 [template expression](guide/glossary#template-expression) between double-curly braces
 renders as text.  That text may be concatenated with neighboring text
@@ -851,17 +653,9 @@
 
 ## Just-in-time (JIT) compilation
 
-<<<<<<< HEAD
 ## 即时 (just-in-time, JiT) 编译
 
-<div class="l-sub-section">
-
-
-
-A  bootstrapping method of compiling components and modules in the browser
-=======
 A bootstrapping method of compiling components and modules in the browser
->>>>>>> d71ae278
 and launching the application dynamically. Just-in-time mode is a good choice during development.
 Consider using the [ahead-of-time](guide/glossary#aot) mode for production apps.
 
@@ -873,16 +667,8 @@
 
 ## kebab-case
 
-<<<<<<< HEAD
 ## 烤串命名法 (kebab-case)
 
-
-<div class="l-sub-section">
-
-
-
-=======
->>>>>>> d71ae278
 See [dash-case](guide/glossary#dash-case).
 
 见[中线命名法 (dash-case)](guide/glossary#dash-case)。
@@ -892,16 +678,8 @@
 
 ## Lifecycle hooks
 
-<<<<<<< HEAD
 ## 生命周期钩子 (lifecycle hook)
 
-
-<div class="l-sub-section">
-
-
-
-=======
->>>>>>> d71ae278
 [Directives](guide/glossary#directive) and [components](guide/glossary#component) have a lifecycle
 managed by Angular as it creates, updates, and destroys them.
 
@@ -961,33 +739,19 @@
 
 ## Module
 
-<<<<<<< HEAD
 ## 模块 (module)
 
-
-<div class="l-sub-section">
-
-
-
-=======
->>>>>>> d71ae278
 <div class="alert is-important">
 
 
 Angular has the following types of modules:
 
-<<<<<<< HEAD
 Angular有下列模块类型：
 
-* [Angular modules](guide/glossary#angular-module).
-For details and examples, see the [Angular Modules](guide/ngmodule) page.
-
-  [Angular 模块](guide/glossary#angular-module)，见[Angular 模块](guide/ngmodule)。
-
-=======
 * [NgModules](guide/glossary#ngmodule).
 For details and examples, see the [NgModules](guide/ngmodule) page.
->>>>>>> d71ae278
+
+  [Angular 模块](guide/glossary#angular-module)，见[Angular 模块](guide/ngmodule)。
 * ES2015 modules, as described in this section.
 
   本节描述的 ES2015 模块。
@@ -1012,14 +776,10 @@
 A module *exports* something of value in that code, typically one thing such as a class;
 a module that needs that class *imports* it.
 
-<<<<<<< HEAD
 模块会**导出 (export) **代码中的某些值，最典型的就是类。
 模块如果需要什么东西，那就**导入 (import) **它。
   
-The structure of Angular modules and the import/export syntax
-=======
 The structure of NgModules and the import/export syntax
->>>>>>> d71ae278
 is based on the [ES2015 module standard](http://www.2ality.com/2014/09/es6-modules-final.html).
   
 Angular 的模块结构和导入/导出语法是基于 [ES2015 模块标准](http://www.2ality.com/2014/09/es6-modules-final.html)的。
@@ -1051,6 +811,9 @@
 
 ## NgModule
 
+## 可观察对象 (observable)
+
+
 <div class="l-sub-section">
 
 
@@ -1058,12 +821,6 @@
 Helps you organize an application into cohesive blocks of functionality.
 An NgModule identifies the components, directives, and pipes that the application uses along with the list of external NgModules that the application needs, such as `FormsModule`.
 
-<<<<<<< HEAD
-## 可观察对象 (observable)
-
-
-<div class="l-sub-section">
-=======
 Every Angular application has an application root-module class. By convention, the class is
 called `AppModule` and resides in a file named `app.module.ts`.
 
@@ -1071,7 +828,6 @@
 
 
 </div>
->>>>>>> d71ae278
 
 {@a O}
 
@@ -1094,16 +850,8 @@
 
 ## Output
 
-<<<<<<< HEAD
 ## 输出属性 (output)
 
-
-<div class="l-sub-section">
-
-
-
-=======
->>>>>>> d71ae278
 A directive property that can be the *target* of event binding
 (read more in the [event binding](guide/template-syntax#event-binding)
 section of the [Template Syntax](guide/template-syntax) page).
@@ -1122,16 +870,8 @@
 
 ## PascalCase
 
-<<<<<<< HEAD
 ## Pascal 命名法 (PascalCase)
 
-
-<div class="l-sub-section">
-
-
-
-=======
->>>>>>> d71ae278
 The practice of writing individual words, compound words, or phrases such that each word or abbreviation begins with a capital letter.
 Class names are typically spelled in PascalCase. For example, `Person` and `HeroDetailComponent`.
 
@@ -1147,16 +887,8 @@
 
 ## Pipe
 
-<<<<<<< HEAD
 ## 管道 (pipe)
 
-
-<div class="l-sub-section">
-
-
-
-=======
->>>>>>> d71ae278
 An Angular pipe is a function that transforms input values to output values for
 display in a [view](guide/glossary#view).
 Here's an example that uses the built-in `currency` pipe to display
@@ -1182,16 +914,8 @@
 
 ## Provider
 
-<<<<<<< HEAD
 ## 提供商 (provider)
 
-
-<div class="l-sub-section">
-
-
-
-=======
->>>>>>> d71ae278
 A _provider_ creates a new instance of a dependency for the
 [dependency injection](guide/glossary#dependency-injection) system.
 It relates a lookup token to code&mdash;sometimes called a "recipe"&mdash;that can create a dependency value.
@@ -1206,16 +930,8 @@
 
 ## Reactive forms
 
-<<<<<<< HEAD
 ## 响应式表单 (reactive forms)
 
-
-<div class="l-sub-section">
-
-
-
-=======
->>>>>>> d71ae278
 A technique for building Angular forms through code in a component.
 The alternative technique is [template-driven forms](guide/glossary#template-driven-forms).
 
@@ -1249,16 +965,8 @@
 
 ## Router
 
-<<<<<<< HEAD
 ## 路由器 (router)
 
-
-<div class="l-sub-section">
-
-
-
-=======
->>>>>>> d71ae278
 Most applications consist of many screens or [views](guide/glossary#view).
 The user navigates among them by clicking links and buttons,
 and performing other similar actions that cause the application to
@@ -1310,16 +1018,8 @@
 
 ## Routing component
 
-<<<<<<< HEAD
 ## 路由组件 (routing component)
 
-
-<div class="l-sub-section">
-
-
-
-=======
->>>>>>> d71ae278
 An Angular [component](guide/glossary#component) with a `RouterOutlet` that displays views based on router navigations.
 
 一个带有 RouterOutlet 的 Angular [组件](guide/glossary#component)，根据路由器导航来显示视图。
@@ -1333,26 +1033,14 @@
 
 ## Scoped package
 
-<<<<<<< HEAD
 ## 范围化包 (scoped package)
-
-
-<div class="l-sub-section">
-
-
 
 A way to group related *npm* packages.
 Read more at the [npm-scope](https://docs.npmjs.com/misc/scope) page.
 
 对相关的*npm*包进行分组的一种方式，参阅[npm-scope](https://docs.npmjs.com/misc/scope)。
 
-Angular modules are delivered within *scoped packages* such as `@angular/core`,
-=======
-A way to group related *npm* packages.
-Read more at the [npm-scope](https://docs.npmjs.com/misc/scope) page.
-
 NgModules are delivered within *scoped packages* such as `@angular/core`,
->>>>>>> d71ae278
 `@angular/common`, `@angular/platform-browser-dynamic`, `@angular/http`, and `@angular/router`.
 
 Angular 模块是用一系列*范围化包*的形式发布的，例如`@angular/core`、`@angular/common`、`@angular/platform-browser-dynamic`、`@angular/http`和`@angular/router`。
@@ -1372,16 +1060,8 @@
 
 ## Service
 
-<<<<<<< HEAD
 ## 服务 (service)
 
-
-<div class="l-sub-section">
-
-
-
-=======
->>>>>>> d71ae278
 For data or logic that is not associated
 with a specific view or that you want to share across components, build services.
 
@@ -1402,36 +1082,19 @@
 
 Applications often require services such as a data service or a logging service.
 
-<<<<<<< HEAD
 应用通常都需要服务，比如数据服务或者日志服务。
 
-For more information, see the [Services](guide/.ial/toh-pt4) page of the [Tour of Heroes](guide/.ial/) tutorial.
-
-更多信息，见[英雄指南](guide/.ial/)中的[服务](guide/.ial/toh-pt4)。
-
-
-</div>
-
-=======
 For more information, see the [Services](tutorial/toh-pt4) page of the [Tour of Heroes](tutorial) tutorial.
->>>>>>> d71ae278
-
+
+更多信息，见[英雄指南](tutorial)中的[服务](tutorial/toh-pt4)。
 
 {@a snake-case}
 
 
 ## snake_case
 
-<<<<<<< HEAD
 ## 蛇形命名法
 
-
-<div class="l-sub-section">
-
-
-
-=======
->>>>>>> d71ae278
 The practice of writing compound words or phrases such that an
 underscore (`_`) separates one word from the next. This form is also known as *underscore case*.
 
@@ -1463,16 +1126,8 @@
 
 ## Template
 
-<<<<<<< HEAD
 ## 模板 (template)
 
-
-<div class="l-sub-section">
-
-
-
-=======
->>>>>>> d71ae278
 A chunk of HTML that Angular uses to render a [view](guide/glossary#view) with
 the support and guidance of an Angular [directive](guide/glossary#directive),
 most notably a [component](guide/glossary#component).
@@ -1483,16 +1138,8 @@
 
 ## Template-driven forms
 
-<<<<<<< HEAD
 ## 模板驱动表单 (template-driven forms)
 
-
-<div class="l-sub-section">
-
-
-
-=======
->>>>>>> d71ae278
 A technique for building Angular forms using HTML forms and input elements in the view.
 The alternate technique is [Reactive Forms](guide/glossary#reactive-forms).
 
@@ -1531,16 +1178,8 @@
 
 ## Template expression
 
-<<<<<<< HEAD
 ## 模板表达式 (template expression)
 
-
-<div class="l-sub-section">
-
-
-
-=======
->>>>>>> d71ae278
 A TypeScript-like syntax that Angular evaluates within
 a [data binding](guide/glossary#data-binding).
 
@@ -1555,16 +1194,8 @@
 
 ## Transpile
 
-<<<<<<< HEAD
 ## 转译（transpile)
 
-
-<div class="l-sub-section">
-
-
-
-=======
->>>>>>> d71ae278
 The process of transforming code written in one form of JavaScript
 (such as TypeScript) into another form of JavaScript  (such as [ES5](guide/glossary#es5)).
 
@@ -1573,14 +1204,6 @@
 
 ## TypeScript
 
-<<<<<<< HEAD
-
-<div class="l-sub-section">
-
-
-
-=======
->>>>>>> d71ae278
 A version of JavaScript that supports most [ECMAScript 2015](guide/glossary#es2015)
 language features such as [decorators](guide/glossary#decorator).
 
@@ -1611,16 +1234,8 @@
 
 ## View
 
-<<<<<<< HEAD
 ## 视图 (view)
 
-
-<div class="l-sub-section">
-
-
-
-=======
->>>>>>> d71ae278
 A portion of the screen that displays information and responds
 to user actions such as clicks, mouse moves, and keystrokes.
 
@@ -1656,16 +1271,8 @@
 
 ## Zone
 
-<<<<<<< HEAD
 ## 区域 (zone)
 
-
-<div class="l-sub-section">
-
-
-
-=======
->>>>>>> d71ae278
 A mechanism for encapsulating and intercepting
 a JavaScript application's asynchronous activity.
 
@@ -1693,12 +1300,6 @@
 Angular 会在一个 Zone 区域中运行应用程序，在这个区域中，它可以对异步事件做出反应，可以通过检查数据变更、利用[数据绑定 (data bindings)](guide/glossary#data-binding) 来更新信息显示。
 
 Learn more about zones in this
-<<<<<<< HEAD
   [Brian Ford video](https://www.youtube.com/watch?v=3IqtmUscE_U).
 
-更多信息，见 [Brian Ford 的视频](https://www.youtube.com/watch?v=3IqtmUscE_U)。
-
-</div>
-=======
-[Brian Ford video](https://www.youtube.com/watch?v=3IqtmUscE_U).
->>>>>>> d71ae278
+更多信息，见 [Brian Ford 的视频](https://www.youtube.com/watch?v=3IqtmUscE_U)。