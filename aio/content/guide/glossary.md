--- conflicted
+++ resolved
@@ -801,11 +801,7 @@
 An application that adheres to this standard requires a module loader to
 load modules on request and resolve inter-module dependencies.
 Angular doesn't include a module loader and doesn't have a preference
-<<<<<<< HEAD
-for any particular third- party library (although most examples use SystemJS).
-=======
-for any particular third-party library.
->>>>>>> b5934fc5
+for any particular third- party library.
 You can use any module library that conforms to the standard.
 
 采用这个标准的应用程序需要一个模块加载器来按需加载模块，并解析模块间的依赖关系。
