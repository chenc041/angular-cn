# Form Validation

# 表单验证




Improve overall data quality by validating user input for accuracy and completeness.

我们可以通过验证用户输入的准确性和完整性，来增强整体数据质量。

This page shows how to validate user input in the UI and display useful validation messages
using both reactive and template-driven forms. It assumes some basic knowledge of the two 
forms modules.

在本烹饪书中，我们展示在界面中如何验证用户输入，并显示有用的验证信息，先使用模板驱动表单方式，再使用响应式表单方式。


<div class="l-sub-section">

If you're new to forms, start by reviewing the [Forms](guide/forms) and 
[Reactive Forms](guide/reactive-forms) guides.

参见[表单](guide/forms)和[响应式表单](guide/reactive-forms)了解关于这些选择的更多知识。


</div>


## Template-driven validation

## 模板驱动验证

To add validation to a template-driven form, you add the same validation attributes as you 
would with [native HTML form validation](https://developer.mozilla.org/en-US/docs/Web/Guide/HTML/HTML5/Constraint_validation). 
Angular uses directives to match these attributes with validator functions in the framework.

为了往模板驱动表单中添加验证机制，我们要添加一些验证属性，就像[原生的HTML表单验证器](https://developer.mozilla.org/en-US/docs/Web/Guide/HTML/HTML5/Constraint_validation)。
Angular 会用指令来匹配这些具有验证功能的指令。

Every time the value of a form control changes, Angular runs validation and generates 
either a list of validation errors, which results in an INVALID status, or null, which results in a VALID status.

每当表单控件中的值发生变化时，Angular 就会进行验证，并生成一个验证错误的列表（对应着INVALID状态）或者null（对应着VALID状态）。

You can then inspect the control's state by exporting `ngModel` to a local template variable.
The following example exports `NgModel` into a variable called `name`:

我们可以通过把`ngModel`导出成局部模板变量来查看该控件的状态。
比如下面这个例子就把`NgModel`导出成了一个名叫`name`的变量：

<code-example path="form-validation/src/app/template/hero-form-template.component.html" region="name-with-error-msg" title="template/hero-form-template.component.html (name)" linenums="false">

</code-example>


Note the following:

请注意以下几点：

* The `<input>` element carries the HTML validation attributes: `required` and `minlength`. It 
also carries a custom validator directive, `forbiddenName`. For more 
information, see [Custom validators](guide/form-validation#custom-validators) section.

    `<input>`元素带有一些HTML验证属性：`required` 和 `minlength`。它还带有一个自定义的验证器指令`forbiddenName`。要了解更多信息，参见[自定义验证器](guide/form-validation#custom-validators)一节。

* `#name="ngModel"` exports `NgModel` into a local variable callled `name`. `NgModel` mirrors many of the properties of its underlying 
`FormControl` instance, so you can use this in the template to check for control states such as `valid` and `dirty`. For a full list of control properties, see the [AbstractControl](api/forms/AbstractControl) 
API reference.

    `#name="ngModel"`把`NgModel`导出成了一个名叫`name`的局部变量。`NgModel`把自己控制的`FormControl`实例的属性映射出去，让我们能在模板中检查控件的状态，比如`valid`和`dirty`。要了解完整的控件属性，参见 API 参考手册中的[AbstractControl](api/forms/AbstractControl)。

* The `*ngIf` on the `<div>` element reveals a set of nested message `divs`
but only if the `name` is invalid and the control is either `dirty` or `touched`.

  `<div>`元素的`*ngIf`揭露了一套嵌套消息`divs`，但是只在有“name”错误和控制器为`dirty`或者`touched`。

* Each nested `<div>` can present a custom message for one of the possible validation errors.
There are messages for `required`, `minlength`, and `forbiddenName`.
 
  每个嵌套的`<div>`为其中一个可能出现的验证错误显示一条自定义消息。比如 `required`、`minlength`和 `forbiddenName`。

<div class="l-sub-section">



#### Why check _dirty_ and _touched_?

#### 为何检查**dirty**和**touched**？


You may not want your application to display errors before the user has a chance to edit the form.
The checks for `dirty` and `touched` prevent errors from showing until the user 
does one of two things: changes the value, 
turning the control dirty; or blurs the form control element, setting the control to touched.

我们肯定不希望应用在用户还没有编辑过表单的时候就给他们显示错误提示。
对`dirty`和`touched`的检查可以避免这种问题。改变控件的值会改变控件的`dirty`（脏）状态，而当控件失去焦点时，就会改变控件的`touched`（碰过）状态。

</div>

## Reactive form validation

## 响应式表单的验证

In a reactive form, the source of truth is the component class. Instead of adding validators through attributes in the template, you add validator functions directly to the form control model in the component class. Angular then calls these functions whenever the value of the control changes.

在响应式表单中，真正的源码都在组件类中。我们不应该通过模板上的属性来添加验证器，而应该在组件类中直接把验证器函数添加到表单控件模型上（`FormControl`）。然后，一旦控件发生了变化，Angular 就会调用这些函数。

### Validator functions

### 验证器函数

There are two types of validator functions: sync validators and async validators.  

有两种验证器函数：同步验证器和异步验证器。

* **Sync validators**: functions that take a control instance and immediately return either a set of validation errors or `null`. You can pass these in as the second argument when you instantiate a `FormControl`.

    **同步验证器**函数接受一个控件实例，然后返回一组验证错误或`null`。我们可以在实例化一个`FormControl`时把它作为构造函数的第二个参数传进去。

* **Async validators**: functions that take a control instance and return a Promise 
or Observable that later emits a set of validation errors or `null`. You can 
pass these in as the third argument when you instantiate a `FormControl`. 

    **异步验证器**函数接受一个控件实例，并返回一个承诺（Promise）或可观察对象（Observable），它们稍后会发出一组验证错误或者`null`。我们可以在实例化一个`FormControl`时把它作为构造函数的第三个参数传进去。

Note: for performance reasons, Angular only runs async validators if all sync validators pass. Each must complete before errors are set.

注意：出于性能方面的考虑，只有在所有同步验证器都通过之后，Angular 才会运行异步验证器。当每一个异步验证器都执行完之后，才会设置这些验证错误。

### Built-in validators

### 内置验证器

You can choose to [write your own validator functions](guide/form-validation#custom-validators), or you can use some of 
Angular's built-in validators. 

我们可以[写自己的验证器](guide/form-validation#custom-validators)，也可以使用一些 Angular 内置的验证器。

The same built-in validators that are available as attributes in template-driven forms, such as `required` and `minlength`, are all available to use as functions from the `Validators` class. For a full list of built-in validators, see the [Validators](api/forms/Validators) API reference.

模板驱动表单中可用的那些属性型验证器（如`required`、`minlength`等）对应于`Validators`类中的同名函数。要想查看内置验证器的全列表，参见 API 参考手册中的[验证器](api/forms/Validators)部分。

To update the hero form to be a reactive form, you can use some of the same 
built-in validators&mdash;this time, in function form. See below:

要想把这个英雄表单改造成一个响应式表单，我们还是用那些内置验证器，但这次改为用它们的函数形态。

{@a reactive-component-class}

<code-example path="form-validation/src/app/reactive/hero-form-reactive.component.ts" region="form-group" title="reactive/hero-form-reactive.component.ts (validator functions)" linenums="false">
</code-example>

Note that:

注意

* The name control sets up two built-in validators&mdash;`Validators.required` and `Validators.minLength(4)`&mdash;and one custom validator, `forbiddenNameValidator`. For more details see the [Custom validators](guide/form-validation#custom-validators) section in this guide.

    `name`控件设置了两个内置验证器：`Validators.required` 和 `Validators.minLength(4)`。要了解更多信息，参见本章的[自定义验证器](guide/form-validation#custom-validators)一节。

* As these validators are all sync validators, you pass them in as the second argument. 

    由于这些验证器都是同步验证器，因此我们要把它们作为第二个参数传进去。

* Support multiple validators by passing the functions in as an array.

    可以通过把这些函数放进一个数组后传进去，可以支持多重验证器。

* This example adds a few getter methods. In a reactive form, you can always access any form control through the `get` method on its parent group, but sometimes it's useful to define getters as shorthands 
for the template.

  这个例子添加了一些getter方法。在响应式表单中，我们通常会通过它所属的控件组（FormGroup）的`get`方法来访问表单控件，但有时候为模板定义一些getter作为简短形式。


If you look at the template for the name input again, it is fairly similar to the template-driven example. 

如果我们到模板中找到name输入框，就会发现它和模板驱动的例子很相似。

<code-example path="form-validation/src/app/reactive/hero-form-reactive.component.html" region="name-with-error-msg" title="reactive/hero-form-reactive.component.html (name with error msg)" linenums="false">
</code-example>

Key takeaways:

关键改动是：
 
 * The form no longer exports any directives, and instead uses the `name` getter defined in 
 the component class.
 
    该表单不再导出任何指令，而是使用组件类中定义的`name`读取器。
 
 * The `required` attribute is still present. While it's not necessary for validation purposes, 
 you may want to keep it in your template for CSS styling or accessibility reasons.

    `required`属性仍然存在，虽然验证不再需要它，但我们仍然在模板中保留它，以支持 CSS 样式或可访问性。

## Custom validators

## 自定义验证器

Since the built-in validators won't always match the exact use case of your application, sometimes you'll want to create a custom validator. 

由于内置验证器无法适用于所有应用场景，有时候我们还是得创建自定义验证器。

Consider the `forbiddenNameValidator` function from previous
[examples](guide/form-validation#reactive-component-class) in 
this guide. Here's what the definition of that function looks like:

考虑前面的[例子](guide/form-validation#reactive-component-class)中的`forbiddenNameValidator`函数。该函数的定义看起来是这样的：

<code-example path="form-validation/src/app/shared/forbidden-name.directive.ts" region="custom-validator" title="shared/forbidden-name.directive.ts (forbiddenNameValidator)" linenums="false">
</code-example>

The function is actually a factory that takes a regular expression to detect a _specific_ forbidden name and returns a validator function.

这个函数实际上是一个工厂，它接受一个用来检测指定名字是否已被禁用的正则表达式，并返回一个验证器函数。

In this sample, the forbidden name is "bob", so the validator will reject any hero name containing "bob".
Elsewhere it could reject "alice" or any name that the configuring regular expression matches.

在本例中，禁止的名字是“bob”；
验证器会拒绝任何带有“bob”的英雄名字。
在其他地方，只要配置的正则表达式可以匹配上，它可能拒绝“alice”或者任何其他名字。

The `forbiddenNameValidator` factory returns the configured validator function.
That function takes an Angular control object and returns _either_
null if the control value is valid _or_ a validation error object.
The validation error object typically has a property whose name is the validation key, `'forbiddenName'`,
and whose value is an arbitrary dictionary of values that you could insert into an error message, `{name}`.

`forbiddenNameValidator`工厂函数返回配置好的验证器函数。
该函数接受一个Angular控制器对象，并在控制器值有效时返回null，或无效时返回验证错误对象。
验证错误对象通常有一个名为验证秘钥（`forbiddenName`）的属性。其值为一个任意词典，我们可以用来插入错误信息（`{name}`）。

### Adding to reactive forms

### 添加响应式表单

In reactive forms, custom validators are fairly simple to add. All you have to do is pass the function directly 
to the `FormControl`.

在响应式表单组件中，添加自定义验证器相当简单。你所要做的一切就是直接把这个函数传给 `FormControl` 。

<code-example path="form-validation/src/app/reactive/hero-form-reactive.component.ts" region="custom-validator" title="reactive/hero-form-reactive.component.ts (validator functions)" linenums="false">
</code-example>

### Adding to template-driven forms

### 添加到模板驱动表单

In template-driven forms, you don't have direct access to the `FormControl` instance, so you can't pass the 
validator in like you can for reactive forms. Instead, you need to add a directive to the template.

在模板驱动表单中，我们不用直接访问`FormControl`实例。所以我们不能像响应式表单中那样把验证器传进去，而应该在模板中添加一个指令。

The corresponding `ForbiddenValidatorDirective` serves as a wrapper around the `forbiddenNameValidator`.

`ForbiddenValidatorDirective`指令相当于`forbiddenNameValidator`的包装器。

Angular recognizes the directive's role in the validation process because the directive registers itself
with the `NG_VALIDATORS` provider, a provider with an extensible collection of validators.

Angular在验证流程中的识别出指令的作用，是因为指令把自己注册到了`NG_VALIDATORS`提供商中，该提供商拥有一组可扩展的验证器。


<code-example path="form-validation/src/app/shared/forbidden-name.directive.ts" region="directive-providers" title="shared/forbidden-name.directive.ts (providers)" linenums="false">
</code-example>

The directive class then implements the `Validator` interface, so that it can easily integrate 
with Angular forms. Here is the rest of the directive to help you get an idea of how it all 
comes together:

然后该指令类实现了`Validator`接口，以便它能简单的与 Angular 表单集成在一起。这个指令的其余部分有助于你理解它们是如何协作的：

<code-example path="form-validation/src/app/shared/forbidden-name.directive.ts" region="directive" title="shared/forbidden-name.directive.ts (directive)">
</code-example>

Once the `ForbiddenValidatorDirective` is ready, you can simply add its selector, `forbiddenName`, to any input element to activate it. For example:

一旦 `ForbiddenValidatorDirective` 写好了，我们只要把`forbiddenName`选择器添加到输入框上就可以激活这个验证器了。比如：

<code-example path="form-validation/src/app/template/hero-form-template.component.html" region="name-input" title="template/hero-form-template.component.html (forbidden-name-input)" linenums="false">

</code-example>


<div class="l-sub-section">

You may have noticed that the custom validation directive is instantiated with `useExisting`
rather than `useClass`. The registered validator must be _this instance_ of
the `ForbiddenValidatorDirective`&mdash;the instance in the form with
its `forbiddenName` property bound to “bob". If you were to replace
`useExisting` with `useClass`, then you’d be registering a new class instance, one that
doesn’t have a `forbiddenName`.

你可能注意到了自定义验证器指令是用`useExisting`而不是`useClass`来实例化的。注册的验证器必须是这个 `ForbiddenValidatorDirective` 实例本身，也就是表单中 `forbiddenName` 属性被绑定到了"bob"的那个。如果用`useClass`来代替`useExisting`，就会注册一个新的类实例，而它是没有`forbiddenName`的。

</div>

## Control status CSS classes

## 表示控件状态的 CSS 类

Like in AngularJS, Angular automatically mirrors many control properties onto the form control element as CSS classes. You can use these classes to style form control elements according to the state of the form. The following classes are currently supported:

像 AngularJS 中一样，Angular 会自动把很多控件属性作为 CSS 类映射到控件所在的元素上。我们可以使用这些类来根据表单状态给表单控件元素添加样式。目前支持下列类：

* `.ng-valid`
* `.ng-invalid`
* `.ng-pending`
* `.ng-pristine`
* `.ng-dirty`
* `.ng-untouched`
* `.ng-touched`

The hero form uses the `.ng-valid` and `.ng-invalid` classes to 
set the color of each form control's border.

<<<<<<< HEAD
这个英雄表单使用 `.ng-valid` 和 `.ng-invalid` 来设置每个表单控件的边框颜色。

<code-example path="form-validation/src/forms.css" title="forms.css (status classes)">
=======
<code-example path="form-validation/src/assets/forms.css" title="forms.css (status classes)">
>>>>>>> 00387124

</code-example>


**You can run the <live-example></live-example> to see the complete reactive and template-driven example code.**

**你可以运行<live-example></live-example>来查看完整的响应式和模板驱动表单的代码。**<|MERGE_RESOLUTION|>--- conflicted
+++ resolved
@@ -317,13 +317,9 @@
 The hero form uses the `.ng-valid` and `.ng-invalid` classes to 
 set the color of each form control's border.
 
-<<<<<<< HEAD
 这个英雄表单使用 `.ng-valid` 和 `.ng-invalid` 来设置每个表单控件的边框颜色。
 
-<code-example path="form-validation/src/forms.css" title="forms.css (status classes)">
-=======
 <code-example path="form-validation/src/assets/forms.css" title="forms.css (status classes)">
->>>>>>> 00387124
 
 </code-example>
 
