--- conflicted
+++ resolved
@@ -7,18 +7,10 @@
 that can create a project, add files, and perform a variety of ongoing development tasks such
 as testing, bundling, and deployment.
 
-<<<<<<< HEAD
-Angular applications are made up of _components_.
-  A _component_ is the combination of an HTML template and a component class that controls a portion of the screen. Here is an example of a component that displays a simple string:
-  
-Angular 应用是由*组件*组成的。
-  *组件*由 HTML 模板和组件类组成，组件类控制视图。下面是一个显示简单字符串的组件:
-=======
 The goal in this guide is to build and run a simple Angular
 application in TypeScript, using the Angular CLI
 while adhering to the [Style Guide](guide/styleguide) recommendations that
 benefit _every_ Angular project.
->>>>>>> d71ae278
 
 By the end of the chapter, you'll have a basic understanding of development with the CLI
 and a foundation for both these documentation samples and for real world applications.
@@ -98,25 +90,12 @@
 Patience please.
 It takes time to set up a new project, most of it spent installing npm packages.
 
-试试这个**<live-example noDownload>Plunker上的QuickStart范例</live-example>**。
-也可以在本地使用[***QuickStart种子工程***](guide/guide/setup "Setup for local development with the QuickStart seed")来为开发真实的Angular应用做好准备。
-
 
 </div>
 
 
 
 
-<<<<<<< HEAD
-每个组件都以`@Component`[装饰器](guide/glossary#!{_decorator} '"!{_decorator}" explained')函数开始，它接受一个_元数据_对象参数。该元素对象描述了 HTML 模板和组件类是如何一起工作的。
-
-The `selector` property tells Angular to display the component inside a custom `<my-app>` tag in the `index.html`.
-
-`selector`属性为 Angular 指定了在`index.html`中的自定义`<my-app>`标签里显示该组件。
-
-
-<code-example path="quickstart/src/index.html" region="my-app" title="index.html (inside &lt;body&gt;)" linenums="false">
-=======
 <h2 id='serve'>
   Step 3: Serve the application
 </h2>
@@ -129,19 +108,11 @@
 <code-example language="sh" class="code-shell">
   cd my-app
   ng serve --open
->>>>>>> d71ae278
 
 </code-example>
 
 
 
-<<<<<<< HEAD
-The `template` property defines a message inside an `<h1>` header.
-The message starts with "Hello" and ends with `{{name}}`,
-which is an Angular [interpolation binding](guide/guide/displaying-data) expression.
-At runtime, Angular replaces `{{name}}` with the value of the component's `name` property. 
-Interpolation binding is one of many Angular features you'll discover in this documentation.
-=======
 The `ng serve` command launches the server, watches your files,
 and rebuilds the app as you make changes to those files.
 
@@ -173,21 +144,10 @@
 
 
 <code-example path="cli-quickstart/src/app/app.component.ts" region="title" title="src/app/app.component.ts" linenums="false"></code-example>
->>>>>>> d71ae278
-
-`template`属性定义了`<h1>`标题里的一条消息。
-该消息以 “Hello” 开始，以 Angular [插值绑定](guide/guide/displaying-data)表达式`{{name}}`结束。
-在运行时，Angular 用组件的`name`属性值替换`{{name}}`。
-插值绑定是 Angular 的特征之一。你将在本文档中探索更多 Angular 的特征。
-
-
-
-<<<<<<< HEAD
-在这个例子中，把组件类的`name`属性从`'Angular'`改为`'World'`，看看会怎么样。
-
-=======
+
+
+
 The browser reloads automatically with the revised title. That's nice, but it could look better.
->>>>>>> d71ae278
 
 Open `src/app/app.component.css` and give the component some style.
 
@@ -200,33 +160,11 @@
   <img src='generated/images/guide/cli-quickstart/my-first-app.png' alt="Output of QuickStart app">
 </figure>
 
-<<<<<<< HEAD
-<header>
-  关于 TypeScript
-</header>
-
-
-
-<p>
-  This example is written in <a href="http://www.typescriptlang.org/" target="_blank" title="TypeScript">TypeScript</a>, a superset of JavaScript. Angular
-  uses TypeScript because its types make it easy to support developer productivity with tooling. You can also write Angular code in JavaScript; <a href="cookbook/ts-to-js.html">this guide</a> explains how.
-=======
->>>>>>> d71ae278
 
 
 Looking good!
 
 
-<<<<<<< HEAD
-<p>
-  本例是用 JavaScript 的一个超集 <a href="http://www.typescriptlang.org/" target="_blank" title="TypeScript">TypeScript</a> 编写的。
-  Angular 使用 TypeScript 是因为它的类型可以帮助工具提高开发者效率。你也可以用 JavaScript 编写 Angular 代码，参见<a href="cookbook/ts-to-js.html">本指南</a>。
-
-</p>
-
-
-
-=======
 
 ## What's next?
 That's about all you'd expect to do in a "Hello, World" app.
@@ -287,7 +225,6 @@
     <div class="file">tsconfig.app.json</div>
     <div class="file">tsconfig.spec.json</div>
   </div>
->>>>>>> d71ae278
 </div>
 
 
@@ -319,15 +256,6 @@
     </td>
     <td>
 
-<<<<<<< HEAD
-### Next step
-    
-### 下一步
-
-Start [**learning Angular**](guide/learning-angular "Learning Angular").
-    
-开始[**学习 Angular**](guide/learning-angular "学习 Angular").
-=======
       Defines the `AppComponent` along with an HTML template, CSS stylesheet, and a unit test.
       It is the **root** component of what will become a tree of nested components
       as the application evolves.
@@ -336,7 +264,6 @@
   </tr>
   <tr>
     <td>
->>>>>>> d71ae278
 
       `app/app.module.ts`
 
