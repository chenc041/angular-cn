# Introduction to Angular animations

# Angular 动画简介

Animation provides the illusion of motion: HTML elements change styling over time. Well-designed animations can make your application more fun and easier to use, but they aren't just cosmetic. Animations can improve your app and user experience in a number of ways:

动画用于提供运动的幻觉：HTML 元素随着时间改变样式。精心设计的动画可以让你的应用更有趣，更易用，但它们不仅仅是装饰性的。动画可以通过几种方式改善你的应用和用户体验：

* Without animations, web page transitions can seem abrupt and jarring.

  没有动画，Web 页面的转场就会显得突兀、不协调。

* Motion greatly enhances the user experience, so animations give users a chance to detect the application's response to their actions.

  运动能极大地提升用户体验，因此动画可以让用户察觉到应用对他们的操作做出了响应。

* Good animations intuitively call the user's attention to where it is needed.

  良好的动画可以直观的把用户的注意力吸引到要留意的地方。

Typically, animations involve multiple style *transformations* over time. An HTML element can move, change color, grow or shrink, fade, or slide off the page. These changes can occur simultaneously or sequentially. You can control the timing of each transformation.

典型的动画会涉及多种随时间变化的转换。HTML 元素可以移动、变换颜色、增加或缩小、隐藏或从页面中滑出。
这些变化可以同时发生或顺序发生。你可以控制每次转换的持续时间。

Angular's animation system is built on CSS functionality, which means you can animate any property that the browser considers animatable. This includes positions, sizes, transforms, colors, borders, and more. The W3C maintains a list of animatable properties on its [CSS Transitions](https://www.w3.org/TR/css-transitions-1/) page.

Angular 的动画系统是基于 CSS 功能构建的，这意味着你可以 "动" 浏览器认为可动的任何属性。包括位置、大小、变形、颜色、边框等。W3C 在它的 [CSS Transitions（转场）](https://www.w3.org/TR/css-transitions-1/) 页中维护了一个可动属性的列表。

## About this guide

## 关于本指南

This guide covers the basic Angular animation features to get you started on adding Angular animations to your project.

本指南覆盖了基本的 Angular 动画特性，让你能开始为你的项目添加 Angular 动画。

The features described in this guide &mdash; and the more advanced features described in the related Angular animations guides &mdash; are demonstrated in an example app available as a <live-example></live-example>.

本指南中描述的特性，以及相关的 Angular 动画章节中描述的更多高级特性，都在一个范例 <live-example></live-example> 中进行了演示。

#### Prerequisites

#### 前提条件

The guide assumes that you're familiar with building basic Angular apps, as described in the following sections:

本指南假设你已经能熟练构建基本的 Angular 应用，也就是下列章节中所讲的那些：

* [Tutorial](tutorial)

  [教程](tutorial)

* [Architecture Overview](guide/architecture)

  [架构概览](guide/architecture)

## Getting started

## 快速上手

The main Angular modules for animations are `@angular/animations` and `@angular/platform-browser`. When you create a new project using the CLI, these dependencies are automatically added to your project.

Angular 主要的动画模块是 `@angular/animations` 和 `@angular/platform-browser`。当你使用 CLI 创建新项目时，这些依赖会自动添加到你的项目中。

To get started with adding Angular animations to your project, import the animation-specific modules along with standard Angular functionality.

为了把 Angular 动画添加到你的项目中，把这些与动画相关的模块和标准的 Angular 功能一起导入进来。

### Step 1: Enabling the animations module

### 步骤一：启用动画模块

Import `BrowserAnimationsModule`, which introduces the animation capabilities into your Angular root application module.

导入 `BrowserAnimationsModule`，它能把动画能力引入 Angular 应用的根模块中。

<code-example path="animations/src/app/app.module.1.ts" header="src/app/app.module.ts" language="typescript"></code-example>

<div class="alert is-helpful">

**Note:** When you use the CLI to create your app, the root application module `app.module.ts` is placed in the `src/app` folder.

**注意：**当你使用 CLI 创建应用时，应用的根模块 `app.module.ts` 位于 `src/app` 目录下。

</div>

### Step 2: Importing animation functions into component files

### 步骤二：把动画功能导入组件文件中

If you plan to use specific animation functions in component files, import those functions from `@angular/animations`.

如果你准备在组件文件中使用特定的动画函数，请从 `@angular/animations` 中导入这些函数。

<code-example path="animations/src/app/app.component.ts" header="src/app/app.component.ts" region="imports" language="typescript">
</code-example>

<div class="alert is-helpful">

**Note:** See a [summary of available animation functions](guide/animations#animation-api-summary) at the end of this guide.

**注意：**参见本章末尾的[可用动画函数汇总表](guide/animations#animation-api-summary)。

</div>

### Step 3: Adding the animation metadata property

### 步骤三：添加动画的元数据属性

In the component file, add a metadata property called `animations:` within the `@Component()` decorator. You put the trigger that defines an animation within the `animations` metadata property.

在组件的 `@Component()` 装饰器中，添加一个名叫 `animations:` 的元数据属性。
你可以把用来定义动画的触发器放进 `animations` 元数据属性中。

<code-example path="animations/src/app/app.component.ts" header="src/app/app.component.ts" region="decorator" language="typescript">
</code-example>

## Animating a simple transition

## 简单转场动画

Let's animate a simple transition that changes a single HTML element from one state to another. For example, you can specify that a button displays either **Open** or **Closed** based on the user's last action. When the button is in the `open` state, it's visible and yellow. When it's the `closed` state, it's transparent and green.

我们来做一个简单的转场动作，它把单个 HTML 元素从一个状态变成另一个状态。
比如，你可以指定按钮根据用户的最后一个动作显示成**Open**或**Closed**状态。当按钮处于 `open` 状态时，它是可见的，并且是黄色的。当它处于 `closed` 状态时，它是透明的，并且是绿色的。

In HTML, these attributes are set using ordinary CSS styles such as color and opacity. In Angular, use the `style()` function to specify a set of CSS styles for use with animations. You can collect a set of styles in an animation state, and give the state a name, such as `open` or `closed`.

在 HTML 中，这些属性都使用普通的 CSS 样式，比如颜色（color）和透明度（opacity）。在 Angular 中，使用 `style()` 函数来指定一组用作动画的 CSS 样式。
你可以为动画状态指定一组样式，并为该状态指定一个名字，比如 `open` 或 `closed`。

<div class="lightbox">
  <img src="generated/images/guide/animations/open-closed.png" alt="open and closed states">
</div>

### Animation state and styles

### 动画状态和样式

Use Angular's `state()` function to define different states to call at the end of each transition. This function takes two arguments: a unique name like `open` or `closed` and a `style()` function.

使用 Angular 的 `state()` 函数来定义不同的状态，供每次转场结束时调用。该函数接受两个参数：一个唯一的名字，比如 `open` 或 `closed` 和一个 `style()` 函数。

Use the `style()` function to define a set of styles to associate with a given state name. Note that the style attributes must be in [*camelCase*](guide/glossary#case-conventions).

使用 `style()` 函数来定义一组与指定的状态名相关的样式。注意，样式的属性必须是[*小驼峰*](guide/glossary#case-conventions) 格式的。

Let's see how Angular's `state()` function works with the `style⁣­(⁠)` function to set CSS style attributes. In this code snippet, multiple style attributes are set at the same time for the state. In the `open` state, the button has a height of 200 pixels, an opacity of 1, and a background color of yellow.

我们来看看 Angular 的 `state()` 函数如何与 `style()` 函数联用，来设置 CSS 样式的属性。
在下面的代码片段中，该状态的多个样式属性都是同时设置的。在 `open` 状态中，该按钮的高度是 200 像素，透明度是 1，背景色是黄色。

<code-example path="animations/src/app/open-close.component.ts" header="src/app/open-close.component.ts" region="state1" language="typescript">
</code-example>

In the `closed` state, shown below, the button has a height of 100 pixels, an opacity of 0.5, and a background color of green.

在 `closed` 状态中，按钮的高度是 100 像素，透明度是 0.5，背景色是绿色。

<code-example path="animations/src/app/open-close.component.ts" header="src/app/open-close.component.ts" region="state2" language="typescript">
</code-example>

### Transitions and timing

### 转场与时序

In Angular, you can set multiple styles without any animation. However, without further refinement, the button instantly transforms with no fade, no shrinkage, or other visible indicator that a change is occurring.

在 Angular 中，你可以设置多个样式而不必用动画。不过，如果没有进一步细化，按钮的转换会立即完成 —— 没有渐隐、没有收缩，也没有其它的可视化效果来指出正在发生变化。

To make the change less abrupt, we need to define an animation *transition* to specify the changes that occur between one state and another over a period of time. The `transition()` function accepts two arguments: the first argument accepts an expression that defines the direction between two transition states, and the second argument accepts one or a series of `animate()` steps.

要让这些变化不那么突兀，我们需要定义一个动画*转场*来要求这些状态之间的变化在一段时间内发生。`transition()` 接受两个参数：第一个参数接受一个表达式，它定义两个转场状态之间的方向；第二个参数接受一个或一系列 `animate()` 函数。

Use the `animate()` function to define the length, delay, and easing of a transition, and to designate the style function for defining styles while transitions are taking place. You can also use the `animate()` function to define the `keyframes()` function for multi-step animations. These definitions are placed in the second argument of the `animate()` function.

使用 `animate()` 函数来定义长度、延迟和缓动效果，并指定一个样式函数，以定义转场过程中的样式。
你还可以使用 `animate()` 函数来为多步动画定义 `keyframes()` 函数。这些定义放在 `animate()` 函数的第二个参数中。

#### Animation metadata: duration, delay, and easing

#### 动画元数据：持续时间、延迟和缓动效果

The `animate()` function (second argument of the transition function) accepts the `timings` and `styles` input parameters.

`animate()` 函数（作为转场函数的第二个参数）可以接受 `timings` 和 `styles` 参数。

The `timings` parameter takes a string defined in three parts.

`timings` 参数接受一个由三部分组成的字符串。

>`animate ('duration delay easing')`

The first part, `duration`, is required. The duration can be expressed in milliseconds as a simple number without quotes, or in seconds with quotes and a time specifier. For example, a duration of a tenth of a second can be expressed as follows:

第一部分 `duration`（持续时间）是必须的。这个持续时间可以表示成一个不带引号的纯数字（表示毫秒），或一个带引号的有单位的时间（表示秒数）。比如，0.1 秒的持续时间有如下表示方式：

* As a plain number, in milliseconds: `100`

  作为纯数字，毫秒为单位：`100`

* In a string, as milliseconds: `'100ms'`

  作为字符串，毫秒为单位：`'100ms'`

* In a string, as seconds: `'0.1s'`

  作为字符串，秒为单位：`'0.1s'`

The second argument, `delay`, has the same syntax as `duration`. For example:

第二个参数 `delay` 的语法和 `duration` 一样。比如：

* Wait for 100ms and then run for 200ms: `'0.2s 100ms'`

<<<<<<< HEAD
  等待 100 毫秒，然后运行 200 毫秒表示为：`'0.2s 100ms'`

The third argument, `easing`, controls how the animation [accelerates and decelerates](http://easings.net/) during its runtime. For example, `ease-in` causes the animation to begin slowly, and to pick up speed as it progresses.
=======
The third argument, `easing`, controls how the animation [accelerates and decelerates](https://easings.net/) during its runtime. For example, `ease-in` causes the animation to begin slowly, and to pick up speed as it progresses.
>>>>>>> 68d4a744

第三个参数 `easing` 控制动画在运行期间如何进行[加速和减速](http://easings.net/)。比如 `ease-in` 表示动画开始时很慢，然后逐渐加速。

* Wait for 100ms, run for 200ms. Use a deceleration curve to start out fast and slowly decelerate to a resting point: `'0.2s 100ms ease-out'`

  等待 100 毫秒，运行 200 毫秒。按照减速曲线运动，快速启动并逐渐减速，直到静止：`'0.2s 100ms ease-out'`

* Run for 200ms, with no delay. Use a standard curve to start slow, accelerate in the middle, and then decelerate slowly at the end: `'0.2s ease-in-out'`

  运行 200 毫秒，不等待。按照标准曲线运动，开始很慢，中间加速，最后逐渐减速：`'0.2s ease-in-out'`

* Start immediately, run for 200ms. Use an acceleration curve to start slow and end at full velocity: `'0.2s ease-in'`

  立即开始，运行 200 毫秒。按照加速曲线运动，开始很慢，最后达到全速：`'0.2s ease-in'`

<div class="alert is-helpful">

**Note:** See the Material Design website's topic on [Natural easing curves](https://material.io/design/motion/speed.html#easing) for general information on easing curves.

**注意：**要了解缓动曲线的更多信息，请参阅 Angular Material Design 网站下的[自然缓动曲线](https://material.io/design/motion/speed.html#easing)主题。
</div>

This example provides a state transition from `open` to `closed` with a one second transition between states.

下面的例子提供了一个从 `open` 到 `closed` 的持续一秒的状态转场。

<code-example path="animations/src/app/open-close.component.ts" header="src/app/open-close.component.ts" language="typescript"
region="transition1">
</code-example>

In the code snippet above, the `=>` operator indicates unidirectional transitions, and `<=>` is bidirectional. Within the transition, `animate()` specifies how long the transition takes. In this case, the state change from `open` to `closed` takes one second, expressed here as `1s`.

在上面的代码片段中，`=>` 操作符表示单向转场，而 `<=>` 表示双向转场。在转场过程中，`animate()` 指定了转场需要花费的时间。在这里，从 `open` 到 `closed` 状态的转换要花费 1 秒中，表示成 `1s`。

This example adds a state transition from the `closed` state to the `open` state with a 0.5 second transition animation arc.

下面的例子添加了一个从 `closed` 到 `open` 的状态转场，转场动画持续 0.5 秒。

<code-example path="animations/src/app/open-close.component.ts" header="src/app/open-close.component.ts" language="typescript"
region="transition2">
</code-example>

<div class="alert is-helpful">

**Note:** Some additional notes on using styles within `state` and `transition` functions.

**注意：**在 `state` 和 `transition` 函数中使用样式时有一些需要注意的地方。

* Use `state()` to define styles that are applied at the end of each transition, they persist after the animation has completed.

  请用 `state()` 来定义那些每个转场结束时的样式，这些样式在动画完成后仍会保留。

* Use `transition()` to define intermediate styles, which create the illusion of motion during the animation.

  使用 `transition()` 来定义那些中间样式，以便在动画过程中产生运动的错觉。

* When animations are disabled, `transition()` styles can be skipped, but `state()` styles can't.

  当禁用了动画时，也会忽略 `transition()` 中的样式，但 `state()` 中的样式不会。

* You can include multiple state pairs within the same `transition()` argument:<br/> `transition( 'on => off, off => void' )`.

  你可以在同一个 `transition()` 参数中包含多个状态对：<br/>`transition( 'on => off, off => void' )`。

</div>

### Triggering the animation

### 触发动画

An animation requires a *trigger*, so that it knows when to start. The `trigger()` function collects the states and transitions, and gives the animation a name, so that you can attach it to the triggering element in the HTML template.

动画需要*触发器*，以便知道该在何时开始。`trigger()` 函数会把一些状态和转场组合在一起，并为这个动画命名，这样你就可以在 HTML 模板中把它附加到想要触发动画的元素上了。

The `trigger()` function describes the property name to watch for changes. When a change occurs, the trigger initiates the actions included in its definition. These actions can be transitions or other functions, as we'll see later on.

`trigger()` 函数描述了监听变化时要使用的触发器名称。当这个触发器名称所绑定的值发生了变化时，触发器就会启动它所定义的操作。这些操作可能是转场，也可能是其它功能，我们稍后就会看到。

In this example, we'll name the trigger `openClose`, and attach it to the `button` element. The trigger describes the open and closed states, and the timings for the two transitions.

在这个例子中，我们将把该触发器命名为 `openClose`，并把它附加到 `button` 元素上。该触发器描述了 `open` 和 `closed` 两个状态，以及两个转场效果的时序。

<div class="lightbox">
  <img src="generated/images/guide/animations/triggering-the-animation.png" alt="triggering the animation">
</div>

<div class="alert is-helpful">

**Note:** Within each `trigger()` function call, an element can only be in one state at any given time. However, it's possible for multiple triggers to be active at once.

**注意：**在每个 `trigger()` 函数调用中，元素在任意时刻只能处于其中的一个状态。但是，元素可以在同一时刻激活多个触发器。

</div>

### Defining animations and attaching them to the HTML template

### 定义动画，并把它们附加到 HTML 模板中

Animations are defined in the metadata of the component that controls the HTML element to be animated. Put the code that defines your animations under the `animations:` property within the `@Component()` decorator.

这些控制 HTML 元素如何运动的动画是在组件的元数据中定义的。请在 `@Component()` 装饰器的 `animations:` 属性下用代码定义你要用的动画。

<code-example path="animations/src/app/open-close.component.ts" header="src/app/open-close.component.ts" language="typescript" region="component"></code-example>

When you've defined an animation trigger for a component, you can attach it to an element in that component's template by wrapping the trigger name in brackets and preceding it with an `@` symbol. Then, you can bind the trigger to a template expression using standard Angular property binding syntax as shown below, where `triggerName` is the name of the trigger, and `expression` evaluates to a defined animation state.

为组件定义好这些动画触发器之后，你可以给触发器名称加上 `@` 前缀并包在方括号里，来把它附加到组件模板中的元素上。然后，你可以使用 Angular 的标准属性绑定语法（如下所示），来把这个触发器绑定到模板表达式上。这里的 `triggerName` 就是触发器的名称，而 `expression` 的求值结果是前面定义过的动画状态之一。

```
<div [@triggerName]="expression">...</div>;
```

The animation is executed or triggered when the expression value changes to a new state.

当该表达式的值变成了新的状态时，动画就会执行或者叫触发。

The following code snippet binds the trigger to the value of the `isOpen` property.

下列代码片段把该触发器绑定到了 `isOpen` 属性的值上。

<code-example path="animations/src/app/open-close.component.1.html" header="src/app/open-close.component.html"
region="compare">
</code-example>

In this example, when the `isOpen` expression evaluates to a defined state of `open` or `closed`, it notifies the trigger `openClose` of a state change. Then it's up to the `openClose` code to handle the state change and kick off a state change animation.

在这个例子中，当 `isOpen` 表达式求值为一个已定义状态 `open` 或 `closed` 时，就会通知 `openClose` 触发器说状态变化了。然后，就由 `openClose` 中的代码来处理状态变更，并启动状态变更动画。

For elements entering or leaving a page (inserted or removed from the DOM), you can make the animations conditional. For example, use `*ngIf` with the animation trigger in the HTML template.

对于那些进入或离开页面的元素（插入到 DOM 中或从中移除），你可以让动画变成有条件的。例如，在 HTML 模板中可以和 `*ngIf` 一起使用动画触发器。

<div class="alert is-helpful">

**Note:** In the component file, set the trigger that defines the animations as the value of the `animations:` property in the `@Component()` decorator.

**注意：**在组件文件中，要把用来定义动画的触发器设置为 `@Component()` 装饰器的 `animations:` 属性的值。

In the HTML template file, use the trigger name to attach the defined animations to the HTML element to be animated.

在 HTML 模板文件中，使用这个触发器的名称来把所定义的这些动画附加到想要添加动画的 HTML 元素上。

</div>

### Code review

### 代码回顾

Here are the code files discussed in the transition example.

下面是转场动画范例中讨论过的代码文件。

<code-tabs>

<code-pane header="src/app/open-close.component.ts" path="animations/src/app/open-close.component.ts" language="typescript"
region="component">
</code-pane>

<code-pane header="src/app/open-close.component.html" path="animations/src/app/open-close.component.1.html"
region="trigger">
</code-pane>

<code-pane header="src/app/open-close.component.css" path="animations/src/app/open-close.component.css">
</code-pane>

</code-tabs>

### Summary

### 小节

You learned to add animation to a simple transition between two states, using `style()` and `state()` along with `animate()` for the timing.

你已经学会了如何在两个状态之间添加简单的转场动画，只要使用 `style()` 和 `state()`，并使用 `animate()` 来定义时序就可以了。

You can learn about more advanced features in Angular animations under the Animation section, beginning with advanced techniques in [transition and triggers](guide/transition-and-triggers).

你还可以到 "动画" 组下学习 Angular 动画的高级特性，不妨先从[转场与触发器](guide/transition-and-triggers)中讲述的高级技巧开始。

{@a animation-api-summary}
## Animations API summary

## 动画 API 小节

The functional API provided by the `@angular/animations` module provides a domain-specific language (DSL) for creating and controlling animations in Angular applications. See the [API reference](api/animations) for a complete listing and syntax details of the core functions and related data structures.

`@angular/animations` 模块提供的这些功能性 API 提供了一种领域特定语言（DSL），用于在 Angular 应用中创建和控制动画效果。到 [API 参考手册](api/animations)中查看完整的列表以及这些核心功能、相关数据结构的详细语法。

<table>

<tr>
<th style="vertical-align: top">

Function name

函数名

</th>

<th style="vertical-align: top">

What it does

用途

</th>
</tr>

<tr>
<td><code>trigger()</code></td>
<td>

Kicks off the animation and serves as a container for all other animation function calls. HTML template binds to <code>triggerName</code>. Use the first argument to declare a unique trigger name. Uses array syntax.

开始动画，并充当所有其它动画函数的容器。HTML 模板可以绑定到 <code>triggerName</code>。使用第一个参数来声明唯一的触发器名称。要使用数组语法。

</td>
</tr>

<tr>
<td><code>style()</code></td>
<td>

Defines one or more CSS styles to use in animations. Controls the visual appearance of HTML elements during animations. Uses object syntax.

定义一个或多个要用于动画中的 CSS 样式。用于在动画期间控制 HTML 元素的视觉外观。要使用对象语法。

</td>
</tr>

<tr>
<td><code><a href="api/animations/state" class="code-anchor">state()</a></code></td>
<td>

Creates a named set of CSS styles that should be applied on successful transition to a given state. The state can then be referenced by name within other animation functions.

创建一组有名字的 CSS 样式，它会在成功转换到指定的状态时应用到元素上。该状态可以在其它动画函数中通过名字进行引用。

</td>
</tr>

<tr>
<td><code>animate()</code></td>
<td>

Specifies the timing information for a transition. Optional values for <code>delay</code> and <code>easing</code>. Can contain <code>style()</code> calls within.

指定转场的时序信息。<code>delay</code> 和 <code>easing</code> 是可选值。其中可以包含 <code>style()</code> 调用。

</td>
</tr>

<tr>
<td><code>transition()</code></td>
<td>

Defines the animation sequence between two named states. Uses array syntax.

定义两个命名状态之间的动画序列。使用数组语法。

</td>
</tr>

<tr>
<td><code>keyframes()</code></td>
<td>

Allows a sequential change between styles within a specified time interval. Use within <code>animate()</code>. Can include multiple <code>style()</code> calls within each <code>keyframe()</code>. Uses array syntax.

允许以特定的时间间隔对样式进行顺序更改。用于 <code>animate()</code> 中。每个 <code>keyframe()</code> 中都可以包含多个 <code>style()</code> 调用。使用数组语法。

</td>
</tr>

<tr>
<td><code><a href="api/animations/group" class="code-anchor">group()</a></code></td>
<td>

Specifies a group of animation steps (<em>inner animations</em>) to be run in parallel. Animation continues only after all inner animation steps have completed. Used within <code>sequence()</code> or <code>transition().</code>

指定要并行运行的一组动画步骤（<em>内部动画</em>）。
该动画只有当所有内部动画步骤都完成之后才会继续。用于 <code>sequence()</code> 或 <code>transition()</code> 中。

</td>
</tr>

<tr>
<td><code>query()</code></td>
<td>

Use to find one or more inner HTML elements within the current element. 

用于找出当前元素中的一个或多个内部 HTML 元素。

</td>
</tr>

<tr>
<td><code>sequence()</code></td>
<td>

Specifies a list of animation steps that are run sequentially, one by one.

指定一个动画步骤列表，它们会逐个顺序执行。

</td>
</tr>

<tr>
<td><code>stagger()</code></td>
<td>

Staggers the starting time for animations for multiple elements.

交错安排多元素动画的开始时间。

</td>
</tr>

<tr>
<td><code>animation()</code></td>
<td>

Produces a reusable animation that can be invoked from elsewhere. Used together with <code>useAnimation()</code>.

生成可在其它地方调用的可重用动画。与 <code>useAnimation()</code> 一起使用。

</td>
</tr>

<tr>
<td><code>useAnimation()</code></td>
<td>

Activates a reusable animation. Used with <code>animation()</code>.

激活一个可复用动画。和 <code>animation()</code> 一起使用。

</td>
</tr>

<tr>
<td><code>animateChild()</code></td>
<td>

Allows animations on child components to be run within the same timeframe as the parent.

允许子组件上的动画和父组件在同一个时间范围（timeframe）内执行。

</td>
</tr>

</table>

## More on Angular animations

## 关于 Angular 动画的更多知识

You may also be interested in the following:

你可能还对下列内容感兴趣：

* [Transition and triggers](guide/transition-and-triggers)

  [转场与触发器](guide/transition-and-triggers)

* [Complex animation sequences](guide/complex-animation-sequences)

  [复杂动画序列](guide/complex-animation-sequences)

* [Reusable animations](guide/reusable-animations)

  [可复用动画](guide/reusable-animations)

* [Route transition animations](guide/route-animations)

  [路由转场动画](guide/route-animations)

<div class="alert is-helpful">

<<<<<<< HEAD
Check out this full animation [demo](http://animationsftw.in/#/) with accompanying [presentation](https://www.youtube.com/watch?v=JhNo3Wvj6UQ&feature=youtu.be&t=2h47m53s), shown at the AngularConnect conference in November 2017.

到这个 [Demo](http://animationsftw.in/#/) 中查看 2017 年 11 月的 AngularConnect 大会上完整的动画及其[演示](https://www.youtube.com/watch?v=JhNo3Wvj6UQ&feature=youtu.be&t=2h47m53s)。

=======
Check out this [presentation](https://www.youtube.com/watch?v=rnTK9meY5us), shown at the AngularConnect conference in November 2017, and the accompanying [source code](https://github.com/matsko/animationsftw.in).
>>>>>>> 68d4a744
</div><|MERGE_RESOLUTION|>--- conflicted
+++ resolved
@@ -100,7 +100,7 @@
 
 **Note:** See a [summary of available animation functions](guide/animations#animation-api-summary) at the end of this guide.
 
-**注意：**参见本章末尾的[可用动画函数汇总表](guide/animations#animation-api-summary)。
+**注意：**参阅本章末尾的[可用动画函数汇总表](guide/animations#animation-api-summary)。
 
 </div>
 
@@ -214,13 +214,9 @@
 
 * Wait for 100ms and then run for 200ms: `'0.2s 100ms'`
 
-<<<<<<< HEAD
   等待 100 毫秒，然后运行 200 毫秒表示为：`'0.2s 100ms'`
 
-The third argument, `easing`, controls how the animation [accelerates and decelerates](http://easings.net/) during its runtime. For example, `ease-in` causes the animation to begin slowly, and to pick up speed as it progresses.
-=======
 The third argument, `easing`, controls how the animation [accelerates and decelerates](https://easings.net/) during its runtime. For example, `ease-in` causes the animation to begin slowly, and to pick up speed as it progresses.
->>>>>>> 68d4a744
 
 第三个参数 `easing` 控制动画在运行期间如何进行[加速和减速](http://easings.net/)。比如 `ease-in` 表示动画开始时很慢，然后逐渐加速。
 
@@ -546,7 +542,7 @@
 
 Produces a reusable animation that can be invoked from elsewhere. Used together with <code>useAnimation()</code>.
 
-生成可在其它地方调用的可重用动画。与 <code>useAnimation()</code> 一起使用。
+生成可在其它地方调用的可复用动画。与 <code>useAnimation()</code> 一起使用。
 
 </td>
 </tr>
@@ -601,12 +597,7 @@
 
 <div class="alert is-helpful">
 
-<<<<<<< HEAD
-Check out this full animation [demo](http://animationsftw.in/#/) with accompanying [presentation](https://www.youtube.com/watch?v=JhNo3Wvj6UQ&feature=youtu.be&t=2h47m53s), shown at the AngularConnect conference in November 2017.
+Check out this [presentation](https://www.youtube.com/watch?v=rnTK9meY5us), shown at the AngularConnect conference in November 2017, and the accompanying [source code](https://github.com/matsko/animationsftw.in).
 
 到这个 [Demo](http://animationsftw.in/#/) 中查看 2017 年 11 月的 AngularConnect 大会上完整的动画及其[演示](https://www.youtube.com/watch?v=JhNo3Wvj6UQ&feature=youtu.be&t=2h47m53s)。
-
-=======
-Check out this [presentation](https://www.youtube.com/watch?v=rnTK9meY5us), shown at the AngularConnect conference in November 2017, and the accompanying [source code](https://github.com/matsko/animationsftw.in).
->>>>>>> 68d4a744
 </div>