--- conflicted
+++ resolved
@@ -1,38 +1,39 @@
 # Displaying data in views
 
-<<<<<<< HEAD
-# 显示数据
-
-You can display data by binding controls in an HTML template to properties of an Angular component.
-
-你可以通过把 HTML 模板中的控件绑定到 Angular 组件的属性来显示数据。
-
-In this page, you'll create a component with a list of heroes.
-You'll display the list of hero names and
-conditionally show a message below the list.
-
-本章中，你将创建一个带英雄列表的组件。
-你将显示英雄名字的列表，并根据条件在列表下方显示一条消息。
-
-=======
+# 在视图中显示数据
+
 Angular [components](guide/glossary#component) form the data structure of your application.
 The HTML [template](guide/glossary#template) associated with a component provides the means to display that data in the context of a web page.
 Together, a component's class and template form a [view](guide/glossary#view) of your application data.
 
+各种 Angular [组件](guide/glossary#component)构成了应用的数据结构。
+组件关联到的 HTML [模板](guide/glossary#template)提供了在 Web 页面的上下文中显示数据的各种方法。
+组件类和模板，共同构成了应用数据的一个[视图](guide/glossary#view)。
+
 The process of combining data values with their representation on the page is called [data binding](guide/glossary#data-binding).
 You display your data to a user (and collect data from the user) by *binding* controls in the HTML template to the data properties of the component class.
 
+在页面上把数据的值及其表现形式组合起来的过程，就叫做[数据绑定](guide/glossary#data-binding)。
+通过将 HTML 模板中的各个控件*绑定*到组件类中的各种数据属性，你就把数据展示给了用户（并从该用户收集数据）。
+
 In addition, you can add logic to the template by including [directives](guide/glossary#directive), which tell Angular how to modify the page as it is rendered.
+
+另外，你可以使用[指令](guide/glossary#directive)来向模板中添加逻辑，指令告诉 Angular 在渲染页面时要如何修改。
 
 Angular defines a *template language* that expands HTML notation with syntax that allows you to define various kinds of data binding and logical directives.
 When the page is rendered, Angular interprets the template syntax to update the HTML according to your logic and current data state.
 Before you read the complete [template syntax guide](guide/template-syntax), the exercises on this page give you a quick demonstration of how template syntax works.
 
+Angular 定义了一种*模板语言*，它扩展了 HTML 标记，其扩展语法可以让你定义各种各样的数据绑定和逻辑指令。
+当渲染完此页面之后，Angular 会解释这种模板语法，来根据你的逻辑更新 HTML 和数据的当前状态。
+在你读完[模板语法这章](guide/template-syntax)之前，本页中的练习可以先让你快速了解下这种模板语法的工作方式。
+
 In this demo, you'll create a component with a list of heroes.
 You'll display the list of hero names and conditionally show a message below the list.
->>>>>>> 4f3ac1d9
 The final UI looks like this:
 
+在这个示例中，你将创建一个带有英雄列表的组件。
+你会显示出这些英雄的名字清单，某些情况下，还会在清单下方显示一条消息。
 最终的用户界面是这样的：
 
 <div class="lightbox">
@@ -41,29 +42,20 @@
 
 <div class="alert is-helpful">
 
-<<<<<<< HEAD
 The <live-example></live-example> demonstrates all of the syntax and code
 snippets described in this page.
 
 这个<live-example></live-example>演示了本章中描述的所有语法和代码片段。
-=======
-The <live-example></live-example> demonstrates all of the syntax and code snippets described in this page.
->>>>>>> 4f3ac1d9
 
 </div>
 
 {@a interpolation}
 
 ## Showing component properties with interpolation
-<<<<<<< HEAD
 
 ## 使用插值显示组件属性
 
-The easiest way to display a component property
-is to bind the property name through interpolation.
-=======
 The easiest way to display a component property is to bind the property name through interpolation.
->>>>>>> 4f3ac1d9
 With interpolation, you put the property name in the view template, enclosed in double curly braces: `{{myHero}}`.
 
 要显示组件的属性，最简单的方式就是通过插值 (interpolation) 来绑定属性名。
@@ -84,11 +76,8 @@
 
 When you're done, it should look like this:
 
-<<<<<<< HEAD
 修改完之后，它应该是这样的：
 
-=======
->>>>>>> 4f3ac1d9
 <code-example path="displaying-data/src/app/app.component.1.ts" header="src/app/app.component.ts"></code-example>
 
 You added two properties to the formerly empty component: `title` and `myHero`.
@@ -98,11 +87,8 @@
 The template displays the two component properties using double curly brace
 interpolation:
 
-<<<<<<< HEAD
 修改完的模板会使用双花括号形式的插值来显示这两个模板属性：
 
-=======
->>>>>>> 4f3ac1d9
 <code-example path="displaying-data/src/app/app.component.1.ts" header="src/app/app.component.ts (template)" region="template"></code-example>
 
 <div class="alert is-helpful">
@@ -112,34 +98,25 @@
 quote (`'`)&mdash;allows you to compose a string over several lines, which makes the
 HTML more readable.
 
-<<<<<<< HEAD
 模板是包在 ECMAScript 2015 反引号 (<code>\`</code>) 中的一个多行字符串。
 反引号 (<code>\`</code>) &mdash; 注意，不是单引号 (') &mdash; 允许把一个字符串写在多行上，
 使 HTML 模板更容易阅读。
 
-=======
->>>>>>> 4f3ac1d9
 </div>
 
 Angular automatically pulls the value of the `title` and `myHero` properties from the component and
 inserts those values into the browser. Angular updates the display
 when these properties change.
 
-<<<<<<< HEAD
 Angular 自动从组件中提取 `title` 和 `myHero` 属性的值，并且把这些值插入浏览器中。当这些属性发生变化时，Angular 就会自动刷新显示。
 
-=======
->>>>>>> 4f3ac1d9
 <div class="alert is-helpful">
 
 More precisely, the redisplay occurs after some kind of asynchronous event related to
 the view, such as a keystroke, a timer completion, or a response to an HTTP request.
 
-<<<<<<< HEAD
 严格来说，“重新显示”是在某些与视图有关的异步事件之后发生的，例如，按键、定时器完成或对 HTTP 请求的响应。
 
-=======
->>>>>>> 4f3ac1d9
 </div>
 
 Notice that you don't call **new** to create an instance of the `AppComponent` class.
@@ -150,12 +127,9 @@
 The CSS `selector` in the `@Component` decorator specifies an element named `<app-root>`.
 That element is a placeholder in the body of your `index.html` file:
 
-<<<<<<< HEAD
 注意 `@Component` 装饰器中指定的 CSS 选择器 `selector`，它指定了一个叫 `<app-root>` 的元素。
 该元素是 `index.html` 文件里的一个占位符。
 
-=======
->>>>>>> 4f3ac1d9
 <code-example path="displaying-data/src/index.html" header="src/index.html (body)" region="body"></code-example>
 
 When you bootstrap with the `AppComponent` class (in <code>main.ts</code>), Angular looks for a `<app-root>`
@@ -179,36 +153,27 @@
 
 ## Choosing the template source
 
-<<<<<<< HEAD
-## 内联 (inline) 模板还是模板文件？
-
-=======
+## 选择模板来源
+
 The `@Component` metadata tells Angular where to find the component's template.
->>>>>>> 4f3ac1d9
 You can store your component's template in one of two places.
 
-<<<<<<< HEAD
-你可以在两种地方存放组件模板。
-你可以使用 `template` 属性把它定义为*内联*的，或者把模板定义在一个独立的 HTML 文件中，
-再通过 `@Component` 装饰器中的 `templateUrl` 属性，
-在组件元数据中把它链接到组件。
-
-The choice between inline and separate HTML is a matter of taste,
-circumstances, and organization policy.
-Here the app uses inline HTML because the template is small and the demo
-is simpler without the additional HTML file.
-=======
+`@Component` 元数据告诉 Angular 要到哪里去找该组件的模板。
+你有两种方式存放组件的模板。
+
 * You can define the template *inline* using the `template` property of the `@Component` decorator. An inline template is useful for a small demo or test.
+
+  你可以使用 `@Component` 装饰器的 `template` 属性来定义*内联*模板。内联模板对于小型示例或测试很有用。
+
 * Alternatively, you can define the template in a separate HTML file and link to that file in the `templateUrl` property of the `@Component` decorator. This configuration is typical for anything more complex than a small test or demo, and is the default when you generate a new component.
->>>>>>> 4f3ac1d9
-
-到底选择内联 HTML 还是独立 HTML 取决于个人喜好、具体状况和组织级策略。
-上面的应用选择内联 HTML ，是因为模板很小，而且没有额外的 HTML 文件显得这个演示简单些。
+
+   此外，你还可以把模板定义在单独的 HTML 文件中，并且让 `@Component` 装饰器的 `templateUrl` 属性指向该文件。这种配置方式通常用于所有比小型测试或示例更复杂的场景中，它也是生成新组件时的默认值。
 
 In either style, the template data bindings have the same access to the component's properties.
 Here the app uses inline HTML because the template is small and the demo is simpler without the additional HTML file.
 
 无论用哪种风格，模板数据绑定在访问组件属性方面都是完全一样的。
+这里的应用使用了内联 HTML，是因为该模板很小，而且示例也很简单，用不到外部 HTML 文件。
 
 <div class="alert is-helpful">
 
@@ -223,40 +188,30 @@
 
 </div>
 
-<<<<<<< HEAD
-## Constructor or variable initialization?
-
-## 使用构造函数还是变量初始化？
-
-Although this example uses variable assignment to initialize the components, you could instead declare and initialize the properties using a constructor:
-
-虽然这个例子使用了变量赋值的方式初始化组件，你还可以使用构造函数来声明和初始化属性。
+## Initialization
+
+## 初始化
+
+The following example uses variable assignment to initialize the components.
+
+下面的例子使用变量赋值来对组件进行初始化。
 
 <code-example path="displaying-data/src/app/app-ctor.component.1.ts" region="class"></code-example>
 
-This app uses more terse "variable assignment" style simply for brevity.
-
-为了让本应用更加简短，它采用了更简单的“变量赋值”风格。
-=======
-
-## Initialization
-
-The following example uses variable assignment to initialize the components.
-
-<code-example path="displaying-data/src/app/app-ctor.component.1.ts" region="class"></code-example>
-
- You could instead declare and initialize the properties using a constructor.
+You could instead declare and initialize the properties using a constructor.
  This app uses more terse "variable assignment" style simply for brevity.
 
->>>>>>> 4f3ac1d9
+你可以用构造函数来代替这些属性的声明和初始化语句。
 
 {@a ngFor}
 
 ## Add logic to loop through data
 
+## 添加循环遍历数据的逻辑
+
 The `*ngFor` directive (predefined by Angular) lets you loop through data. The following example uses the directive to show all of the values in an array property.
 
-## 使用 ***ngFor*** 显示数组属性
+`*ngFor` 指令（Angular 预置）可以让你循环遍历数据。下面的例子使用该指令来显示数组型属性中的所有值。
 
 To display a list of heroes, begin by adding an array of hero names to the component and redefine `myHero` to be the first name in the array.
 
@@ -264,22 +219,13 @@
 
 <code-example path="displaying-data/src/app/app.component.2.ts" header="src/app/app.component.ts (class)" region="class"></code-example>
 
-<<<<<<< HEAD
 Now use the Angular `ngFor` directive in the template to display
 each item in the `heroes` list.
-=======
-
-Now use the Angular `ngFor` directive in the template to display each item in the `heroes` list.
->>>>>>> 4f3ac1d9
 
 接着，在模板中使用 Angular 的 `ngFor` 指令来显示 `heroes` 列表中的每一项。
 
 <code-example path="displaying-data/src/app/app.component.2.ts" header="src/app/app.component.ts (template)" region="template"></code-example>
 
-<<<<<<< HEAD
-=======
-
->>>>>>> 4f3ac1d9
 This UI uses the HTML unordered list with `<ul>` and `<li>` tags. The `*ngFor`
 in the `<li>` element is the Angular "repeater" directive.
 It marks that `<li>` element (and its children) as the "repeater template":
@@ -292,14 +238,10 @@
 <div class="alert is-important">
 
 Don't forget the leading asterisk (\*) in `*ngFor`. It is an essential part of the syntax.
-<<<<<<< HEAD
-For more information, see the [Template Syntax](guide/template-syntax#ngFor) page.
+Read more about `ngFor` and `*` in the [ngFor section](guide/template-syntax#ngfor) of the [Template Syntax](guide/template-syntax) page.
 
 不要忘记 `*ngFor` 中的前导星号 (\*)。它是语法中不可或缺的一部分。
 更多信息，见[模板语法](guide/template-syntax#ngFor)。
-=======
-Read more about `ngFor` and `*` in the [ngFor section](guide/template-syntax#ngfor) of the [Template Syntax](guide/template-syntax) page.
->>>>>>> 4f3ac1d9
 
 </div>
 
@@ -316,23 +258,17 @@
 to the item (the hero) in the current iteration. Angular uses that variable as the
 context for the interpolation in the double curly braces.
 
-<<<<<<< HEAD
 Angular 为列表中的每个条目复制一个 `<li>` 元素，在每个迭代中，把 `hero` 变量设置为当前条目（英雄）。
 Angular 把 `hero` 变量作为双花括号插值的上下文。
 
-=======
->>>>>>> 4f3ac1d9
 <div class="alert is-helpful">
 
 In this case, `ngFor` is displaying an array, but `ngFor` can
 repeat items for any [iterable](https://developer.mozilla.org/en-US/docs/Web/JavaScript/Reference/Iteration_protocols) object.
 
-<<<<<<< HEAD
 本例中，`ngFor` 用于显示一个“数组”，
 但 `ngFor` 可以为任何[可迭代的 (iterable) ](https://developer.mozilla.org/en-US/docs/Web/JavaScript/Reference/Iteration_protocols)对象重复渲染条目。
 
-=======
->>>>>>> 4f3ac1d9
 </div>
 
 Now the heroes appear in an unordered list.
@@ -342,8 +278,6 @@
 <div class="lightbox">
   <img src="generated/images/guide/displaying-data/hero-names-list.png" alt="After ngfor">
 </div>
-
-
 
 ## Creating a class for the data
 
@@ -402,13 +336,10 @@
 
    声明了一个同名的公共属性。
 
-<<<<<<< HEAD
 * Initializes that property with the corresponding argument when creating an instance of the class.
 
    当创建该类的一个实例时，把该属性初始化为相应的参数值。
 
-=======
->>>>>>> 4f3ac1d9
 ### Using the Hero class
 
 ### 使用 Hero 类
@@ -430,10 +361,6 @@
 
 <code-example path="displaying-data/src/app/app.component.3.ts" header="src/app/app.component.ts (template)" region="template"></code-example>
 
-<<<<<<< HEAD
-=======
-
->>>>>>> 4f3ac1d9
 The display looks the same, but the code is clearer.
 
 显示上还和以前一样，不过代码更清晰了。
@@ -460,34 +387,27 @@
 
 <code-example path="displaying-data/src/app/app.component.ts" header="src/app/app.component.ts (message)" region="message"></code-example>
 
-<<<<<<< HEAD
-=======
-
->>>>>>> 4f3ac1d9
 <div class="alert is-important">
 
 Don't forget the leading asterisk (\*) in `*ngIf`. It is an essential part of the syntax.
 Read more about `ngIf` and `*` in the [ngIf section](guide/template-syntax#ngIf) of the [Template Syntax](guide/template-syntax) page.
 
-<<<<<<< HEAD
 不要忘了 `*ngIf` 中的前导星号 (\*)。它是本语法中不可或缺的一部分。
 更多 `ngIf` 和 `* ` 的内容，见[模板语法](guide/template-syntax)中的[ngIf](guide/template-syntax#ngIf)。
 
 </div>
 
-=======
-</div>
-
-
->>>>>>> 4f3ac1d9
 The template expression inside the double quotes,
 `*ngIf="heroes.length > 3"`, looks and behaves much like TypeScript.
 When the component's list of heroes has more than three items, Angular adds the paragraph
 to the DOM and the message appears.
 If there are three or fewer items, Angular omits the paragraph, so no message appears.
 
-<<<<<<< HEAD
-双引号中的模板表达式 `*ngIf="heros.length > 3"`，外观和行为很象 TypeScript 。
+双引号内的模板表达式 `*ngIf="heroes.length > 3"` 的外观和行为与 TypeScript 非常相似。当组件的英雄列表包含三个以上的条目时，Angular 会将这段话添加到 DOM 中，这条消息就显示出来了。如果只有三个或更少的条目，Angular 就会省略该段落，也就不会显示任何消息。
+
+For more information, see [template expressions](guide/template-syntax#template-expressions).
+
+双引号中的模板表达式 `*ngIf="heros.length > 3"`，外观和行为很象 TypeScript。
 当组件中的英雄列表有三个以上的条目时，Angular 就会把这个段落添加到 DOM 中，于是消息显示了出来。
 如果有三个或更少的条目，则 Angular 会省略这些段落，所以不显示消息。
 更多信息，见[模板语法](guide/template-syntax)中的[模板表达式](guide/template-syntax#template-expressions)。
@@ -500,29 +420,15 @@
 Angular 并不是在显示和隐藏这条消息，它是在从 DOM 中添加和移除这个段落元素。
 这会提高性能，特别是在一些大的项目中有条件地包含或排除一大堆带着很多数据绑定的 HTML 时。
 
-=======
-For more information, see [template expressions](guide/template-syntax#template-expressions).
-
-
-<div class="alert is-helpful">
-
-Angular isn't showing and hiding the message. It is adding and removing the paragraph element from the DOM. That improves performance, especially in larger projects when conditionally including or excluding
-big chunks of HTML with many data bindings.
-
->>>>>>> 4f3ac1d9
 </div>
 
 Try it out. Because the array has four items, the message should appear.
 Go back into <code>app.component.ts</code> and delete or comment out one of the elements from the heroes array.
 The browser should refresh automatically and the message should disappear.
 
-<<<<<<< HEAD
 试一下。因为这个数组中有四个条目，所以消息应该显示出来。
 回到 `app.component.ts`，从英雄数组中删除或注释掉一个元素。
 浏览器应该自动刷新，消息应该会消失。
-=======
->>>>>>> 4f3ac1d9
-
 ## Summary
 
 ## 小结
@@ -549,11 +455,8 @@
 
 Here's the final code:
 
-<<<<<<< HEAD
 下面是最终的代码：
 
-=======
->>>>>>> 4f3ac1d9
 <code-tabs>
 
   <code-pane header="src/app/app.component.ts" path="displaying-data/src/app/app.component.ts" region="final">
