--- conflicted
+++ resolved
@@ -40,14 +40,10 @@
 is to bind the property name through interpolation.
 With interpolation, you put the property name in the view template, enclosed in double curly braces: `{{myHero}}`.
 
-<<<<<<< HEAD
 要显示组件的属性，最简单的方式就是通过插值表达式 (interpolation) 来绑定属性名。
 要使用插值表达式，就把属性名包裹在双花括号里放进视图模板，如 `{{myHero}}`。
 
-Follow the [quickstart](guide/quickstart) instructions for creating a new project
-=======
 Follow the [Getting Started](guide/quickstart) instructions for creating a new project
->>>>>>> 331989ce
 named <code>displaying-data</code>.
 
 按照[快速起步](guide/quickstart)的说明，创建一个新项目，名为<code>displaying-data</code>。
@@ -171,13 +167,8 @@
 无论用哪种风格，模板数据绑定在访问组件属性方面都是完全一样的。
 
 <div class="alert is-helpful">
-<<<<<<< HEAD
-
-  By default, the Angular CLI generates components with a template file. You can override that with:
-=======
-  
+
   By default, the Angular CLI command [`ng generate component`](cli/generate) generates components with a template file. You can override that with:
->>>>>>> 331989ce
 
   默认情况下，Angular CLI 生成组件时会带有模板文件，你可以通过参数覆盖它：
 
