--- conflicted
+++ resolved
@@ -222,13 +222,9 @@
 
       Respond after Angular checks the component's views and child views / the view that a directive is in.
 
-<<<<<<< HEAD
       每当 Angular 做完组件视图和子视图的变更检测之后调用。
 
-      Called after the `ngAfterViewInit` and every subsequent `ngAfterContentChecked()`.
-=======
       Called after the `ngAfterViewInit()` and every subsequent `ngAfterContentChecked()`.
->>>>>>> 6fcf2863
 
       `ngAfterViewInit()` 和每次 `ngAfterContentChecked()` 之后调用。
 
