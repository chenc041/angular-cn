--- conflicted
+++ resolved
@@ -1,105 +1,106 @@
 # Reactive forms
 
-<<<<<<< HEAD
 # 响应式表单
 
-*Reactive forms* provide a model-driven approach to handling form inputs whose values change over time. This guide shows you how to create and update a simple form control, progress to using multiple controls in a group, validate form values, and implement more advanced forms.
-
-*响应式表单*提供了一种模型驱动的方式来处理表单输入，其中的值会随时间而变化。本文会向你展示如何创建和更新单个表单控件，然后在一个分组中使用多个控件，验证表单的值，以及如何实现更高级的表单。
-=======
 Reactive forms provide a model-driven approach to handling form inputs whose values change over time. This guide shows you how to create and update a basic form control, progress to using multiple controls in a group, validate form values, and create dynamic forms where you can add or remove controls at run time.
 
+*响应式表单*提供了一种模型驱动的方式来处理表单输入，其中的值会随时间而变化。本文会向你展示如何创建和更新基本的表单控件，接下来还会在一个表单组中使用多个控件，验证表单的值，以及创建动态表单，也就是在运行期添加或移除控件。
+
 <div class="alert is-helpful">
 
 Try this <live-example title="Reactive Forms in Stackblitz">Reactive Forms live-example</live-example>.
 
-</div>
->>>>>>> 4f3ac1d9
+试试这个<live-example title="Reactive Forms in Stackblitz">响应式表单的现场演练</live-example>。
+
+</div>
 
 **Prerequisites**
 
+**先决条件**
+
 Before going further into reactive forms, you should have a basic understanding of the following:
 
-* TypeScript programming.
-* Angular app-design fundamentals, as described in [Angular Concepts](guide/architecture "Introduction to Angular concepts.").
-* The form-design concepts that are presented in [Introduction to Forms](guide/forms-overview "Overview of Angular forms.").
-
-试试<live-example title="Reactive Forms in Stackblitz">响应式表单的现场演练</live-example>。
+在深入了解被动表单之前，你应该对这些内容有一个基本的了解：
+
+- TypeScript programming.
+
+  TypeScript 编程。
+
+- Angular app-design fundamentals, as described in [Angular Concepts](guide/architecture "Introduction to Angular concepts.").
+
+  Angular 的应用设计基础，就像[Angular Concepts 中](guide/architecture "Angular 概念简介。")描述的那样。
+
+- The form-design concepts that are presented in [Introduction to Forms](guide/forms-overview "Overview of Angular forms.").
+
+  [“表单简介”](guide/forms-overview "Angular 表单概述")中提供的表单设计概念。
 
 {@a intro}
 
 ## Overview of reactive forms
 
-<<<<<<< HEAD
-## 响应式表单简介
-
-Reactive forms use an explicit and immutable approach to managing the state of a form at a given point in time. Each change to the form state returns a new state, which maintains the integrity of the model between changes. Reactive forms are built around observable streams, where form inputs and values are provided as streams of input values, which can be accessed synchronously.
-=======
+## 响应式表单概述
+
 Reactive forms use an explicit and immutable approach to managing the state of a form at a given point in time. Each change to the form state returns a new state, which maintains the integrity of the model between changes. Reactive forms are built around [observable](guide/glossary#observable "Observable definition.") streams, where form inputs and values are provided as streams of input values, which can be accessed synchronously.
->>>>>>> 4f3ac1d9
-
-响应式表单使用显式的、不可变的方式，管理表单在特定的时间点上的状态。对表单状态的每一次变更都会返回一个新的状态，这样可以在变化时维护模型的整体性。响应式表单是围绕 Observable 的流构建的，表单的输入和值都是通过这些输入值组成的流来提供的，它可以同步访问。
+
+响应式表单使用显式的、不可变的方式，管理表单在特定的时间点上的状态。对表单状态的每一次变更都会返回一个新的状态，这样可以在变化时维护模型的整体性。响应式表单是围绕 [Observable](guide/glossary#observable "Observable definition.") 流构建的，表单的输入和值都是通过这些输入值组成的流来提供的，它可以同步访问。
 
 Reactive forms also provide a straightforward path to testing because you are assured that your data is consistent and predictable when requested. Any consumers of the streams have access to manipulate that data safely.
 
-<<<<<<< HEAD
 响应式表单还提供了一种更直观的测试路径，因为在请求时你可以确信这些数据是一致的、可预料的。这个流的任何一个消费者都可以安全地操纵这些数据。
 
-Reactive forms differ from template-driven forms in distinct ways. Reactive forms provide more predictability with synchronous access to the data model, immutability with observable operators, and change tracking through observable streams. If you prefer direct access to modify data in your template, template-driven forms are less explicit because they rely on directives embedded in the template, along with mutable data to track changes asynchronously. See the [Forms Overview](guide/forms-overview) for detailed comparisons between the two paradigms.
-
-响应式表单与模板驱动的表单有着显著的不同点。响应式表单通过对数据模型的同步访问提供了更多的可预测性，使用 Observable 的操作符提供了不可变性，并且通过 Observable 流提供了变化追踪功能。
-如果你更喜欢在模板中直接访问数据，那么模板驱动的表单会显得更明确，因为它们依赖嵌入到模板中的指令，并借助可变数据来异步跟踪变化。参见[表单概览](guide/forms-overview)来了解这两种范式之间的详细比较。
-
-## Getting started
-
-## 快速上手
-
-This section describes how to add a single form control. In the example, the user enters their name into an input field, captures that input value, and displays the current value of the form control element.
-
-本节描述了如何添加单个表单控件。这里的例子允许用户在输入框中输入自己的名字，捕获输入的值，并把表单控件元素的当前值显示出来。
-
-### Step 1: Registering the reactive forms module
-
-### 步骤 1 - 注册 `ReactiveFormsModule`
-
-To use reactive forms, import `ReactiveFormsModule` from the `@angular/forms` package and add it to your NgModule's `imports` array.
-=======
 Reactive forms differ from [template-driven forms](guide/forms "Template-driven forms guide") in distinct ways. Reactive forms provide more predictability with synchronous access to the data model, immutability with observable operators, and change tracking through observable streams.
 
+响应式表单与[模板驱动表单](guide/forms "Template-driven forms guide")有着显著的不同点。响应式表单通过对数据模型的同步访问提供了更多的可预测性，使用 Observable 的操作符提供了不可变性，并且通过 Observable 流提供了变化追踪功能。
+
 Template-driven forms allow direct access to modify data in your template, but are less explicit than reactive forms because they rely on directives embedded in the template, along with mutable data to track changes asynchronously. See the [Forms Overview](guide/forms-overview "Overview of Angular forms.") for detailed comparisons between the two paradigms.
 
+模板驱动的表单允许你直接在模板中修改数据，但不像响应式表单那么明确，因为它们依赖嵌入到模板中的指令，并借助可变数据来异步跟踪变化。参见[表单概览](guide/forms-overview "Angular 表单概览")以了解这两种范式之间的详细比较。
+
 ## Adding a basic form control
 
+## 添加基础表单控件
+
 There are three steps to using form controls.
 
+使用表单控件有三个步骤。
+
 1. Register the reactive forms module in your app. This module declares the reactive-form directives that you need to use reactive forms.
-2. Generate a new `FormControl` instance and save it in the component.
-3. Register the `FormControl` in the template.
+
+   在你的应用中注册响应式表单模块。该模块声明了一些你要用在响应式表单中的指令。
+
+1. Generate a new `FormControl` instance and save it in the component.
+
+   生成一个新的 `FormControl` 实例，并把它保存在组件中。
+
+1. Register the `FormControl` in the template.
+
+   在模板中注册这个 `FormControl`。
 
 You can then display the form by adding the component to the template.
 
+然后，你可以把组件添加到模板中来显示表单。
+
 The following examples show how to add a single form control. In the example, the user enters their name into an input field, captures that input value, and displays the current value of the form control element.
 
+下列例子展示了如何添加一个表单控件。在这个例子中，用户在输入字段中输入自己的名字，捕获其输入值，并显示表单控件的当前值。
+
 **Register the reactive forms module**
 
+**注册响应式表单模块**
+
 To use reactive form controls, import `ReactiveFormsModule` from the `@angular/forms` package and add it to your NgModule's `imports` array.
->>>>>>> 4f3ac1d9
-
-要使用响应式表单，就要从 `@angular/forms` 包中导入 `ReactiveFormsModule` 并把它添加到你的 NgModule 的 `imports` 数组中。
+
+要使用响应式表单控件，就要从 `@angular/forms` 包中导入 `ReactiveFormsModule`，并把它添加到你的 NgModule 的 `imports` 数组中。
 
 <code-example path="reactive-forms/src/app/app.module.ts" region="imports" header="src/app/app.module.ts (excerpt)"></code-example>
 
 **Generate a new `FormControl`**
 
-<<<<<<< HEAD
-### 步骤 2 - 生成并导入一个新的表单控件
-
-Generate a component for the control.
-=======
+**生成一个新的 `FormControl`**
+
 Use the [CLI command](cli "Using the Angular command-line interface.") `ng generate` to generate a component in your project to host the control.
->>>>>>> 4f3ac1d9
-
-为该控件生成一个组件。
+
+使用 [CLI 命令](cli "使用 Angular 命令行界面。") `ng generate` 在项目中生成一个组件作为该表单控件的宿主。
 
 <code-example language="sh" class="code-shell">
 
@@ -109,25 +110,19 @@
 
 To register a single form control, import the `FormControl` class and create a new instance of `FormControl` to save as a class property.
 
-当使用响应式表单时，`FormControl` 类是最基本的构造块。要注册单个的表单控件，请在组件中导入 `FormControl` 类，并创建一个 `FormControl` 的新实例，把它保存在类的某个属性中。
+要注册一个表单控件，就要导入 `FormControl` 类并创建一个 `FormControl` 的新实例，将其保存为类的属性。
 
 <code-example path="reactive-forms/src/app/name-editor/name-editor.component.ts" region="create-control" header="src/app/name-editor/name-editor.component.ts"></code-example>
 
 Use the constructor of `FormControl` to set its initial value, which in this case is an empty string. By creating these controls in your component class, you get immediate access to listen for, update, and validate the state of the form input.
 
-<<<<<<< HEAD
 可以用 `FormControl` 的构造函数设置初始值，这个例子中它是空字符串。通过在你的组件类中创建这些控件，你可以直接对表单控件的状态进行监听、修改和校验。
 
-### Step 3: Registering the control in the template
-
-### 步骤 3 - 在模板中注册该控件
-
-After you create the control in the component class, you must associate it with a form control element in the template. Update the template with the form control using the `formControl` binding provided by `FormControlDirective` included in `ReactiveFormsModule`.
-=======
 **Register the control in the template**
 
+**在模板中注册该控件**
+
 After you create the control in the component class, you must associate it with a form control element in the template. Update the template with the form control using the `formControl` binding provided by `FormControlDirective`, which is also included in the `ReactiveFormsModule`.
->>>>>>> 4f3ac1d9
 
 在组件类中创建了控件之后，你还要把它和模板中的一个表单控件关联起来。修改模板，为表单控件添加 `formControl` 绑定，`formControl` 是由 `ReactiveFormsModule` 中的 `FormControlDirective` 提供的。
 
@@ -135,25 +130,23 @@
 
 <div class="alert is-helpful">
 
-* For a summary of the classes and directives provided by `ReactiveFormsModule`, see the [Reactive forms API](#reactive-forms-api "API summary.") section below.
-
-* For complete syntax details of these classes and directives, see the API reference documentation for the [Forms package](api/forms "API reference.").
-
-*注意*：要了解 `ReactiveFormsModule` 提供的更多类和指令，请参见 [响应式表单 API](#reactive-forms-api) 一节。
+- For a summary of the classes and directives provided by `ReactiveFormsModule`, see the [Reactive forms API](#reactive-forms-api "API summary.") section below.
+
+  有关 `ReactiveFormsModule` 提供的类和指令的汇总表，请参阅下面的[响应式表单 API](#reactive-forms-api "API 摘要")部分。
+
+- For complete syntax details of these classes and directives, see the API reference documentation for the [Forms package](api/forms "API reference.").
+
+  有关这些类和指令的完整语法，请参阅 API 参考手册中的 [Forms 包](api/forms "API 参考。")部分。
 
 </div>
 
 Using the template binding syntax, the form control is now registered to the `name` input element in the template. The form control and DOM element communicate with each other: the view reflects changes in the model, and the model reflects changes in the view.
 
-<<<<<<< HEAD
 使用这种模板绑定语法，把该表单控件注册给了模板中名为 `name` 的输入元素。这样，表单控件和 DOM 元素就可以互相通讯了：视图会反映模型的变化，模型也会反映视图中的变化。
 
-#### Displaying the component
-=======
 **Display the component**
->>>>>>> 4f3ac1d9
-
-#### 显示组件
+
+**显示该组件**
 
 The form control assigned to `name` is displayed when the component is added to a template.
 
@@ -165,37 +158,19 @@
   <img src="generated/images/guide/reactive-forms/name-editor-1.png" alt="Name Editor">
 </div>
 
-<<<<<<< HEAD
-## Managing control values
-
-## 管理控件的值
-
-Reactive forms give you access to the form control state and value at a point in time. You can manipulate
-the current state and value through the component class or the component template. The following examples display the value of the form control instance and change it.
-
-响应式表单让你可以访问表单控件此刻的状态和值。你可以通过组件类或组件模板来操纵其当前状态和值。下面的例子会显示及修改 `FormConrol` 实例的值。
-
-=======
->>>>>>> 4f3ac1d9
 {@a display-value}
 
 ### Displaying a form control value
 
-<<<<<<< HEAD
 ### 显示表单控件的值
 
-You can display the value in these ways:
-
-你可以用两种方式显示它的值：
-
-* Through the `valueChanges` observable where you can listen for changes in the form's value in the template using `AsyncPipe` or in the component class using the `subscribe()` method. 
+You can display the value in the following ways.
+
+你可以用下列方式显示它的值：
+
+* Through the `valueChanges` observable where you can listen for changes in the form's value in the template using `AsyncPipe` or in the component class using the `subscribe()` method.
 
   通过可观察对象 `valueChanges`，你可以在模板中使用 `AsyncPipe` 或在组件类中使用 `subscribe()` 方法来监听表单值的变化。
-=======
-You can display the value in the following ways.
-
-* Through the `valueChanges` observable where you can listen for changes in the form's value in the template using `AsyncPipe` or in the component class using the `subscribe()` method.
->>>>>>> 4f3ac1d9
 
 * With the `value` property, which gives you a snapshot of the current value.
 
@@ -209,23 +184,17 @@
 
 The displayed value changes as you update the form control element.
 
-<<<<<<< HEAD
 一旦你修改了表单控件所关联的元素，这里显示的值也跟着变化了。
 
-Reactive forms provide access to information about a given control through properties and methods provided with each instance. These properties and methods of the underlying [AbstractControl](api/forms/AbstractControl) class are used to control form state and determine when to display messages when handling validation. For more information, see [Simple form validation](#simple-form-validation) later in this guide.
-
-响应式表单还能通过每个实例的属性和方法提供关于特定控件的更多信息。[AbstractControl](api/forms/AbstractControl) 的这些属性和方法用于控制表单状态，并在处理表单校验时决定何时显示信息。
-欲知详情，参见稍后的[简单表单验证](#simple-form-validation)一节。
-
-Read about other `FormControl` properties and methods in the [Reactive forms API](#reactive-forms-api) section.
-=======
 Reactive forms provide access to information about a given control through properties and methods provided with each instance.
 These properties and methods of the underlying [AbstractControl](api/forms/AbstractControl "API reference.") class are used to control form state and determine when to display messages when handling [input validation](#basic-form-validation "Learn more about validating form input.").
 
+响应式表单还能通过每个实例的属性和方法提供关于特定控件的更多信息。[AbstractControl](api/forms/AbstractControl) 的这些属性和方法用于控制表单状态，并在处理表单校验时决定何时显示信息。
+欲知详情，参见稍后的[简单表单验证](#basic-form-validation)一节。
+
 Read about other `FormControl` properties and methods in the [API Reference](api/forms/FormControl "Detailed syntax reference.").
->>>>>>> 4f3ac1d9
-
-要了解 `FormControl` 的其它属性和方法，参见[响应式表单 API](#reactive-forms-api)一节。
+
+要了解 `FormControl` 的其它属性和方法，参见 [API 参考手册](api/forms/FormControl)。
 
 ### Replacing a form control value
 
@@ -261,20 +230,25 @@
 
 **Note:** In this example, you're using a single control. When using the `setValue()` method with a [form group](#grouping-form-controls "Learn more about form groups.") or [form array](#creating-dynamic-forms "Learn more about dynamic forms.") instance, the value needs to match the structure of the group or array.
 
-*注意*：在这个例子中，你只使用单个控件，但是当调用 `FormGroup` 或 `FormArray` 的 `setValue()` 方法时，传入的值就必须匹配控件组或控件数组的结构才行。
+*注意*：在这个例子中，你只使用单个控件，但是当调用 [`FormGroup`](#grouping-form-controls "Learn more about form groups.") 或 [`FormArray`](#creating-dynamic-forms "Learn more about dynamic forms.") 实例的 `setValue()` 方法时，传入的值就必须匹配控件组或控件数组的结构才行。
 
 </div>
 
 ## Grouping form controls
 
-<<<<<<< HEAD
 ## 把表单控件分组
-=======
+
 Forms typically contain several related controls. Reactive forms provide two ways of grouping multiple related controls into a single input form.
 
-* A form *group* defines a form with a fixed set of controls that you can manage together. Form group basics are discussed in this section. You can also [nest form groups](#nested-groups "See more about nesting groups.") to create more complex forms.
-* A form *array* defines a dynamic form, where you can add and remove controls at run time. You can also nest form arrays to create more complex forms. For more about this option, see [Creating dynamic forms](#dynamic-forms "See more about form arrays.") below.
->>>>>>> 4f3ac1d9
+表单中通常会包含几个相互关联的控件。响应式表单提供了两种把多个相关控件分组到同一个输入表单中的方法。
+
+- A form *group* defines a form with a fixed set of controls that you can manage together. Form group basics are discussed in this section. You can also [nest form groups](#nested-groups "See more about nesting groups.") to create more complex forms.
+
+  表单*组*定义了一个带有一组控件的表单，你可以把它们放在一起管理。表单组的基础知识将在本节中讨论。你也可以通过[嵌套表单组](#nested-groups "详细了解嵌套组。")来创建更复杂的表单。
+
+- A form *array* defines a dynamic form, where you can add and remove controls at run time. You can also nest form arrays to create more complex forms. For more about this option, see [Creating dynamic forms](#dynamic-forms "See more about form arrays.") below.
+
+  表单*数组*定义了一个动态表单，你可以在运行时添加和删除控件。你也可以通过嵌套表单数组来创建更复杂的表单。欲知详情，参见下面的[创建动态表单](#dynamic-forms "详细了解表单数组。")。
 
 Just as a form control instance gives you control over a single input field, a form group instance tracks the form state of a group of form control instances (for example, a form). Each control in a form group instance is tracked by name when creating the form group. The following example shows how to manage multiple form control instances in a single group.
 
@@ -296,13 +270,23 @@
 
 To add a form group to this component, take the following steps.
 
+要将表单组添加到此组件中，请执行以下步骤。
+
 1. Create a `FormGroup` instance.
-2. Associate the `FormGroup` model and view.
-3. Save the form data.
+
+   创建一个 `FormGroup` 实例。
+
+1. Associate the `FormGroup` model and view.
+
+   把这个 `FormGroup` 模型关联到视图。
+
+1. Save the form data.
+
+   保存表单数据。
 
 **Create a FormGroup instance**
 
-### 步骤 1 - 创建 `FormGroup` 实例
+**创建一个 FormGroup 实例**
 
 Create a property in the component class named `profileForm` and set the property to a new form group instance. To initialize the form group, provide the constructor with an object of named keys mapped to their control.
 
@@ -318,16 +302,12 @@
 
 The individual form controls are now collected within a group. A `FormGroup` instance provides its model value as an object reduced from the values of each control in the group. A form group instance has the same properties (such as `value` and `untouched`) and methods (such as `setValue()`) as a form control instance.
 
-<<<<<<< HEAD
 现在，这些独立的表单控件被收集到了一个控件组中。这个 `FormGroup` 用对象的形式提供了它的模型值，这个值来自组中每个控件的值。
 `FormGroup` 实例拥有和 `FormControl` 实例相同的属性（比如 `value`、`untouched`）和方法（比如 `setValue()`）。
 
-### Step 2: Associating the FormGroup model and view
-=======
 **Associate the FormGroup model and view**
->>>>>>> 4f3ac1d9
-
-### 步骤 2 - 关联 `FormGroup` 的模型和视图
+
+**把这个 `FormGroup` 模型关联到视图。**
 
 A form group tracks the status and changes for each of its controls, so if one of the controls changes, the parent control also emits a new status or value change. The model for the group is maintained from its members. After you define the model, you must update the template to reflect the model in the view.
 
@@ -337,16 +317,12 @@
 
 Note that just as a form group contains a group of controls, the *profile form* `FormGroup` is bound to the `form` element with the `FormGroup` directive, creating a communication layer between the model and the form containing the inputs. The `formControlName` input provided by the `FormControlName` directive binds each individual input to the form control defined in `FormGroup`. The form controls communicate with their respective elements. They also communicate changes to the form group instance, which provides the source of truth for the model value.
 
-<<<<<<< HEAD
 注意，就像 `FormGroup` 所包含的那控件一样，*profileForm* 这个 `FormGroup` 也通过 `FormGroup` 指令绑定到了 `form` 元素，在该模型和表单中的输入框之间创建了一个通讯层。
 由 `FormControlName` 指令提供的 `formControlName` 属性把每个输入框和 `FormGroup` 中定义的表单控件绑定起来。这些表单控件会和相应的元素通讯，它们还把更改传给 `FormGroup`，这个 `FormGroup` 是模型值的权威数据源。
 
-### Saving form data
-=======
 **Save form data**
->>>>>>> 4f3ac1d9
-
-### 保存表单数据
+
+**保存表单数据**
 
 The `ProfileEditor` component accepts input from the user, but in a real scenario you want to capture the form value and make available for further processing outside the component. The `FormGroup` directive listens for the `submit` event emitted by the `form` element and emits an `ngSubmit` event that you can bind to a callback function.
 
@@ -381,13 +357,13 @@
 
 **Note:** The button in the snippet above also has a `disabled` binding attached to it to disable the button when `profileForm` is invalid. You aren't performing any validation yet, so the button is always enabled. Basic form validation is covered in the [Validating form input](#basic-form-validation "Basic form validation.") section.
 
-*注意：*上面这个代码片段中的按钮还附加了一个 `disabled` 绑定，用于在 `profileForm` 无效时禁用该按钮。目前你还没有执行任何表单验证逻辑，因此该按钮始终是可用的。稍后的[表单验证](#simple-form-validation)一节会讲解简单的表单验证。
+*注意：*上面这个代码片段中的按钮还附加了一个 `disabled` 绑定，用于在 `profileForm` 无效时禁用该按钮。目前你还没有执行任何表单验证逻辑，因此该按钮始终是可用的。稍后的[验证表单输入](#basic-form-validation "基础表单验证")部分会讲解基础的表单验证。
 
 </div>
 
 **Display the component**
 
-#### 显示组件
+**显示组件**
 
 To display the `ProfileEditor` component that contains the form, add it to a component template.
 
@@ -407,50 +383,49 @@
 
 ### Creating nested form groups
 
-<<<<<<< HEAD
-## 嵌套的表单组
-
-When building complex forms, managing the different areas of information is easier in smaller sections, and some groups of information naturally fall into the same group. Using a nested form group instance allows you to break large forms groups into smaller, more manageable ones.
-
-如果要构建复杂的表单，如果能在更小的分区中管理不同类别的信息就会更容易一些，而有些信息分组可能会自然的汇入另一个更大的组中。使用嵌套的 `FormGroup` 可以让你把大型表单组织成一些稍小的、易管理的分组。
-
-### Step 1: Creating a nested group
-
-### 步骤 1 - 创建嵌套的分组
-
-An address is a good example of information that can be grouped together. Form groups can accept both form control and form group instances as children. This makes composing complex form models easier to maintain and logically group together. To create a nested group in `profileForm`, add a nested `address` element to the form group instance.
-=======
+### 创建嵌套的表单组
+
 Form groups can accept both individual form control instances and other form group instances as children. This makes composing complex form models easier to maintain and logically group together.
 
+表单组可以同时接受单个表单控件实例和其它表单组实例作为其子控件。这可以让复杂的表单模型更容易维护，并在逻辑上把它们分组到一起。
+
 When building complex forms, managing the different areas of information is easier in smaller sections. Using a nested form group instance allows you to break large forms groups into smaller, more manageable ones.
 
+如果要构建复杂的表单，如果能在更小的分区中管理不同类别的信息就会更容易一些。使用嵌套的 `FormGroup` 可以让你把大型表单组织成一些稍小的、易管理的分组。
+
 To make more complex forms, use the following steps.
 
+要制作更复杂的表单，请遵循如下步骤。
+
 1. Create a nested group.
-2. Group the nested form in the template.
+
+   创建一个嵌套的表单组。
+
+1. Group the nested form in the template.
+
+   在模板中对这个嵌套表单分组。
 
 Some types of information naturally fall into the same group. A name and address are typical examples of such nested groups, and are used in the following examples.
 
+某些类型的信息天然就属于同一个组。比如名称和地址就是这类嵌套组的典型例子，下面的例子中就用到了它们。
+
 **Create a nested group**
 
+**创建一个嵌套组**
+
 To create a nested group in `profileForm`, add a nested `address` element to the form group instance.
->>>>>>> 4f3ac1d9
-
-“地址”就是可以把信息进行分组的绝佳范例。`FormGroup` 可以同时接纳 `FormControl` 和 `FormGroup` 作为子控件。这使得那些比较复杂的表单模型可以更易于维护、更有逻辑性。要想在 `profileForm` 中创建一个嵌套的分组，请添加一个内嵌的名叫 `address` 的元素指向这个 `FormGroup` 实例。
+
+要在 `profileForm` 中创建一个嵌套组，就要把一个嵌套的 `address` 元素添加到此表单组的实例中。
 
 <code-example path="reactive-forms/src/app/profile-editor/profile-editor.component.1.ts" region="nested-formgroup" header="src/app/profile-editor/profile-editor.component.ts (nested form group)"></code-example>
 
 In this example, `address group` combines the current `firstName` and `lastName` controls with the new `street`, `city`, `state`, and `zip` controls. Even though the `address` element in the form group is a child of the overall `profileForm` element in the form group, the same rules apply with value and status changes. Changes in status and value from the nested form group propagate to the parent form group, maintaining consistency with the overall model.
 
-<<<<<<< HEAD
 在这个例子中，`address group` 把现有的 `firstName`、`lastName` 控件和新的 `street`、`city`、`state` 和 `zip` 控件组合在一起。虽然 `address` 这个 `FormGroup` 是 `profileForm` 这个整体 `FormGroup` 的一个子控件，但是仍然适用同样的值和状态的变更规则。来自内嵌控件组的状态和值的变更将会冒泡到它的父控件组，以维护整体模型的一致性。
 
-### Step 2: Grouping the nested form in the template
-=======
 **Group the nested form in the template**
->>>>>>> 4f3ac1d9
-
-### 步骤 2 - 在模板中分组内嵌的表单
+
+**在模板中对此嵌套表单分组**
 
 After you update the model in the component class, update the template to connect the form group instance and its input elements.
 
@@ -474,25 +449,18 @@
 
 **Tip** Display the value for the form group instance in the component template using the `value` property and `JsonPipe`.
 
-*注意*：这里使用了 `value` 属性和 `JsonPipe` 管道在组件模板中显示了这个 `FormGroup` 的值。
+*提示*：这里使用了 `value` 属性和 `JsonPipe` 管道在组件模板中显示了这个 `FormGroup` 的值。
 
 </div>
 
 ### Updating parts of the data model
 
-## 部分模型更新
+### 更新部分数据模型
 
 When updating the value for a form group instance that contains multiple controls, you may only want to update parts of the model. This section covers how to update specific parts of a form control data model.
 
-<<<<<<< HEAD
 当修改包含多个 `FormGroup` 实例的值时，你可能只希望更新模型中的一部分，而不是完全替换掉。这一节会讲解该如何更新 `AbstractControl` 模型中的一部分。
 
-### Patching the model value
-
-### 修补（Patching）模型值
-
-=======
->>>>>>> 4f3ac1d9
 There are two ways to update the model value:
 
 有两种更新模型值的方式：
@@ -526,39 +494,39 @@
 
 When a user clicks the button, the `profileForm` model is updated with new values for `firstName` and `street`. Notice that `street` is provided in an object inside the `address` property. This is necessary because the `patchValue()` method applies the update against the model structure. `PatchValue()` only updates properties that the form model defines.
 
-<<<<<<< HEAD
 当点击按钮时，`profileForm` 模型中只有 `firstName` 和 `street` 被修改了。注意，`street` 是在 `address` 属性的对象中被修改的。这种结构是必须的，因为 `patchValue()` 方法要针对模型的结构进行更新。`patchValue()` 只会更新表单模型中所定义的那些属性。
 
-## Generating form controls with FormBuilder
-=======
 ## Using the FormBuilder service to generate controls
->>>>>>> 4f3ac1d9
-
-## 使用 `FormBuilder` 来生成表单控件
+
+## 使用 FormBuilder 服务生成控件
 
 Creating form control instances manually can become repetitive when dealing with multiple forms. The `FormBuilder` service provides convenient methods for generating controls.
 
-<<<<<<< HEAD
 当需要与多个表单打交道时，手动创建多个表单控件实例会非常繁琐。`FormBuilder` 服务提供了一些便捷方法来生成表单控件。`FormBuilder` 在幕后也使用同样的方式来创建和返回这些实例，只是用起来更简单。
 
-The following section refactors the `ProfileEditor` component to use the form builder service to create form control and form group instances.
-
-下面的小节中会重构 `ProfileEditor` 组件，用 `FormBuilder` 来代替手工创建这些 `FormControl` 和 `FormGroup` 实例。
-
-### Step 1: Importing the FormBuilder class
-=======
 Use the following steps to take advantage of this service.
 
+通过下列步骤可以利用这项服务。
+
 1. Import the `FormBuilder` class.
-2. Inject the `FormBuilder` service.
-3. Generate the form contents.
+
+   导入 `FormBuilder` 类。
+
+1. Inject the `FormBuilder` service.
+
+   注入这个 `FormBuilder` 服务。
+
+1. Generate the form contents.
+
+   生成表单内容。
 
 The following examples show how to refactor the `ProfileEditor` component to use the form builder service to create form control and form group instances.
 
+下面的例子展示了如何重构 `ProfileEditor` 组件，用 `FormBuilder` 来代替手工创建这些 `FormControl` 和 `FormGroup` 实例。
+
 **Import the FormBuilder class**
->>>>>>> 4f3ac1d9
-
-### 步骤 1 - 导入 `FormBuilder` 类
+
+**导入 FormBuilder 类**
 
 Import the `FormBuilder` class from the `@angular/forms` package.
 
@@ -570,7 +538,7 @@
 
 **Inject the FormBuilder service**
 
-### 步骤 2 - 注入 `FormBuilder` 服务
+**注入 FormBuilder 服务**
 
 The `FormBuilder` service is an injectable provider that is provided with the reactive forms module. Inject this dependency by adding it to the component constructor.
 
@@ -582,7 +550,7 @@
 
 **Generate form controls**
 
-### 步骤 3 - 生成表单控件
+**生成表单控件**
 
 The `FormBuilder` service has three methods: `control()`, `group()`, and `array()`. These are factory methods for generating instances in your component classes including form controls, form groups, and form arrays.
 
@@ -604,7 +572,7 @@
 
 **Tip** You can define the control with just the initial value, but if your controls need sync or async validation, add sync and async validators as the second and third items in the array.
 
-*注意*：你可以只使用初始值来定义控件，但是如果你的控件还需要同步或异步验证器，那就在这个数组中的第二项和第三项提供同步和异步验证器。
+**提示**：你可以只使用初始值来定义控件，但是如果你的控件还需要同步或异步验证器，那就在这个数组中的第二项和第三项提供同步和异步验证器。
 
 </div>
 
@@ -628,29 +596,35 @@
 
 ## Validating form input
 
-<<<<<<< HEAD
-## 简单表单验证
-
-_Form validation_ is used to validate user input to ensure it's complete and correct. This section covers adding a single validator to a form control and displaying the overall form status. Form validation is covered more extensively in the [Form Validation](guide/form-validation) guide.
-
-*表单验证*用于验证用户的输入，以确保其完整和正确。本节讲解了如何把单个验证器添加到表单控件中，以及如何显示表单的整体状态。表单验证的更多知识在[表单验证](guide/form-validation)一章中有详细的讲解。
-
-### Step 1: Importing a validator function
-=======
-_Form validation_ is used to ensure that user input is complete and correct. This section covers adding a single validator to a form control and displaying the overall form status. Form validation is covered more extensively in the [Form Validation](guide/form-validation "All about form validation.") guide.
+## 验证表单输入
+
+*Form validation* is used to ensure that user input is complete and correct. This section covers adding a single validator to a form control and displaying the overall form status. Form validation is covered more extensively in the [Form Validation](guide/form-validation "All about form validation.") guide.
+
+*表单验证*用于确保用户的输入是完整和正确的。本节讲解了如何把单个验证器添加到表单控件中，以及如何显示表单的整体状态。表单验证的更多知识在[表单验证](guide/form-validation "关于表单验证")一章中有详细的讲解。
 
 Use the following steps to add form validation.
 
+使用下列步骤添加表单验证。
+
 1. Import a validator function in your form component.
-2. Add the validator to the field in the form.
-3. Add logic to handle the validation status.
+
+   在表单组件中导入一个验证器函数。
+
+1. Add the validator to the field in the form.
+
+   把这个验证器添加到表单中的相应字段。
+
+1. Add logic to handle the validation status.
+
+   添加逻辑来处理验证状态。
 
 The most common validation is making a field required. The following example shows how to add a required validation to the `firstName` control and display the result of validation.
 
+最常见的验证是做一个必填字段。下面的例子给出了如何在 `firstName` 控件中添加必填验证并显示验证结果的方法。
+
 **Import a validator function**
->>>>>>> 4f3ac1d9
-
-### 步骤 1 - 导入验证器函数
+
+**导入验证器函数**
 
 Reactive forms include a set of validator functions for common use cases. These functions receive a control to validate against and return an error object or a null value based on the validation check.
 
@@ -664,17 +638,9 @@
 
 </code-example>
 
-<<<<<<< HEAD
-### Step 2: Making a field required
-
-### 步骤 2 - 把字段设为必填（required）
-
-The most common validation is making a field required. This section describes how to add a required validation to the `firstName` control.
-=======
 **Make a field required**
->>>>>>> 4f3ac1d9
-
-最常见的校验项是把一个字段设为必填项。本节描述如何为 `firstName` 控件添加“必填项”验证器。
+
+**建一个必填字段**
 
 In the `ProfileEditor` component, add the `Validators.required` static method as the second item in the array for the `firstName` control.
 
@@ -700,7 +666,7 @@
 
 **Display form status**
 
-### 显示表单状态
+**显示表单状态**
 
 When you add a required field to the form control, its initial status is invalid. This invalid status propagates to the parent form group element, making its status invalid. Access the current status of the form group instance through its `status` property.
 
@@ -718,45 +684,50 @@
 
 The **Submit** button is disabled because `profileForm` is invalid due to the required `firstName` form control. After you fill out the `firstName` input, the form becomes valid and the **Submit** button is enabled.
 
-<<<<<<< HEAD
 提交按钮被禁用了，因为 `firstName` 控件的必填项规则导致了 `profileForm` 也是无效的。在你填写了 `firstName` 输入框之后，该表单就变成了有效的，并且提交按钮也启用了。
 
-For more on form validation, visit the [Form Validation](guide/form-validation) guide.
-
-要了解表单验证的更多知识，参见[表单验证](guide/form-validation)一章。
-
-## Dynamic controls using form arrays
-
-## 使用表单数组管理动态控件
-
-`FormArray` is an alternative to `FormGroup` for managing any number of unnamed controls. As with form group instances, you can dynamically insert and remove controls from form array instances, and the form array instance value and validation status is calculated from its child controls. However, you don't need to define a key for each control by name, so this is a great option if you don't know the number of child values in advance. The following example shows you how to manage an array of *aliases* in `ProfileEditor`.
+For more on form validation, visit the [Form Validation](guide/form-validation "All about form validation.") guide.
+
+要了解表单验证的更多知识，参见[表单验证](guide/form-validation "关于表单验证。")指南。
+
+{@a dynamic-forms}
+
+## Creating dynamic forms
+
+## 创建动态表单
+
+`FormArray` is an alternative to `FormGroup` for managing any number of unnamed controls. As with form group instances, you can dynamically insert and remove controls from form array instances, and the form array instance value and validation status is calculated from its child controls. However, you don't need to define a key for each control by name, so this is a great option if you don't know the number of child values in advance.
 
 `FormArray` 是 `FormGroup` 之外的另一个选择，用于管理任意数量的匿名控件。像 `FormGroup` 实例一样，你也可以往 `FormArray` 中动态插入和移除控件，并且 `FormArray` 实例的值和验证状态也是根据它的子控件计算得来的。
-不过，你不需要为每个控件定义一个名字作为 key，因此，如果你事先不知道子控件的数量，这就是一个很好的选择。下面的例子展示了如何在 `ProfileEditor` 中管理一组*绰号*（aliases）。
-
-### Step 1: Importing the FormArray class
-=======
-For more on form validation, visit the [Form Validation](guide/form-validation "All about form validation.") guide.
-
-{@a dynamic-forms}
-
-## Creating dynamic forms
-
-`FormArray` is an alternative to `FormGroup` for managing any number of unnamed controls. As with form group instances, you can dynamically insert and remove controls from form array instances, and the form array instance value and validation status is calculated from its child controls. However, you don't need to define a key for each control by name, so this is a great option if you don't know the number of child values in advance.
+不过，你不需要为每个控件定义一个名字作为 key，因此，如果你事先不知道子控件的数量，这就是一个很好的选择。
 
 To define a dynamic form, take the following steps.
 
+要定义一个动态表单，请执行以下步骤。
+
 1. Import the `FormArray` class.
-2. Define a `FormArray` control.
-3. Access the `FormArray` control with a getter method.
-4. Display the form array in a template.
+
+   导入 `FormArray` 类。
+
+1. Define a `FormArray` control.
+
+   定义一个 `FormArray` 控件。
+
+1. Access the `FormArray` control with a getter method.
+
+   使用 getter 方法访问 `FormArray` 控件。
+
+1. Display the form array in a template.
+
+   在模板中显示这个表单数组。
 
 The following example shows you how to manage an array of *aliases* in `ProfileEditor`.
 
+下面的例子展示了如何在 `ProfileEditor` 中管理*别名*数组。
+
 **Import the FormArray class**
->>>>>>> 4f3ac1d9
-
-### 步骤 1 - 导入 `FormArray`
+
+**导入 FormArray 类**
 
 Import the `FormArray` class from `@angular/forms` to use for type information. The `FormBuilder` service is ready to create a `FormArray` instance.
 
@@ -768,7 +739,7 @@
 
 **Define a FormArray control**
 
-### 步骤 2 - 定义 `FormArray`
+**定义 FormArray 控件**
 
 You can initialize a form array with any number of controls, from zero to many, by defining them in an array. Add an `aliases` property to the form group instance for `profileForm` to define the form array.
 
@@ -784,15 +755,11 @@
 
 The aliases control in the form group instance is now populated with a single control until more controls are added dynamically.
 
-<<<<<<< HEAD
 `FormGroup` 中的这个 `aliases` 控件现在管理着一个控件，将来还可以动态添加多个。
 
-### Step 3: Accessing the FormArray control
-=======
 **Access the FormArray control**
->>>>>>> 4f3ac1d9
-
-### 步骤 3 - 访问 `FormArray` 控件
+
+**访问 FormArray 控件**
 
 A getter provides easy access to the aliases in the form array instance compared to repeating the `profileForm.get()` method to get each instance. The form array instance represents an undefined number of controls in an array. It's convenient to access a control through a getter, and this approach is easy to repeat for additional controls.
 
@@ -826,19 +793,15 @@
 
 In the template, each control is displayed as a separate input field.
 
-<<<<<<< HEAD
 在这个模板中，这些控件会被迭代，把每个控件都显示为一个独立的输入框。
 
-### Step 4: Displaying the form array in the template
-=======
 **Display the form array in the template**
->>>>>>> 4f3ac1d9
-
-### 步骤 4 - 在模板中显示表单数组
+
+**在模板中显示表单数组**
 
 To attach the aliases from your form model, you must add it to the template. Similar to the `formGroupName` input provided by `FormGroupNameDirective`, `formArrayName` binds communication from the form array instance to the template with `FormArrayNameDirective`.
 
-要想为表单模型添加 `aliases` ，你必须把它加入到模板中供用户输入。和 `FormGroupNameDirective` 提供的 `formGroupName` 一样，`FormArrayNameDirective` 也使用 `formArrayName` 在这个 `FormArray` 实例和模板之间建立绑定。
+要想为表单模型添加 `aliases`，你必须把它加入到模板中供用户输入。和 `FormGroupNameDirective` 提供的 `formGroupName` 一样，`FormArrayNameDirective` 也使用 `formArrayName` 在这个 `FormArray` 实例和模板之间建立绑定。
 
 Add the template HTML below after the `<div>` closing the `formGroupName` element.
 
@@ -856,15 +819,11 @@
 
 Each time a new alias instance is added, the new form array instance is provided its control based on the index. This allows you to track each individual control when calculating the status and value of the root control.
 
-<<<<<<< HEAD
 每当新的 `alias` 加进来时，`FormArray` 的实例就会基于这个索引号提供它的控件。这将允许你在每次计算根控件的状态和值时跟踪每个控件。
 
-#### Adding an alias
-=======
 **Add an alias**
->>>>>>> 4f3ac1d9
-
-#### 添加绰号
+
+**添加一个别名**
 
 Initially, the form contains one `Alias` field. To add another field, click the **Add Alias** button. You can also validate the array of aliases reported by the form model displayed by `Form Value` at the bottom of the template.
 
@@ -878,24 +837,16 @@
 
 </div>
 
-
-
-## 附录
-
 {@a reactive-forms-api}
 
 ## Reactive forms API summary
 
-<<<<<<< HEAD
-### 响应式表单 API
-
-Listed below are the base classes and services used to create and manage form controls.
-=======
+## 响应式表单 API 汇总
+
 The following table lists the base classes and services used to create and manage reactive form controls.
 For complete syntax details, see the API reference documentation for the [Forms package](api/forms "API reference.").
->>>>>>> 4f3ac1d9
-
-下面列出了用于创建和管理表单控件的基础类和服务。
+
+下表给出了用于创建和管理响应式表单控件的基础类和服务。要了解完整的语法，请参阅 API 文档中的 [Forms 包](api/forms "API 参考。")。
 
 #### Classes
 
