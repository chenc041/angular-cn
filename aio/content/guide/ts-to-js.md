<<<<<<< HEAD
@title
从 TypeScript 到 JavaScript

@intro
把 Angular 的 TypeScript 范例转换为 ES6 和 ES5 JavaScript.

@description
=======
# TypeScript to JavaScript
>>>>>>> d71ae278

## Introduction

Anything you can do with Angular in _TypeScript_, you can also do
in JavaScript. Translating from one language to the other is mostly a
matter of changing the way you organize your code and access Angular APIs.

在 Angular 中，_TypeScript_ 可以做的任何事，也可以用 JavaScript 实现。
将一种语言翻译成另一种语言，主要是改变了组织代码和访问 Angular API 的方式。

_TypeScript_ is a popular language option for Angular development.
Most code examples on the Internet as well as on this site are written in _TypeScript_.
This cookbook contains recipes for translating _TypeScript_
code examples to _ES6_ and to _ES5_ so that JavaScript developers
can read and write Angular apps in their preferred dialect.

<<<<<<< HEAD
_TypeScript_ 在 Angular 开发中比较流行。
互联网上和本网站中的大多数范例都是用 _TypeScript_ 写的。


{@a toc}


## Table of contents

## 目录

* [_TypeScript_ to _ES6_ to _ES5_](guide/ts-to-js#from-ts)<br>

  [_TypeScript_ 到 _ES6_ 到 _ES5_](guide/ts-to-js#from-ts)<br>

* [Modularity: imports and exports](guide/ts-to-js#modularity)<br>

  [模块化：导入和导出](guide/ts-to-js#modularity)<br>

* [Classes and Class Metadata](guide/ts-to-js#class-metadata)<br>

  [类和类的元数据](guide/ts-to-js#class-metadata)<br>

* [_ES5_ DSL](guide/ts-to-js#dsl)<br>

  [_ES5_ 领域专用语言](guide/ts-to-js#dsl)<br>

* [Interfaces](guide/ts-to-js#interfaces)<br>

  [接口](guide/ts-to-js#interfaces)<br>

* [Input and Output Metadata](guide/ts-to-js#io-decorators)<br>

  [输入和输出元数据](guide/ts-to-js#io-decorators)<br>

* [Dependency Injection](guide/ts-to-js#dependency-injection)<br>

  [依赖注入](guide/ts-to-js#dependency-injection)<br>

* [Host Binding](guide/ts-to-js#host-binding)<br>

  [宿主绑定](guide/ts-to-js#host-binding)<br>

* [View and Child Decorators](guide/ts-to-js#view-child-decorators)<br>

  [视图和子组件装饰器](guide/ts-to-js#view-child-decorators)<br>

* [AOT compilation in _TypeScript_ Only](guide/ts-to-js#aot)<br>

  [只用于 _TypeScript_ 的预编译](guide/ts-to-js#aot)<br>


**Run and compare the live <live-example name="cb-ts-to-js">TypeScript</live-example> and <live-example name="cb-ts-to-js" lang="js">JavaScript</live-example>
code shown in this cookbook.**

运行在线例子，比较 <live-example name="cb-ts-to-js">TypeScript</live-example> 版和 <live-example name="cb-ts-to-js" lang="js">JavaScript</live-example> 版的代码。


{@a from-ts}

=======
Run and compare the live <live-example name="ts-to-js/ts">TypeScript</live-example> and <live-example name="ts-to-js/js">JavaScript</live-example>
code shown in this cookbook.
>>>>>>> d71ae278


## _TypeScript_ to _ES6_ to _ES5_

##_TypeScript_ 到 _ES6_ 到 _ES5_

_TypeScript_
<a href="https://www.typescriptlang.org" title='"TypeScript is a typed, superset of JavaScript"'>is a typed superset of _ES6 JavaScript_</a>.
_ES6 JavaScript_ is a superset of _ES5 JavaScript_. _ES5_ is the kind of JavaScript that runs natively in all modern browsers.
The transformation of _TypeScript_ code all the way down to _ES5_ code can be seen as "shedding" features.

<<<<<<< HEAD
_TypeScript_ <a href="https://www.typescriptlang.org" target="_blank" title='"TypeScript 是类型化的 JavaScript 的超集"'>是 _ES6 JavaScript_ 类型化的超集</a>。_ES6 JavaScript_ 是 _ES5 JavaScript_ 的超集。_ES5_ 是可以在所有现代浏览器中运行的 JavaScript。

The downgrade progression is

降级的过程是

* _TypeScript_ to _ES6-with-decorators_

  _TypeScript_ 降级到 _带装饰器的 ES6_

* _ES6-with-decorators_ to _ES6-without-decorators_ ("_plain ES6_")

  _带装饰器的 ES6_ 降级到 _没有装饰器的 ES6_ (“_普通 ES6_”)

* _ES6-without-decorators_ to _ES5_
=======
The downgrade progression is as follows:

* _TypeScript_ to _ES6-with-decorators_.
* _ES6-with-decorators_ to _ES6-without-decorators_ ("_plain ES6_").
* _ES6-without-decorators_ to _ES5_.
>>>>>>> d71ae278

  _没有装饰器的 ES6_ 降级到 _ES5_

When translating from _TypeScript_ to _ES6-with-decorators_, remove
[class property access modifiers](http://www.typescriptlang.org/docs/handbook/classes.html#public-private-and-protected-modifiers)
such as `public` and `private`.
Remove most of the
[type declarations](https://www.typescriptlang.org/docs/handbook/basic-types.html),
such as `:string` and `:boolean`
<<<<<<< HEAD
but **keep the constructor parameter types which are used for dependency injection**.

 _TypeScript_ 翻译到 _带装饰器的 ES6_ 时，移除了[类属性访问修饰符](http://www.typescriptlang.org/docs/handbook/classes.html#public-private-and-protected-modifiers)，如`public`和`private`。
移除了大部分的[类型声明](https://www.typescriptlang.org/docs/handbook/basic-types.html)，如`:string`和`:boolean`。
但**保留了用于依赖注入的构造函数参数类型**。
=======
but **keep the constructor parameter types, which are used for dependency injection**.
>>>>>>> d71ae278

From _ES6-with-decorators_ to _plain ES6_, remove all
[decorators](https://www.typescriptlang.org/docs/handbook/decorators.html)
and the remaining types.
You must declare properties in the class constructor (`this.title = '...'`) rather than in the body of the class.

_带装饰器的 ES6_ 翻译到_普通 ES6_ 时，移除了所有的[装饰器](https://www.typescriptlang.org/docs/handbook/decorators.html)和剩下的类型。
必须在构造函数中声明属性（`this.title = '...'`），而不是在类的代码体中。

Finally, from _plain ES6_ to _ES5_, the main missing features are `import`
statements and `class` declarations.

最后，_普通 ES6_ 翻译成 _ES5_，缺少的主要特性是`import`和`class`声明。

For _plain ES6_ transpilation you can _start_ with a setup similar to the
[_TypeScript_ quickstart](https://github.com/angular/quickstart) and adjust the application code accordingly.
Transpile with [Babel](https://babeljs.io/) using the `es2015` preset.
To use decorators and annotations with Babel, install the
[`angular2`](https://github.com/shuhei/babel-plugin-angular2-annotations) preset as well.

<<<<<<< HEAD
 对_普通 ES6_ 的翻译，可以从类似 [_TypeScript_ 快速开始](https://github.com/angular/quickstart)的设置开始，
调整相应代码。然后用 [Babel](https://babeljs.io/) 进行转译，使用`es2015`预设值。
要在 Babel 中使用装饰器和注释，还需安装[`angular2`](https://github.com/shuhei/babel-plugin-angular2-annotations)预设值。


=======
>>>>>>> d71ae278
{@a modularity}

## Importing and Exporting

## 导入和导出

### Importing Angular Code

### 导入 Angular 代码

In both _TypeScript_ and _ES6_, you import Angular classes, functions, and other members with _ES6_ `import` statements.

<<<<<<< HEAD
在 _TypeScript_ 和 _ES6_ 中，可以使用 _ES6_ `import`语句导入 Angular 类、函数和其它成员。

In _ES5_, you access the Angular entities of the [the Angular packages](glossary#scoped-package)
through the global `ng` object.
Anything you can import from `@angular` is a nested member of this `ng` object:

在 _ES5_ 中，通过全局`ng`对象访问 [Angular 包](glossary#scoped-package)中的 Angular 实体。
凡是可以从`@angular`导入的，都是该`ng`对象的嵌套成员。


=======
In _ES5_, you access the Angular entities of the [the Angular packages](guide/glossary#scoped-package)
through the global `ng` object.
Anything you can import from `@angular` is a nested member of this `ng` object:

>>>>>>> d71ae278
<code-tabs>
  <code-pane title="TypeScript" path="ts-to-js/ts/src/app/app.module.ts" region="ng2import">
  </code-pane>
  <code-pane title="ES6 + Decorators" path="ts-to-js/js-es6-decorators/src/app/app.module.es6" region="ng2import">
  </code-pane>
  <code-pane title="ES6 JavaScript" path="ts-to-js/js-es6/src/app/app.module.es6" region="ng2import">
  </code-pane>
  <code-pane title="ES5 JavaScript" path="ts-to-js/js/src/app/app.module.js" region="ng2import">
  </code-pane>
</code-tabs>

### Exporting application code

### 导出应用代码

Each file in a _TypeScript_ or _ES6_ Angular application constitutes an _ES6_ module.
When you want to make something available to other modules, you `export` it.

_TypeScript_ 或 _ES6_ Angular 应用中每个文件都构成一个 _ES6_ 模块。
当想要让某个东西对其它模块可用时，就`export`它。

_ES5_ lacks native support for modules. 
In an Angular _ES5_ application, you load each file manually by adding a `<script>` tag to `index.html`. 

_ES5_ 不支持模块。在 Angular _ES5_ 应用中，需要在`index.html`中添加`<script>`标签，手工加载每个文件。


<div class="alert is-important">

  The order of `<script>` tags is often significant.
  You must load a file that defines a public JavaScript entity before a file that references that entity.

`<script>`标签的顺序通常很重要。
必须在引用实体的文件之前，加载定义该公共 JavaScript 实体的文件。


</div>

The best practice in _ES5_ is to create a form of modularity that avoids polluting the global scope.
Add one application namespace object such as `app` to the global `document`.
Then each code file "exports" public entities by attaching them to that namespace object, for example, `app.HeroComponent`.
You could factor a large application into several sub-namespaces
which leads to "exports" along the lines of `app.heroQueries.HeroComponent`.

_ES5_ 中，最佳实践是，创建某种形式的模块化，避免污染全局作用域。
添加一个应用命名空间对象（如`app`）到全局的`document`。
接着，每个代码文件都通过附加到该命名空间来“导出”公共实体，例如，`app.HeroComponent`。
可以把一个大型应用中分解成多个子命名空间，可以象这样进行“导出”，`app.heroQueries.HeroComponent`

Every _ES5_ file should wrap code in an 
[Immediately Invoked Function Expression (IIFE)](https://en.wikipedia.org/wiki/Immediately-invoked_function_expression)
to limit unintentional leaking of private symbols into the global scope.

每个 _ES5_ 文件都应包裹在[立即调用函数表达式 (IIFE)](https://en.wikipedia.org/wiki/Immediately-invoked_function_expression) 中，
防止把私有符号无意地泄漏到全局作用域。

Here is a `HeroComponent` as it might be defined and "exported" in each of the four language variants.

<<<<<<< HEAD
下面是`HeroComponent`定义和“导出”的四种不同语言变种。


=======
>>>>>>> d71ae278
<code-tabs>
  <code-pane title="TypeScript" path="ts-to-js/ts/src/app/hero.component.ts" region="appexport">
  </code-pane>
  <code-pane title="ES6 + Decorators" path="ts-to-js/js-es6-decorators/src/app/hero.component.es6" region="appexport">
  </code-pane>
  <code-pane title="ES6 JavaScript" path="ts-to-js/js-es6/src/app/hero.component.es6" region="appexport">
  </code-pane>
  <code-pane title="ES5 JavaScript" path="ts-to-js/js/src/app/hero.component.js" region="appexport">
  </code-pane>
</code-tabs>

### Importing application Code

### 导入应用代码

In _TypeScript_ and _ES6_ apps, you `import` things that have been exported from other modules.

在 _TypeScript_ 和 _ES6_ 应用中，可以导入 (`import`) 其它模块已导出的东西。

In _ES5_ you use the shared namespace object to access "exported" entities from other files.

<<<<<<< HEAD
在 _ES5_ 中，使用共享的命名空间对象访问其它文件“导出”的实体。


=======
>>>>>>> d71ae278
<code-tabs>
  <code-pane title="TypeScript" path="ts-to-js/ts/src/app/app.module.ts" region="appimport">
  </code-pane>
  <code-pane title="ES6 + Decorators" path="ts-to-js/js-es6-decorators/src/app/app.module.es6" region="appimport">
  </code-pane>
  <code-pane title="ES6 JavaScript" path="ts-to-js/js-es6/src/app/app.module.es6" region="appimport">
  </code-pane>
  <code-pane title="ES5 JavaScript" path="ts-to-js/js/src/app/app.module.js" region="appimport">
  </code-pane>
</code-tabs>

<div class="alert is-helpful">

<<<<<<< HEAD


Alternatively, you can use a module loader such as Webpack or
Browserify in an Angular JavaScript project. In such a project, you would
use _CommonJS_ modules and the `require` function to load Angular framework code.
Then use `module.exports` and `require` to export and import application  code.

还可以在 Angular JavaScript 项目中使用模块加载器，如 Webpack 或 Browserify。
在这样的项目中，使用 _CommonJS_ 模块和`require`函数来加载 Angular 框架代码。
用`module.exports`和`require`导入和导出应用代码。

=======
  Alternatively, you can use a module loader such as Webpack or
  Browserify in an Angular JavaScript project. In such a project, you   would
  use _CommonJS_ modules and the `require` function to load Angular   framework code.
  Then use `module.exports` and `require` to export and import  application  code.
>>>>>>> d71ae278

</div>

{@a class-metadata}

## Classes and Class Metadata

## 类和类的元数据

### Classes

### 类

Most Angular _TypeScript_ and _ES6_ code is written as classes.

大多数 Angular _TypeScript_ 和 _ES6_ 代码是写成了类。

Properties and method parameters of _TypeScript_ classes may be marked with the access modifiers
`private`, `internal`, and `public`.
Remove these modifiers when translating to JavaScript.

<<<<<<< HEAD
_TypeScript_ 类的属性和方法参数可以用访问修饰符`private`、`internal`和`public`标记。
当翻译成 JavaScript 时，移除这些修饰符。

Most type declarations (e.g, `:string` and `:boolean`) should be removed when translating to JavaScript.
=======
Most type declarations, for example, `:string` and `:boolean`, should be removed when translating to JavaScript.
>>>>>>> d71ae278
When translating to _ES6-with-decorators_, ***do not remove types from constructor parameters!***

当翻译成 JavaScript 时，移除大多数类型声明（如，`:string`和`:boolean`）。
当翻译成_带装饰器的 ES6_ 时，***不移除构造函数参数类型！***

Look for types in _TypeScript_ property declarations.
In general it is better to initialize such properties with default values because
many browser JavaScript engines can generate more performant code.
When _TypeScript_ code follows this same advice, it can infer the property types
and there is nothing to remove during translation.

看一下 _TypeScript_ 属性声明中的类型。通常，最好用缺省值初始化这些属性，因为许多浏览器的 JavaScript
引擎可生成更高性能的代码。当 _TypeScript_ 代码遵循这一建议时，它可以推导出属性类型，翻译时就不需要移除任何内容。

In _ES6-without-decorators_, properties of classes must be assigned inside the constructor.

在_不带装饰器的 ES6_ 中，类的属性必须在构造函数中指定。

_ES5_ JavaScript has no classes.
Use the constructor function pattern instead, adding methods to the prototype.

<<<<<<< HEAD
_ES5_ JavaScript 没有类。
使用构造函数模式，把方法添加到 prototype 中。


=======
>>>>>>> d71ae278
<code-tabs>
  <code-pane title="TypeScript" path="ts-to-js/ts/src/app/hero.component.ts" region="class">
  </code-pane>
  <code-pane title="ES6 + Decorators" path="ts-to-js/js-es6-decorators/src/app/hero.component.es6" region="class">
  </code-pane>
  <code-pane title="ES6 JavaScript" path="ts-to-js/js-es6/src/app/hero.component.es6" region="class">
  </code-pane>
  <code-pane title="ES5 JavaScript" path="ts-to-js/js/src/app/hero.component.js" region="constructorproto">
  </code-pane>
</code-tabs>

### Metadata

### 元数据

When writing in _TypeScript_ or _ES6-with-decorators_,
provide configuration and metadata by adorning a class with one or more *decorators*.
For example, you supply metadata to a component class by preceding its definition with a
[`@Component`](api/core/Component) decorator function whose
argument is an object literal with metadata properties.

当用 _TypeScript_ 或 _带装饰器的 ES6_ 编写代码时，使用一个或多个*装饰器 (decorator)* 来修饰类，
提供配置和元数据。

In _plain ES6_, you provide metadata by attaching an `annotations` array to the _class_.
Each item in the array is a new instance of a metadata decorator created with a similar metadata object literal.

在_普通 ES6_ 中，通过向_类_附加一个`annotations`数组来提供元数据。

In _ES5_, you also provide an `annotations` array but you attach it to the _constructor function_ rather than to a class.

在_ES5_中，也是提供一个`annotations`数组，但把它附加到_构造函数_，而不是类。

See these variations side-by-side:

<<<<<<< HEAD
看一下这些变种：


=======
>>>>>>> d71ae278
<code-tabs>
  <code-pane title="TypeScript" path="ts-to-js/ts/src/app/hero.component.ts" region="metadata">
  </code-pane>
  <code-pane title="ES6 + Decorators" path="ts-to-js/js-es6-decorators/src/app/hero.component.es6" region="metadata">
  </code-pane>
  <code-pane title="ES6 JavaScript" path="ts-to-js/js-es6/src/app/hero.component.es6" region="metadata">
  </code-pane>
  <code-pane title="ES5 JavaScript" path="ts-to-js/js/src/app/hero.component.js" region="metadata">
  </code-pane>
</code-tabs>

## External template file

***外部模块文件***

A large component template is often kept in a separate template file.

<<<<<<< HEAD
大的组件模板通常是放在独立的文件中。


<code-example path="cb-ts-to-js/ts/src/app/hero-title.component.html" title="src/app/hero-title.component.html" linenums="false">

=======
<code-example path="ts-to-js/ts/src/app/hero-title.component.html" title="src/app/hero-title.component.html" linenums="false">
>>>>>>> d71ae278
</code-example>

The component, `HeroTitleComponent` in this case, then references the template file in its metadata `templateUrl` property:

接着，组件（这里是`HeroTitleComponent`）在它的元数据`templateUrl`属性中引用该模板文件：


<code-tabs>
  <code-pane title="TypeScript" path="ts-to-js/ts/src/app/hero-title.component.ts" region="templateUrl">
  </code-pane>
  <code-pane title="ES6 + Decorators" path="ts-to-js/js-es6-decorators/src/app/hero-title.component.es6" region="templateUrl">
  </code-pane>
  <code-pane title="ES6 JavaScript" path="ts-to-js/js-es6/src/app/hero-title.component.es6" region="templateUrl">
  </code-pane>
  <code-pane title="ES5 JavaScript" path="ts-to-js/js/src/app/hero-title.component.js" region="templateUrl">
  </code-pane>
</code-tabs>

Note that both the _TypeScript_ and _ES6_ `templateUrl` properties identify the location of the template file _relative to the component module_.

<<<<<<< HEAD
注意，_TypeScript_ 和两个_ES6_的`templateUrl`属性_相对于组件模块_来标识模板文件的位置。


=======
>>>>>>> d71ae278
{@a dsl}

## _ES5_ DSL

## _ES5_ 领域专用语言

This _ES5_ pattern of creating a constructor and annotating it with metadata is so common that Angular
provides a convenience API to make it a little more compact and locates the metadata above the constructor,
as you would if you wrote in _TypeScript_ or _ES6-with-decorators_.

创建构造函数并用元数据对它进行注释，是一个常见的 _ES5_ 模式，Angular 提供了一套方便的 API，使代码更简洁，
并且元数据也刚好位于构造函数的上方，看起来就像 _TypeScript_ 或 _带装饰器的 ES6_ 写的代码。

This _API_ (_Application Programming Interface_) is commonly known as the _ES5 DSL_ (_Domain Specific Language_).

<<<<<<< HEAD
这个 _API_ (_Application Programming Interface，应用编程接口_) 通常称作 _ES5 DSL_ (_Domain Specific Language，领域专用语言_)。

Set an application namespace property (e.g., `app.HeroDslComponent`) to the result of an `ng.core.Component` function call.
=======
Set an application namespace property, for example, `app.HeroDslComponent`, to the result of an `ng.core.Component` function call.
>>>>>>> d71ae278
Pass the same metadata object to `ng.core.Component` as you did before.
Then chain a call to the `Class()` method which takes an object defining the class constructor and instance methods.

把`ng.core.Component`函数调用的结果设置到应用命名空间属性，如`app.HeroDslComponent`。
向`ng.core.Component`传递与之前一样的元数据对象。
接着，在调用链上调用`Class`函数，它接收一个对象，其中定义了类的构造函数和实例方法。

Here is an example of the `HeroComponent`, re-written with the DSL,
next to the original _ES5_ version for comparison:

<<<<<<< HEAD
下例中的`HeroComponent`，用 DSL 进行了重写，跟原来的 _ES5_ 版本进行对比一下：


=======
>>>>>>> d71ae278
<code-tabs>
  <code-pane title="ES5 JavaScript with DSL" path="ts-to-js/js/src/app/hero.component.js" region="dsl">
  </code-pane>
  <code-pane title="ES5 JavaScript" path="ts-to-js/js/src/app/hero.component.js">
  </code-pane>
</code-tabs>

{@a name-constructor}

<div class="callout is-helpful">

<<<<<<< HEAD


<header>
  Name the constructor
</header>



<header>
  命名构造函数
</header>



A **named** constructor displays clearly in the console log
if the component throws a runtime error.
An **unnamed** constructor displays as an anonymous function (e.g., `class0`)
which is impossible to find in the source code.

如果组件抛出运行时异常，**命名**的构造函数在控制台日志中显示得更清楚。
**未命名**的构造函数显示为匿名函数（如，`class0`），不可能在源代码中找到它。

=======
  A **named** constructor displays clearly in the console log
  if the component throws a runtime error.
  An **unnamed** constructor displays as an anonymous function, for   example, `class0`,
  which is impossible to find in the source code.
>>>>>>> d71ae278

</div>

{@a getters-setters}

### Properties with getters and setters

### 具有 getter 和 setter 的属性

_TypeScript_ and _ES6_ support with getters and setters.
Here's an example of a read-only _TypeScript_ property with a getter
that prepares a toggle-button label for the next clicked state:

<<<<<<< HEAD
_TypeScript_ 和 _ES6_ 支持 getter 和 setter。
下面是 _TypeScript_ 只读属性的例子，它有一个 getter，为下一次点击状态准备切换按钮的标签：


<code-example path="cb-ts-to-js/ts/src/app/hero-queries.component.ts" region="defined-property" title="ts/src/app/hero-queries.component.ts" linenums="false">

=======
<code-example path="ts-to-js/ts/src/app/hero-queries.component.ts" region="defined-property" title="ts/src/app/hero-queries.component.ts" linenums="false">
>>>>>>> d71ae278
</code-example>

This _TypeScript_ "getter" property is transpiled to an _ES5_
<a href="https://developer.mozilla.org/en-US/docs/Web/JavaScript/Reference/Global_Objects/Object/defineProperty"
   title="Defined Properties">defined property</a>.
The _ES5 DSL_ does not support _defined properties_ directly
but you can still create them by extracting the "class" prototype and
adding the _defined property_ in raw JavaScript like this:

<<<<<<< HEAD
这个 _TypeScript_ "getter" 属性会翻译成 _ES5_ <a href="https://developer.mozilla.org/en-US/docs/Web/JavaScript/Reference/Global_Objects/Object/defineProperty"
   target="_blank" title="Defined Properties">已定义属性</a>。
_ES5 DSL_ 不直接支持_已定义属性_，你仍可提取“类”原型，象下面这样添加_已定义属性_：


<code-example path="cb-ts-to-js/js/src/app/hero-queries.component.js" region="defined-property" title="js/src/app/hero-queries.component.ts" linenums="false">

=======
<code-example path="ts-to-js/js/src/app/hero-queries.component.js" region="defined-property" title="js/src/app/hero-queries.component.ts" linenums="false">
>>>>>>> d71ae278
</code-example>

{@a dsl-other}

### DSL for other classes

### 用于其它类的 DSL

There are similar DSLs for other decorated classes.
You can define a directive with `ng.core.Directive`:

其它被装饰的类也有类似的DSL，可以用`ng.core.Directive`定义指令：


<code-example>
  app.MyDirective = ng.core.Directive({
    selector: '[myDirective]'
  }).Class({
    ...
  });
</code-example>

and a pipe with `ng.core.Pipe`:

用`ng.core.Pipe`添加一个管道：


<code-example>
  app.MyPipe = ng.core.Pipe({
    name: 'myPipe'
  }).Class({
    ...
  });
</code-example>

{@a interfaces}

## Interfaces

## 接口

A _TypeScript_ interface helps ensure that a class implements the interface's members correctly.
Always try to use Angular interfaces where appropriate.
For example, the component class that implements the `ngOnInit` lifecycle hook method
should implement the `OnInit` interface.

_TypeScript_用于确保一个类正确地实现了接口成员。
在适当的地方，我们强烈推荐使用 Angular 接口。
例如，实现了`ngOnInit`生命周期钩子方法的组件类应实现`OnInit`接口。

_TypeScript_ interfaces exist for developer convenience and are not used by Angular at runtime.
They have no physical manifestation in the generated JavaScript code.
Just implement the methods and ignore interfaces when translating code samples from _TypeScript_ to JavaScript.

<<<<<<< HEAD
_TypeScript_ 接口只是为了方便开发人员，Angular 在运行时并不使用它。
它们在生成的 JavaScript中并不存在。
当从 _TypeScript_ 翻译成 JavaScript 时，只保留了实现方法，而忽略接口。


=======
>>>>>>> d71ae278
<code-tabs>
  <code-pane title="TypeScript" path="ts-to-js/ts/src/app/hero-lifecycle.component.ts">
  </code-pane>
  <code-pane title="ES6 + Decorators" path="ts-to-js/js-es6-decorators/src/app/hero-lifecycle.component.es6">
  </code-pane>
  <code-pane title="ES6 JavaScript" path="ts-to-js/js-es6/src/app/hero-lifecycle.component.es6">
  </code-pane>
  <code-pane title="ES5 JavaScript" path="ts-to-js/js/src/app/hero-lifecycle.component.js">
  </code-pane>
  <code-pane title="ES5 JavaScript with DSL" path="ts-to-js/js/src/app/hero-lifecycle.component.js" region="dsl">
  </code-pane>
</code-tabs>

{@a io-decorators}

## Input and Output Metadata

## 输入和输出元数据

### Input and Output Decorators

### 输入和输出装饰器

In _TypeScript_ and _ES6-with-decorators_, you often add metadata to class _properties_ with _property decorators_.
For example, you apply [`@Input` and `@Output` property decorators](guide/template-syntax#inputs-outputs)
to public class properties that will be the target of data binding expressions in parent components.

在 _TypeScript_ 和 _带装饰器的 ES6_ 中，经常会用_属性装饰器_往类的_属性_上添加元数据。
例如，向公共类属性添加[`@Input`和`@Output`属性装饰器](guide/template-syntax#inputs-outputs) ，
会使这些属性成为父组件绑定表达式的目标。

There is no equivalent of a property decorator in _ES5_ or _plain ES6_.
Fortunately, every property decorator has an equivalent representation in a class decorator metadata property.
A _TypeScript_ `@Input` property decorator can be represented by an item in the `Component` metadata's `inputs` array.

在 _ES5_ 或 _普通 ES6_ 中，没有等价的属性装饰器。
幸运的是，每个属性装饰器在类的装饰器元数据属性中有等价的表示形式。
_TypeScript_ 的`@Input`属性装饰器可以表示为`Component`元数据的`inputs`数组中的一项。

You already know how to add `Component` or `Directive` class metadata in _any_ JavaScript dialect so
there's nothing fundamentally new about adding another property.
But note that what would have been _separate_ `@Input` and `@Output` property decorators for each class property are
combined in the metadata `inputs` and `outputs` _arrays_.

<<<<<<< HEAD
你已经知道如何用_任意的_ JavaScript 方言添加`Component` 或 `Directive`元数据，
所以添加另一个属性也没什么新鲜的。
但要注意的是，用于每个类属性的那些_分离_的`@Input`和`@Output`属性装饰器，都合并到了`inputs`和`outputs`_数组_中。


=======
>>>>>>> d71ae278
<code-tabs>
  <code-pane title="TypeScript" path="ts-to-js/ts/src/app/confirm.component.ts">
  </code-pane>
  <code-pane title="ES6 + Decorators" path="ts-to-js/js-es6-decorators/src/app/confirm.component.es6">
  </code-pane>
  <code-pane title="ES6 JavaScript" path="ts-to-js/js-es6/src/app/confirm.component.es6">
  </code-pane>
  <code-pane title="ES5 JavaScript" path="ts-to-js/js/src/app/confirm.component.js">
  </code-pane>
  <code-pane title="ES5 JavaScript with DSL" path="ts-to-js/js/src/app/confirm.component.js" region="dsl">
  </code-pane>
</code-tabs>

In the previous example, one of the public-facing binding names, `cancelMsg`,
differs from the corresponding class property name, `notOkMsg`.
That's OK but you must tell Angular about it so that it can map an external binding of `cancelMsg`
to the component's `notOkMsg` property.

上例中，其中一个面向公共的绑定名 (`cancelMsg`)，不同于相应的类属性名 (`notOkMsg`)。
这样做没有问题，但必须把它告诉 Angular，这样 Angular 才能把`cancelMsg`的外部绑定映射到组件的`notOkMsg`属性。

In _TypeScript_ and _ES6-with-decorators_, 
you specify the special binding name in the argument to the property decorator.

在 _TypeScript_ 和 _带装饰器的 ES6_ 中，在属性装饰器的参数中指定特定的绑定名。

In _ES5_ and _plain ES6_ code, convey this pairing with the `propertyName: bindingName` syntax in the class metadata.

<<<<<<< HEAD
在 _ES5_ 或 _普通 ES6_ 中，用`propertyName: bindingName`语法表示在类的元数据中。



## Dependency Injection

## 依赖注入

=======
{@a dependency-injection}

## Dependency injection
>>>>>>> d71ae278
Angular relies heavily on [Dependency Injection](guide/dependency-injection) to provide services to the objects it creates.
When Angular creates a new component, directive, pipe or another service,
it sets the class constructor parameters to instances of services provided by an _Injector_.

Angular 严重依赖[依赖注入](guide/dependency-injection)来为它创建的对象提供服务。
当 Angular 创建一个新组件、指令、管道或其它服务时，
它把_注入器_提供的服务的实例传递给类的构造函数参数。

The developer must tell Angular what to inject into each parameter.

<<<<<<< HEAD
开发人员必须告诉 Angular 向每个参数中注入什么。

### Injection by Class Type
=======
{@a injection-class-type}

### Injection by class type
>>>>>>> d71ae278

### 按类的类型注入

The easiest and most popular technique in _TypeScript_ and _ES6-with-decorators_ is to set the constructor parameter type
to the class associated with the service to inject. 

在 _TypeScript_ 和 _带装饰器的 ES6_ 中，最简单和流行的技术是把构造函数参数的类型设置为待注入服务的类。

The _TypeScript_ transpiler writes parameter type information into the generated JavaScript.
Angular reads that information at runtime and locates the corresponding service in the appropriate _Injector_.
The _ES6-with-decorators_ transpiler does essentially the same thing using the same parameter-typing syntax.

_TypeScript_ 转译器把参数类型信息写进生成的 JavaScript。
Angular 在运行时读取该信息，并在适当的_注入器_中定位相应的服务。
_带装饰器的 ES6_ 转译器本质上也使用同样的参数类型语法，做同样的工作。

_ES5_ and _plain ES6_ lack types so you must identify "injectables" by attaching a **`parameters`** array to the constructor function.
Each item in the array specifies the service's injection token.

<<<<<<< HEAD
_ES5_ 或 _普通 ES6_ 缺少类型，必须向构造函数附加**`parameters`**数组来标识“可注入对象”。
数组中的每一项指定一个服务的注入令牌。

As with _TypeScript_ the most popular token is a class,
or rather a _constructor function_ that represents a class in _ES5_ and _plain ES6_.
The format of the `parameters` array varies:

_TypeScript_ 中，最常用的令牌是类，而_ES5_ 和 _普通 ES6_ 使用_构造函数_表示一个类。
因此，`parameters`数组会有所不同：

* _plain ES6_ &mdash; nest each constructor function in a sub-array.

  _普通 ES6_ &mdash; 函数构造嵌套在一个子数组中。

* _ES5_ &mdash; simply list the constructor functions.
=======
As with _TypeScript_, the most popular token is a class,
or rather a _constructor function_ that represents a class in _ES5_ and _plain ES6_.
The format of the `parameters` array varies:

* _Plain ES6_&mdash;nest each constructor function in a sub-array.
* _ES5_&mdash;simply list the constructor functions.
>>>>>>> d71ae278

  _ES5_ &mdash; 简单列出构造函数。

When writing with _ES5 DSL_, set the `Class.constructor` property to
an array whose first parameters are the injectable constructor functions and whose
last parameter is the class constructor itself.
This format should be familiar to AngularJS developers.

<<<<<<< HEAD
当用 _ES5 DSL_ 时，把`Class.constructor`属性设置为一个数组，它的前面的参数是
注入的服务，最后一个参数是类构造函数本身。
AngularJS 的开发人员对这种形式应该很熟悉。


=======
>>>>>>> d71ae278
<code-tabs>
  <code-pane title="TypeScript" path="ts-to-js/ts/src/app/hero-di.component.ts">
  </code-pane>
  <code-pane title="ES6 + Decorators" path="ts-to-js/js-es6-decorators/src/app/hero-di.component.es6">
  </code-pane>
  <code-pane title="ES6 JavaScript" path="ts-to-js/js-es6/src/app/hero-di.component.es6">
  </code-pane>
  <code-pane title="ES5 JavaScript" path="ts-to-js/js/src/app/hero-di.component.js">
  </code-pane>
  <code-pane title="ES5 JavaScript with DSL" path="ts-to-js/js/src/app/hero-di.component.js" region="dsl">
  </code-pane>
</code-tabs>

### Injection with the @Inject decorator

### 用 @Inject 装饰器注入

Sometimes the dependency injection token isn't a class or constructor function.

有时，依赖注入的令牌不是类或构造函数。

In _TypeScript_ and _ES6-with-decorators_, you precede the class constructor parameter
by calling the `@Inject()` decorator with the injection token.
In the following example, the token is the string `'heroName'`.

<<<<<<< HEAD
在 _TypeScript_ 和 _带装饰器的 ES6_ 中，可以在类的构造函数参数前调用`@Inject()`装饰器来指定注入令牌。
在这个例子中，这个令牌是字符串`'heroName'`

The other JavaScript dialects add a `parameters` array to the class contructor function.
Each item constains a new instance of `Inject`:

其它 JavaScript 方言是通过向类的构造函数添加`parameters`数组。
其中的每一项是`Inject`的实例。

* _plain ES6_ &mdash; each item is a new instance of `Inject(token)` in a sub-array.

  _普通 ES6_ &mdash; 每一项是嵌套在一个子数组中的`Inject(token)`的实例。

* _ES5_ &mdash; simply list the string tokens.
=======
The other JavaScript dialects add a `parameters` array to the class constructor function.
Each item contains a new instance of `Inject`:

* _Plain ES6_&mdash;each item is a new instance of `Inject(token)` in a sub-array.
* _ES5_&mdash;simply list the string tokens.
>>>>>>> d71ae278

  _ES5_ &mdash; 简单列出字符串令牌。

When writing with _ES5 DSL_, set the `Class.constructor` property to a function definition
array as before. Create a new instance of `ng.core.Inject(token)` for each parameter.

<<<<<<< HEAD
当用 _ES5 DSL_ 时，象前面那样把`Class.constructor`属性设置为函数定义数组。
为每个参数创建一个`ng.core.Inject(token)`。


=======
>>>>>>> d71ae278
<code-tabs>
  <code-pane title="TypeScript" path="ts-to-js/ts/src/app/hero-di-inject.component.ts">
  </code-pane>
  <code-pane title="ES6 + Decorators" path="ts-to-js/js-es6-decorators/src/app/hero-di-inject.component.es6">
  </code-pane>
  <code-pane title="ES6 JavaScript" path="ts-to-js/js-es6/src/app/hero-di-inject.component.es6">
  </code-pane>
  <code-pane title="ES5 JavaScript" path="ts-to-js/js/src/app/hero-di-inject.component.js">
  </code-pane>
  <code-pane title="ES5 JavaScript with DSL" path="ts-to-js/js/src/app/hero-di-inject.component.js" region="dsl">
  </code-pane>
</code-tabs>

### Additional Injection Decorators

### 其它注入装饰器

You can qualify injection behavior with injection decorators from `@angular/core`.

可以使用`@angular/core`中的注入装饰器来限定注入行为。

In _TypeScript_ and _ES6-with-decorators_,
you precede the constructor parameters with injection qualifiers such as:

<<<<<<< HEAD
在 _TypeScript_ 和 _带装饰器的 ES6_ 中，可以将下列注入限定符加在构造函数参数前面：

* [`@Optional`](api/core/index/Optional-decorator) sets the parameter to `null` if the service is missing

  [`@Optional`](api/core/index/Optional-decorator) 如果找不到服务，设置参数为`null`

* [`@Attribute`](api/core/index/Attribute-interface) to inject a host element attribute value

  [`@Attribute`](api/core/index/Attribute-interface) 注入宿主元素属性值

* [`@ContentChild`](api/core/index/ContentChild-decorator) to inject a content child

  [`@ContentChild`](api/core/index/ContentChild-decorator) 注入内容子组件

* [`@ViewChild`](api/core/index/ViewChild-decorator) to inject a view child

  [`@ViewChild`](api/core/index/ViewChild-decorator) 注入视图子组件

* [`@Host`](api/core/index/Host-decorator) to inject a service in this component or its host

  [`@Host`](api/core/index/Host-decorator) 注入本组件或它宿主中的服务

* [`@SkipSelf`](api/core/index/SkipSelf-decorator) to inject a service provided in an ancestor of this component
=======
* [`@Optional`](api/core/Optional) sets the parameter to `null` if the service is missing.
* [`@Attribute`](api/core/Attribute) to inject a host element attribute value.
* [`@ContentChild`](api/core/ContentChild) to inject a content child.
* [`@ViewChild`](api/core/ViewChild) to inject a view child.
* [`@Host`](api/core/Host) to inject a service in this component or its host.
* [`@SkipSelf`](api/core/SkipSelf) to inject a service provided in an ancestor of this component.
>>>>>>> d71ae278

  [`@SkipSelf`](api/core/index/SkipSelf-decorator) 注入本组件祖先中提供的服务

In _plain ES6_ and _ES5_, create an instance of the equivalent injection qualifier in a nested array within the `parameters` array.
For example, you'd write `new Optional()` in _plain ES6_ and `new ng.core.Optional()` in _ES5_.

<<<<<<< HEAD
在_ES5_ 或 _普通 ES6_ 中，通过在`parameters`数组中创建一个嵌套数组，创建等价的注入限定符实例。

When writing with _ES5 DSL_, set the `Class.constructor` property to a function definition
array as before. Use a nested array to define a parameter's complete injection specification.

当用 _ES5 DSL_ 时，象前面那样把`Class.constructor`属性设置为函数定义数组。
用嵌套数组来定义参数完整的注入规格说明。


=======
When writing with _ES5 DSL_, set the `Class.constructor` property to a function definition
array as before. Use a nested array to define a parameter's complete injection specification.

>>>>>>> d71ae278
<code-tabs>
  <code-pane title="TypeScript" path="ts-to-js/ts/src/app/hero-title.component.ts">
  </code-pane>
  <code-pane title="ES6 + Decorators" path="ts-to-js/js-es6-decorators/src/app/hero-title.component.es6">
  </code-pane>
  <code-pane title="ES6 JavaScript" path="ts-to-js/js-es6/src/app/hero-title.component.es6">
  </code-pane>
  <code-pane title="ES5 JavaScript" path="ts-to-js/js/src/app/hero-title.component.js">
  </code-pane>
  <code-pane title="ES5 JavaScript with DSL" path="ts-to-js/js/src/app/hero-title.component.js" region="dsl">
  </code-pane>
</code-tabs>

<div class="l-sub-section">

<<<<<<< HEAD


In the example above, there is no provider for the `'titlePrefix'` token.
Without `Optional`, Angular would raise an error.
With `Optional`, Angular sets the constructor parameter to `null`
and the component displays the title without a prefix.

上例中，`'titlePrefix'`令牌没有提供商。
如果没有`Optional`，Angular 将抛出错误。
加上`Optional`，Angular 将构造函数参数设置为`null`，
组件显示没有前缀的标题。

=======
  In the example above, there is no provider for the `'titlePrefix'` token.
  Without `@Optional()`, Angular would raise an error.
  With `@Optional()`, Angular sets the constructor parameter to `null`
  and the component displays the title without a prefix.
>>>>>>> d71ae278

</div>

{@a host-binding}

## Host Binding

<<<<<<< HEAD
## 宿主绑定

Angular supports bindings to properties and events of the _host element_ which is the
=======
Angular supports bindings to properties and events of the _host element_, which is the
>>>>>>> d71ae278
element whose tag matches the component selector.

Angular 支持绑定到_宿主元素_的属性和事件，
宿主元素是那些标签匹配组件选择器的元素。

### Host Decorators

### 宿主装饰器

In _TypeScript_ and _ES6-with-decorators_, you can use host property decorators to bind a host
element to a component or directive.
The [`@HostBinding`](api/core/HostBinding) decorator
binds host element properties to component data properties.
The [`@HostListener`](api/core/HostListener) decorator binds
host element events to component event handlers.

在 _TypeScript_ 和 _带装饰器的 ES6_ 中，可以使用宿主属性装饰器把宿主元素绑定到组件或指令。
[`@HostBinding`](api/core/index/HostBinding-interface)装饰器把宿主元素属性绑定到组件数据属性。
[`@HostListener`](api/core/index/HostListener-interface)装饰器把宿主元素事件绑定到组件事件处理器。

In _plain ES6_ or _ES5_, add a `host` attribute to the component metadata to achieve the
same effect as `@HostBinding` and `@HostListener`. 

在_ES5_ 或 _普通 ES6_ 中，向组件元数据添加`host`属性可以获得同样的效果。

The  `host` value is an object whose properties are host property and listener bindings:

`host`的值是一个对象，它的属性是宿主属性和监听器绑定：

* Each key follows regular Angular binding syntax: `[property]` for host bindings
  or `(event)` for host listeners.

  每个键遵循 Angular 绑定语法：`[property]`用于宿主绑定，`(event)`用于宿主监听器。

* Each value identifies the corresponding component property or method.

<<<<<<< HEAD
  每个值标识相应的组件属性或方法。


=======
>>>>>>> d71ae278
<code-tabs>
  <code-pane title="TypeScript" path="ts-to-js/ts/src/app/hero-host.component.ts">
  </code-pane>
  <code-pane title="ES6 + Decorators" path="ts-to-js/js-es6-decorators/src/app/hero-host.component.es6">
  </code-pane>
  <code-pane title="ES6 JavaScript" path="ts-to-js/js-es6/src/app/hero-host.component.es6">
  </code-pane>
  <code-pane title="ES5 JavaScript" path="ts-to-js/js/src/app/hero-host.component.js">
  </code-pane>
  <code-pane title="ES5 JavaScript with DSL" path="ts-to-js/js/src/app/hero-host.component.js" region="dsl">
  </code-pane>
</code-tabs>

### Host Metadata

<<<<<<< HEAD
### 宿主元数据

=======
>>>>>>> d71ae278
Some developers prefer to specify host properties and listeners
in the component metadata.
They'd _rather_ do it the way you _must_ do it _ES5_ and _plain ES6_.

<<<<<<< HEAD
一些开发人员更喜欢在组件元数据中指定宿主属性和监听器。
它们宁愿采用这种方式，也是 _ES5_ 或 _普通 ES6_ 中必须采用的方式。

The following re-implementation of the `HeroComponent` reminds us that _any property metadata decorator_
=======
The following re-implementation of the `HeroComponent` shows that _any property metadata decorator_
>>>>>>> d71ae278
can be expressed as component or directive metadata in both _TypeScript_ and _ES6-with-decorators_.
These particular _TypeScript_ and _ES6_ code snippets happen to be identical.

下面重新实现了`HeroComponent`，它提醒我们，在 _TypeScript_ 和 _带装饰器的 ES6_ 中，
_任何属性元数据装饰器_都可以表示为组件或指令元数据。


<code-tabs>
  <code-pane title="TypeScript" path="ts-to-js/ts/src/app/hero-host-meta.component.ts">
  </code-pane>
  <code-pane title="ES6 + Decorators" path="ts-to-js/js-es6-decorators/src/app/hero-host-meta.component.es6">
  </code-pane>
</code-tabs>

{@a view-child-decorators}

### View and Child Decorators

### 视图和子组件装饰器

Several _property_ decorators query a component's nested view and content components.

<<<<<<< HEAD
有几个_属性_装饰器可用于查询组件的嵌套视图和内容组件。


=======
>>>>>>> d71ae278
<div class="l-sub-section">

  _View_ children are associated with element tags that appear _within_ the component's template.

<<<<<<< HEAD

_View_ children are associated with element tags that appear _within_ the component's template.

_视图_子组件与出现在组件模板_内_的元素标签相关联。

_Content_ children are associated with elements that appear _between_ the component's element tags;
they are projected into an `<ng-content>` slot in the component's template.     

_内容_子组件与出现在组件元素标签_之间_的那些元素相关联，
它们被投影到组件模板的`<ng-content>`中。

=======
  _Content_ children are associated with elements that appear _between_ the component's element tags;
  they are projected into an `<ng-content>` slot in the component's template.
>>>>>>> d71ae278

</div>

The [`@ViewChild`](api/core/ViewChild) and
[`@ViewChildren`](api/core/ViewChildren) property decorators
allow a component to query instances of other components that are used in
its view.

[`@ViewChild`](api/core/index/ViewChild-decorator) 和
[`@ViewChildren`](api/core/index/ViewChildren-decorator)
属性装饰器允许组件查询位于其视图中的其它组件的实例。

In _ES5_ and _ES6_, you access a component's view children by adding a `queries` property to the component metadata.
The `queries` property value is a hash map.

<<<<<<< HEAD
在 _ES5_ 和 _ES6_ 中，通过向组件元数据添加`queries`属性来访问组件的视图子组件。
`queries`属性是一个映射表。

* each _key_ is the name of a component property that will hold the view child or children.

  每个_键_是用来保存视图子组件的组件属性名。

* each _value_ is a new instance of either `ViewChild` or `ViewChildren`.

  每个_值_是`ViewChild`或`ViewChildren`的实例。

=======
* Each _key_ is the name of a component property that will hold the view child or children.
* Each _value_ is a new instance of either `ViewChild` or `ViewChildren`.
>>>>>>> d71ae278

<code-tabs>
  <code-pane title="TypeScript" path="ts-to-js/ts/src/app/hero-queries.component.ts" region="view">
  </code-pane>
  <code-pane title="ES6 + Decorators" path="ts-to-js/js-es6-decorators/src/app/hero-queries.component.es6" region="view">
  </code-pane>
  <code-pane title="ES6 JavaScript" path="ts-to-js/js-es6/src/app/hero-queries.component.es6" region="view">
  </code-pane>
  <code-pane title="ES5 JavaScript with DSL" path="ts-to-js/js/src/app/hero-queries.component.js" region="view">
  </code-pane>
</code-tabs>

The [`@ContentChild`](api/core/ContentChild) and
[`@ContentChildren`](api/core/ContentChildren) property decorators
allow a component to query instances of other components that have been projected
into its view from elsewhere.

<<<<<<< HEAD
[`@ContentChild`](api/core/index/ContentChild-decorator) 和
[`@ContentChildren`](api/core/index/ContentChildren-decorator)
装饰器允许组件查询从其它地方投影到视图里的其它组件的实例。

They can be added in the same way as [`@ViewChild`](api/core/index/ViewChild-decorator) and
[`@ViewChildren`](api/core/index/ViewChildren-decorator).

添加它们的方式与[`@ViewChild`](api/core/index/ViewChild-decorator) 和
[`@ViewChildren`](api/core/index/ViewChildren-decorator) 相同。

=======
They can be added in the same way as [`@ViewChild`](api/core/ViewChild) and
[`@ViewChildren`](api/core/ViewChildren).
>>>>>>> d71ae278

<code-tabs>
  <code-pane title="TypeScript" path="ts-to-js/ts/src/app/hero-queries.component.ts" region="content">
  </code-pane>
  <code-pane title="ES6 + Decorators" path="ts-to-js/js-es6-decorators/src/app/hero-queries.component.es6" region="content">
  </code-pane>
  <code-pane title="ES6 JavaScript" path="ts-to-js/js-es6/src/app/hero-queries.component.es6" region="content">
  </code-pane>
  <code-pane title="ES5 JavaScript with DSL" path="ts-to-js/js/src/app/hero-queries.component.js" region="content">
  </code-pane>
</code-tabs>

<div class="alert is-helpful">

<<<<<<< HEAD


In _TypeScript_ and _ES6-with-decorators_ you can also use the `queries` metadata
instead of the `@ViewChild` and `@ContentChild` property decorators.

在 _TypeScript_ 和 _带装饰器的 ES6_ 中，还可以使用`queries`元数据代替
`@ViewChild` 和 `@ContentChild`属性装饰器。

=======
  In _TypeScript_ and _ES6-with-decorators_ you can also use the  `queries` metadata
  instead of the `@ViewChild` and `@ContentChild` property decorators.
>>>>>>> d71ae278

</div>

{@a aot}

## AOT Compilation in _TypeScript_ only

<<<<<<< HEAD
## 只用于 _TypeScript_ 的预编译

Angular offers two modes of template compilation, JIT (_Just-in-Time_) and
[AOT (_Ahead-of-Time_)](guide/aot-compiler).
=======
Angular offers two modes of template compilation, JIT (_just-in-time_) and
[AOT (_ahead-of-time_)](guide/aot-compiler).
>>>>>>> d71ae278
Currently the AOT compiler only works with _TypeScript_ applications because, in part, it generates
_TypeScript_ files as an intermediate result.
**AOT is not an option for pure JavaScript applications** at this time.

Angular 模板编译有两种方式：JiT (_Just-in-Time，即时编译_) 和
[AoT (_Ahead-of-Time，预编译_)](guide/aot-compiler)。
目前，预编译只能用于 _TypeScript_ 应用，因为（部分原因）它生成的中间结果是 _TypeScript_ 文件。
当前，**预编译不能用于纯 JavaScript 应用**。<|MERGE_RESOLUTION|>--- conflicted
+++ resolved
@@ -1,16 +1,10 @@
-<<<<<<< HEAD
-@title
-从 TypeScript 到 JavaScript
-
-@intro
-把 Angular 的 TypeScript 范例转换为 ES6 和 ES5 JavaScript.
-
-@description
-=======
 # TypeScript to JavaScript
->>>>>>> d71ae278
+
+# 从 TypeScript 到 JavaScript
 
 ## Introduction
+
+## 简介
 
 Anything you can do with Angular in _TypeScript_, you can also do
 in JavaScript. Translating from one language to the other is mostly a
@@ -25,71 +19,14 @@
 code examples to _ES6_ and to _ES5_ so that JavaScript developers
 can read and write Angular apps in their preferred dialect.
 
-<<<<<<< HEAD
-_TypeScript_ 在 Angular 开发中比较流行。
-互联网上和本网站中的大多数范例都是用 _TypeScript_ 写的。
-
-
-{@a toc}
-
-
-## Table of contents
-
-## 目录
-
-* [_TypeScript_ to _ES6_ to _ES5_](guide/ts-to-js#from-ts)<br>
-
-  [_TypeScript_ 到 _ES6_ 到 _ES5_](guide/ts-to-js#from-ts)<br>
-
-* [Modularity: imports and exports](guide/ts-to-js#modularity)<br>
-
-  [模块化：导入和导出](guide/ts-to-js#modularity)<br>
-
-* [Classes and Class Metadata](guide/ts-to-js#class-metadata)<br>
-
-  [类和类的元数据](guide/ts-to-js#class-metadata)<br>
-
-* [_ES5_ DSL](guide/ts-to-js#dsl)<br>
-
-  [_ES5_ 领域专用语言](guide/ts-to-js#dsl)<br>
-
-* [Interfaces](guide/ts-to-js#interfaces)<br>
-
-  [接口](guide/ts-to-js#interfaces)<br>
-
-* [Input and Output Metadata](guide/ts-to-js#io-decorators)<br>
-
-  [输入和输出元数据](guide/ts-to-js#io-decorators)<br>
-
-* [Dependency Injection](guide/ts-to-js#dependency-injection)<br>
-
-  [依赖注入](guide/ts-to-js#dependency-injection)<br>
-
-* [Host Binding](guide/ts-to-js#host-binding)<br>
-
-  [宿主绑定](guide/ts-to-js#host-binding)<br>
-
-* [View and Child Decorators](guide/ts-to-js#view-child-decorators)<br>
-
-  [视图和子组件装饰器](guide/ts-to-js#view-child-decorators)<br>
-
-* [AOT compilation in _TypeScript_ Only](guide/ts-to-js#aot)<br>
-
-  [只用于 _TypeScript_ 的预编译](guide/ts-to-js#aot)<br>
-
-
-**Run and compare the live <live-example name="cb-ts-to-js">TypeScript</live-example> and <live-example name="cb-ts-to-js" lang="js">JavaScript</live-example>
-code shown in this cookbook.**
-
-运行在线例子，比较 <live-example name="cb-ts-to-js">TypeScript</live-example> 版和 <live-example name="cb-ts-to-js" lang="js">JavaScript</live-example> 版的代码。
-
-
-{@a from-ts}
-
-=======
+`TypeScript` 在 Angular 开发中比较流行。
+互联网上和本网站中的大多数范例都是用 `TypeScript` 写的。
+这本烹饪宝典会教你如何把 `TypeScript` 代码的例子翻译成 `ES6` 和 `ES5` 以便 JavaScript 的开发者可以用自己喜欢的语言来写 Angular 应用。
+
 Run and compare the live <live-example name="ts-to-js/ts">TypeScript</live-example> and <live-example name="ts-to-js/js">JavaScript</live-example>
 code shown in this cookbook.
->>>>>>> d71ae278
+
+运行并比较本章显示的在线例子的 <live-example name="ts-to-js/ts">TypeScript</live-example> 版和 <live-example name="ts-to-js/js">JavaScript</live-example> 版。
 
 
 ## _TypeScript_ to _ES6_ to _ES5_
@@ -101,31 +38,23 @@
 _ES6 JavaScript_ is a superset of _ES5 JavaScript_. _ES5_ is the kind of JavaScript that runs natively in all modern browsers.
 The transformation of _TypeScript_ code all the way down to _ES5_ code can be seen as "shedding" features.
 
-<<<<<<< HEAD
 _TypeScript_ <a href="https://www.typescriptlang.org" target="_blank" title='"TypeScript 是类型化的 JavaScript 的超集"'>是 _ES6 JavaScript_ 类型化的超集</a>。_ES6 JavaScript_ 是 _ES5 JavaScript_ 的超集。_ES5_ 是可以在所有现代浏览器中运行的 JavaScript。
 
-The downgrade progression is
+The downgrade progression is as follows:
 
 降级的过程是
 
-* _TypeScript_ to _ES6-with-decorators_
-
-  _TypeScript_ 降级到 _带装饰器的 ES6_
-
-* _ES6-with-decorators_ to _ES6-without-decorators_ ("_plain ES6_")
-
-  _带装饰器的 ES6_ 降级到 _没有装饰器的 ES6_ (“_普通 ES6_”)
-
-* _ES6-without-decorators_ to _ES5_
-=======
-The downgrade progression is as follows:
-
 * _TypeScript_ to _ES6-with-decorators_.
+
+  _TypeScript_ 降级到 _带装饰器的 ES6_。
+
 * _ES6-with-decorators_ to _ES6-without-decorators_ ("_plain ES6_").
+
+  _带装饰器的 ES6_ 降级到 _没有装饰器的 ES6_ (“_普通 ES6_”)。
+
 * _ES6-without-decorators_ to _ES5_.
->>>>>>> d71ae278
-
-  _没有装饰器的 ES6_ 降级到 _ES5_
+
+  _没有装饰器的 ES6_ 降级到 _ES5_。
 
 When translating from _TypeScript_ to _ES6-with-decorators_, remove
 [class property access modifiers](http://www.typescriptlang.org/docs/handbook/classes.html#public-private-and-protected-modifiers)
@@ -133,15 +62,10 @@
 Remove most of the
 [type declarations](https://www.typescriptlang.org/docs/handbook/basic-types.html),
 such as `:string` and `:boolean`
-<<<<<<< HEAD
-but **keep the constructor parameter types which are used for dependency injection**.
-
- _TypeScript_ 翻译到 _带装饰器的 ES6_ 时，移除了[类属性访问修饰符](http://www.typescriptlang.org/docs/handbook/classes.html#public-private-and-protected-modifiers)，如`public`和`private`。
+but **keep the constructor parameter types, which are used for dependency injection**.
+_TypeScript_ 翻译到 _带装饰器的 ES6_ 时，移除了[类属性访问修饰符](http://www.typescriptlang.org/docs/handbook/classes.html#public-private-and-protected-modifiers)，如`public`和`private`。
 移除了大部分的[类型声明](https://www.typescriptlang.org/docs/handbook/basic-types.html)，如`:string`和`:boolean`。
 但**保留了用于依赖注入的构造函数参数类型**。
-=======
-but **keep the constructor parameter types, which are used for dependency injection**.
->>>>>>> d71ae278
 
 From _ES6-with-decorators_ to _plain ES6_, remove all
 [decorators](https://www.typescriptlang.org/docs/handbook/decorators.html)
@@ -162,14 +86,11 @@
 To use decorators and annotations with Babel, install the
 [`angular2`](https://github.com/shuhei/babel-plugin-angular2-annotations) preset as well.
 
-<<<<<<< HEAD
  对_普通 ES6_ 的翻译，可以从类似 [_TypeScript_ 快速开始](https://github.com/angular/quickstart)的设置开始，
 调整相应代码。然后用 [Babel](https://babeljs.io/) 进行转译，使用`es2015`预设值。
 要在 Babel 中使用装饰器和注释，还需安装[`angular2`](https://github.com/shuhei/babel-plugin-angular2-annotations)预设值。
 
 
-=======
->>>>>>> d71ae278
 {@a modularity}
 
 ## Importing and Exporting
@@ -182,23 +103,16 @@
 
 In both _TypeScript_ and _ES6_, you import Angular classes, functions, and other members with _ES6_ `import` statements.
 
-<<<<<<< HEAD
 在 _TypeScript_ 和 _ES6_ 中，可以使用 _ES6_ `import`语句导入 Angular 类、函数和其它成员。
 
-In _ES5_, you access the Angular entities of the [the Angular packages](glossary#scoped-package)
-through the global `ng` object.
-Anything you can import from `@angular` is a nested member of this `ng` object:
-
-在 _ES5_ 中，通过全局`ng`对象访问 [Angular 包](glossary#scoped-package)中的 Angular 实体。
-凡是可以从`@angular`导入的，都是该`ng`对象的嵌套成员。
-
-
-=======
 In _ES5_, you access the Angular entities of the [the Angular packages](guide/glossary#scoped-package)
 through the global `ng` object.
 Anything you can import from `@angular` is a nested member of this `ng` object:
 
->>>>>>> d71ae278
+在 _ES5_ 中，通过全局`ng`对象访问 [Angular 包](glossary#scoped-package)中的 Angular 实体。
+凡是可以从`@angular`导入的，都是该`ng`对象的嵌套成员。
+
+
 <code-tabs>
   <code-pane title="TypeScript" path="ts-to-js/ts/src/app/app.module.ts" region="ng2import">
   </code-pane>
@@ -257,12 +171,9 @@
 
 Here is a `HeroComponent` as it might be defined and "exported" in each of the four language variants.
 
-<<<<<<< HEAD
 下面是`HeroComponent`定义和“导出”的四种不同语言变种。
 
 
-=======
->>>>>>> d71ae278
 <code-tabs>
   <code-pane title="TypeScript" path="ts-to-js/ts/src/app/hero.component.ts" region="appexport">
   </code-pane>
@@ -284,12 +195,9 @@
 
 In _ES5_ you use the shared namespace object to access "exported" entities from other files.
 
-<<<<<<< HEAD
 在 _ES5_ 中，使用共享的命名空间对象访问其它文件“导出”的实体。
 
 
-=======
->>>>>>> d71ae278
 <code-tabs>
   <code-pane title="TypeScript" path="ts-to-js/ts/src/app/app.module.ts" region="appimport">
   </code-pane>
@@ -303,24 +211,15 @@
 
 <div class="alert is-helpful">
 
-<<<<<<< HEAD
-
-
-Alternatively, you can use a module loader such as Webpack or
-Browserify in an Angular JavaScript project. In such a project, you would
-use _CommonJS_ modules and the `require` function to load Angular framework code.
-Then use `module.exports` and `require` to export and import application  code.
-
-还可以在 Angular JavaScript 项目中使用模块加载器，如 Webpack 或 Browserify。
-在这样的项目中，使用 _CommonJS_ 模块和`require`函数来加载 Angular 框架代码。
-用`module.exports`和`require`导入和导出应用代码。
-
-=======
   Alternatively, you can use a module loader such as Webpack or
   Browserify in an Angular JavaScript project. In such a project, you   would
   use _CommonJS_ modules and the `require` function to load Angular   framework code.
   Then use `module.exports` and `require` to export and import  application  code.
->>>>>>> d71ae278
+
+还可以在 Angular JavaScript 项目中使用模块加载器，如 Webpack 或 Browserify。
+在这样的项目中，使用 _CommonJS_ 模块和`require`函数来加载 Angular 框架代码。
+用`module.exports`和`require`导入和导出应用代码。
+
 
 </div>
 
@@ -342,14 +241,10 @@
 `private`, `internal`, and `public`.
 Remove these modifiers when translating to JavaScript.
 
-<<<<<<< HEAD
 _TypeScript_ 类的属性和方法参数可以用访问修饰符`private`、`internal`和`public`标记。
 当翻译成 JavaScript 时，移除这些修饰符。
 
-Most type declarations (e.g, `:string` and `:boolean`) should be removed when translating to JavaScript.
-=======
 Most type declarations, for example, `:string` and `:boolean`, should be removed when translating to JavaScript.
->>>>>>> d71ae278
 When translating to _ES6-with-decorators_, ***do not remove types from constructor parameters!***
 
 当翻译成 JavaScript 时，移除大多数类型声明（如，`:string`和`:boolean`）。
@@ -371,13 +266,10 @@
 _ES5_ JavaScript has no classes.
 Use the constructor function pattern instead, adding methods to the prototype.
 
-<<<<<<< HEAD
 _ES5_ JavaScript 没有类。
 使用构造函数模式，把方法添加到 prototype 中。
 
 
-=======
->>>>>>> d71ae278
 <code-tabs>
   <code-pane title="TypeScript" path="ts-to-js/ts/src/app/hero.component.ts" region="class">
   </code-pane>
@@ -413,12 +305,9 @@
 
 See these variations side-by-side:
 
-<<<<<<< HEAD
 看一下这些变种：
 
 
-=======
->>>>>>> d71ae278
 <code-tabs>
   <code-pane title="TypeScript" path="ts-to-js/ts/src/app/hero.component.ts" region="metadata">
   </code-pane>
@@ -436,15 +325,10 @@
 
 A large component template is often kept in a separate template file.
 
-<<<<<<< HEAD
 大的组件模板通常是放在独立的文件中。
 
 
-<code-example path="cb-ts-to-js/ts/src/app/hero-title.component.html" title="src/app/hero-title.component.html" linenums="false">
-
-=======
 <code-example path="ts-to-js/ts/src/app/hero-title.component.html" title="src/app/hero-title.component.html" linenums="false">
->>>>>>> d71ae278
 </code-example>
 
 The component, `HeroTitleComponent` in this case, then references the template file in its metadata `templateUrl` property:
@@ -465,12 +349,9 @@
 
 Note that both the _TypeScript_ and _ES6_ `templateUrl` properties identify the location of the template file _relative to the component module_.
 
-<<<<<<< HEAD
 注意，_TypeScript_ 和两个_ES6_的`templateUrl`属性_相对于组件模块_来标识模板文件的位置。
 
 
-=======
->>>>>>> d71ae278
 {@a dsl}
 
 ## _ES5_ DSL
@@ -486,13 +367,9 @@
 
 This _API_ (_Application Programming Interface_) is commonly known as the _ES5 DSL_ (_Domain Specific Language_).
 
-<<<<<<< HEAD
 这个 _API_ (_Application Programming Interface，应用编程接口_) 通常称作 _ES5 DSL_ (_Domain Specific Language，领域专用语言_)。
 
-Set an application namespace property (e.g., `app.HeroDslComponent`) to the result of an `ng.core.Component` function call.
-=======
 Set an application namespace property, for example, `app.HeroDslComponent`, to the result of an `ng.core.Component` function call.
->>>>>>> d71ae278
 Pass the same metadata object to `ng.core.Component` as you did before.
 Then chain a call to the `Class()` method which takes an object defining the class constructor and instance methods.
 
@@ -503,12 +380,9 @@
 Here is an example of the `HeroComponent`, re-written with the DSL,
 next to the original _ES5_ version for comparison:
 
-<<<<<<< HEAD
 下例中的`HeroComponent`，用 DSL 进行了重写，跟原来的 _ES5_ 版本进行对比一下：
 
 
-=======
->>>>>>> d71ae278
 <code-tabs>
   <code-pane title="ES5 JavaScript with DSL" path="ts-to-js/js/src/app/hero.component.js" region="dsl">
   </code-pane>
@@ -520,35 +394,13 @@
 
 <div class="callout is-helpful">
 
-<<<<<<< HEAD
-
-
-<header>
-  Name the constructor
-</header>
-
-
-
-<header>
-  命名构造函数
-</header>
-
-
-
-A **named** constructor displays clearly in the console log
-if the component throws a runtime error.
-An **unnamed** constructor displays as an anonymous function (e.g., `class0`)
-which is impossible to find in the source code.
-
-如果组件抛出运行时异常，**命名**的构造函数在控制台日志中显示得更清楚。
-**未命名**的构造函数显示为匿名函数（如，`class0`），不可能在源代码中找到它。
-
-=======
   A **named** constructor displays clearly in the console log
   if the component throws a runtime error.
   An **unnamed** constructor displays as an anonymous function, for   example, `class0`,
   which is impossible to find in the source code.
->>>>>>> d71ae278
+
+  如果组件抛出运行时异常，**命名**的构造函数在控制台日志中显示得更清楚。
+  **未命名**的构造函数显示为匿名函数（如，`class0`），不可能在源代码中找到它。
 
 </div>
 
@@ -562,16 +414,11 @@
 Here's an example of a read-only _TypeScript_ property with a getter
 that prepares a toggle-button label for the next clicked state:
 
-<<<<<<< HEAD
 _TypeScript_ 和 _ES6_ 支持 getter 和 setter。
 下面是 _TypeScript_ 只读属性的例子，它有一个 getter，为下一次点击状态准备切换按钮的标签：
 
 
-<code-example path="cb-ts-to-js/ts/src/app/hero-queries.component.ts" region="defined-property" title="ts/src/app/hero-queries.component.ts" linenums="false">
-
-=======
 <code-example path="ts-to-js/ts/src/app/hero-queries.component.ts" region="defined-property" title="ts/src/app/hero-queries.component.ts" linenums="false">
->>>>>>> d71ae278
 </code-example>
 
 This _TypeScript_ "getter" property is transpiled to an _ES5_
@@ -581,17 +428,12 @@
 but you can still create them by extracting the "class" prototype and
 adding the _defined property_ in raw JavaScript like this:
 
-<<<<<<< HEAD
 这个 _TypeScript_ "getter" 属性会翻译成 _ES5_ <a href="https://developer.mozilla.org/en-US/docs/Web/JavaScript/Reference/Global_Objects/Object/defineProperty"
    target="_blank" title="Defined Properties">已定义属性</a>。
 _ES5 DSL_ 不直接支持_已定义属性_，你仍可提取“类”原型，象下面这样添加_已定义属性_：
 
 
-<code-example path="cb-ts-to-js/js/src/app/hero-queries.component.js" region="defined-property" title="js/src/app/hero-queries.component.ts" linenums="false">
-
-=======
 <code-example path="ts-to-js/js/src/app/hero-queries.component.js" region="defined-property" title="js/src/app/hero-queries.component.ts" linenums="false">
->>>>>>> d71ae278
 </code-example>
 
 {@a dsl-other}
@@ -646,14 +488,11 @@
 They have no physical manifestation in the generated JavaScript code.
 Just implement the methods and ignore interfaces when translating code samples from _TypeScript_ to JavaScript.
 
-<<<<<<< HEAD
 _TypeScript_ 接口只是为了方便开发人员，Angular 在运行时并不使用它。
 它们在生成的 JavaScript中并不存在。
 当从 _TypeScript_ 翻译成 JavaScript 时，只保留了实现方法，而忽略接口。
 
 
-=======
->>>>>>> d71ae278
 <code-tabs>
   <code-pane title="TypeScript" path="ts-to-js/ts/src/app/hero-lifecycle.component.ts">
   </code-pane>
@@ -698,14 +537,11 @@
 But note that what would have been _separate_ `@Input` and `@Output` property decorators for each class property are
 combined in the metadata `inputs` and `outputs` _arrays_.
 
-<<<<<<< HEAD
 你已经知道如何用_任意的_ JavaScript 方言添加`Component` 或 `Directive`元数据，
 所以添加另一个属性也没什么新鲜的。
 但要注意的是，用于每个类属性的那些_分离_的`@Input`和`@Output`属性装饰器，都合并到了`inputs`和`outputs`_数组_中。
 
 
-=======
->>>>>>> d71ae278
 <code-tabs>
   <code-pane title="TypeScript" path="ts-to-js/ts/src/app/confirm.component.ts">
   </code-pane>
@@ -734,20 +570,15 @@
 
 In _ES5_ and _plain ES6_ code, convey this pairing with the `propertyName: bindingName` syntax in the class metadata.
 
-<<<<<<< HEAD
 在 _ES5_ 或 _普通 ES6_ 中，用`propertyName: bindingName`语法表示在类的元数据中。
 
-
-
-## Dependency Injection
+{@a dependency-injection}
+
+
+## Dependency injection
 
 ## 依赖注入
 
-=======
-{@a dependency-injection}
-
-## Dependency injection
->>>>>>> d71ae278
 Angular relies heavily on [Dependency Injection](guide/dependency-injection) to provide services to the objects it creates.
 When Angular creates a new component, directive, pipe or another service,
 it sets the class constructor parameters to instances of services provided by an _Injector_.
@@ -758,15 +589,11 @@
 
 The developer must tell Angular what to inject into each parameter.
 
-<<<<<<< HEAD
 开发人员必须告诉 Angular 向每个参数中注入什么。
 
-### Injection by Class Type
-=======
 {@a injection-class-type}
 
 ### Injection by class type
->>>>>>> d71ae278
 
 ### 按类的类型注入
 
@@ -786,30 +613,17 @@
 _ES5_ and _plain ES6_ lack types so you must identify "injectables" by attaching a **`parameters`** array to the constructor function.
 Each item in the array specifies the service's injection token.
 
-<<<<<<< HEAD
 _ES5_ 或 _普通 ES6_ 缺少类型，必须向构造函数附加**`parameters`**数组来标识“可注入对象”。
 数组中的每一项指定一个服务的注入令牌。
 
-As with _TypeScript_ the most popular token is a class,
-or rather a _constructor function_ that represents a class in _ES5_ and _plain ES6_.
-The format of the `parameters` array varies:
-
-_TypeScript_ 中，最常用的令牌是类，而_ES5_ 和 _普通 ES6_ 使用_构造函数_表示一个类。
-因此，`parameters`数组会有所不同：
-
-* _plain ES6_ &mdash; nest each constructor function in a sub-array.
-
-  _普通 ES6_ &mdash; 函数构造嵌套在一个子数组中。
-
-* _ES5_ &mdash; simply list the constructor functions.
-=======
 As with _TypeScript_, the most popular token is a class,
 or rather a _constructor function_ that represents a class in _ES5_ and _plain ES6_.
 The format of the `parameters` array varies:
 
-* _Plain ES6_&mdash;nest each constructor function in a sub-array.
-* _ES5_&mdash;simply list the constructor functions.
->>>>>>> d71ae278
+_TypeScript_ 中，最常用的令牌是类，而_ES5_ 和 _普通 ES6_ 使用_构造函数_表示一个类。
+因此，`parameters`数组会有所不同：* _Plain ES6_ &mdash; nest each constructor function in a sub-array.
+_普通 ES6_ &mdash; 函数构造嵌套在一个子数组中。
+* _ES5_ &mdash; simply list the constructor functions.
 
   _ES5_ &mdash; 简单列出构造函数。
 
@@ -818,14 +632,11 @@
 last parameter is the class constructor itself.
 This format should be familiar to AngularJS developers.
 
-<<<<<<< HEAD
 当用 _ES5 DSL_ 时，把`Class.constructor`属性设置为一个数组，它的前面的参数是
 注入的服务，最后一个参数是类构造函数本身。
 AngularJS 的开发人员对这种形式应该很熟悉。
 
 
-=======
->>>>>>> d71ae278
 <code-tabs>
   <code-pane title="TypeScript" path="ts-to-js/ts/src/app/hero-di.component.ts">
   </code-pane>
@@ -851,41 +662,26 @@
 by calling the `@Inject()` decorator with the injection token.
 In the following example, the token is the string `'heroName'`.
 
-<<<<<<< HEAD
 在 _TypeScript_ 和 _带装饰器的 ES6_ 中，可以在类的构造函数参数前调用`@Inject()`装饰器来指定注入令牌。
 在这个例子中，这个令牌是字符串`'heroName'`
 
-The other JavaScript dialects add a `parameters` array to the class contructor function.
-Each item constains a new instance of `Inject`:
-
-其它 JavaScript 方言是通过向类的构造函数添加`parameters`数组。
-其中的每一项是`Inject`的实例。
-
-* _plain ES6_ &mdash; each item is a new instance of `Inject(token)` in a sub-array.
-
-  _普通 ES6_ &mdash; 每一项是嵌套在一个子数组中的`Inject(token)`的实例。
-
-* _ES5_ &mdash; simply list the string tokens.
-=======
 The other JavaScript dialects add a `parameters` array to the class constructor function.
 Each item contains a new instance of `Inject`:
 
-* _Plain ES6_&mdash;each item is a new instance of `Inject(token)` in a sub-array.
-* _ES5_&mdash;simply list the string tokens.
->>>>>>> d71ae278
+其它 JavaScript 方言是通过向类的构造函数添加`parameters`数组。
+其中的每一项是`Inject`的实例。* _Plain ES6_ &mdash; each item is a new instance of `Inject(token)` in a sub-array.
+_普通 ES6_ &mdash; 每一项是嵌套在一个子数组中的`Inject(token)`的实例。
+* _ES5_ &mdash; simply list the string tokens.
 
   _ES5_ &mdash; 简单列出字符串令牌。
 
 When writing with _ES5 DSL_, set the `Class.constructor` property to a function definition
 array as before. Create a new instance of `ng.core.Inject(token)` for each parameter.
 
-<<<<<<< HEAD
 当用 _ES5 DSL_ 时，象前面那样把`Class.constructor`属性设置为函数定义数组。
 为每个参数创建一个`ng.core.Inject(token)`。
 
 
-=======
->>>>>>> d71ae278
 <code-tabs>
   <code-pane title="TypeScript" path="ts-to-js/ts/src/app/hero-di-inject.component.ts">
   </code-pane>
@@ -910,45 +706,35 @@
 In _TypeScript_ and _ES6-with-decorators_,
 you precede the constructor parameters with injection qualifiers such as:
 
-<<<<<<< HEAD
 在 _TypeScript_ 和 _带装饰器的 ES6_ 中，可以将下列注入限定符加在构造函数参数前面：
 
-* [`@Optional`](api/core/index/Optional-decorator) sets the parameter to `null` if the service is missing
-
-  [`@Optional`](api/core/index/Optional-decorator) 如果找不到服务，设置参数为`null`
-
-* [`@Attribute`](api/core/index/Attribute-interface) to inject a host element attribute value
-
-  [`@Attribute`](api/core/index/Attribute-interface) 注入宿主元素属性值
-
-* [`@ContentChild`](api/core/index/ContentChild-decorator) to inject a content child
-
-  [`@ContentChild`](api/core/index/ContentChild-decorator) 注入内容子组件
-
-* [`@ViewChild`](api/core/index/ViewChild-decorator) to inject a view child
-
-  [`@ViewChild`](api/core/index/ViewChild-decorator) 注入视图子组件
-
-* [`@Host`](api/core/index/Host-decorator) to inject a service in this component or its host
-
-  [`@Host`](api/core/index/Host-decorator) 注入本组件或它宿主中的服务
-
-* [`@SkipSelf`](api/core/index/SkipSelf-decorator) to inject a service provided in an ancestor of this component
-=======
 * [`@Optional`](api/core/Optional) sets the parameter to `null` if the service is missing.
+
+  [`@Optional`](api/core/Optional) 如果找不到服务，设置参数为`null`
+
 * [`@Attribute`](api/core/Attribute) to inject a host element attribute value.
+
+  [`@Attribute`](api/core/Attribute) 注入宿主元素属性值
+
 * [`@ContentChild`](api/core/ContentChild) to inject a content child.
+
+  [`@ContentChild`](api/core/ContentChild) 注入内容子组件
+
 * [`@ViewChild`](api/core/ViewChild) to inject a view child.
+
+  [`@ViewChild`](api/core/ViewChild) 注入视图子组件
+
 * [`@Host`](api/core/Host) to inject a service in this component or its host.
+
+  [`@Host`](api/core/Host) 注入本组件或它宿主中的服务
+
 * [`@SkipSelf`](api/core/SkipSelf) to inject a service provided in an ancestor of this component.
->>>>>>> d71ae278
-
-  [`@SkipSelf`](api/core/index/SkipSelf-decorator) 注入本组件祖先中提供的服务
+
+  [`@SkipSelf`](api/core/SkipSelf) 注入本组件祖先中提供的服务
 
 In _plain ES6_ and _ES5_, create an instance of the equivalent injection qualifier in a nested array within the `parameters` array.
 For example, you'd write `new Optional()` in _plain ES6_ and `new ng.core.Optional()` in _ES5_.
 
-<<<<<<< HEAD
 在_ES5_ 或 _普通 ES6_ 中，通过在`parameters`数组中创建一个嵌套数组，创建等价的注入限定符实例。
 
 When writing with _ES5 DSL_, set the `Class.constructor` property to a function definition
@@ -958,11 +744,6 @@
 用嵌套数组来定义参数完整的注入规格说明。
 
 
-=======
-When writing with _ES5 DSL_, set the `Class.constructor` property to a function definition
-array as before. Use a nested array to define a parameter's complete injection specification.
-
->>>>>>> d71ae278
 <code-tabs>
   <code-pane title="TypeScript" path="ts-to-js/ts/src/app/hero-title.component.ts">
   </code-pane>
@@ -978,39 +759,23 @@
 
 <div class="l-sub-section">
 
-<<<<<<< HEAD
-
-
-In the example above, there is no provider for the `'titlePrefix'` token.
-Without `Optional`, Angular would raise an error.
-With `Optional`, Angular sets the constructor parameter to `null`
-and the component displays the title without a prefix.
+  In the example above, there is no provider for the `'titlePrefix'` token.
+  Without `@Optional()`, Angular would raise an error.
+  With `@Optional()`, Angular sets the constructor parameter to `null`
+  and the component displays the title without a prefix.
 
 上例中，`'titlePrefix'`令牌没有提供商。
 如果没有`Optional`，Angular 将抛出错误。
 加上`Optional`，Angular 将构造函数参数设置为`null`，
 组件显示没有前缀的标题。
 
-=======
-  In the example above, there is no provider for the `'titlePrefix'` token.
-  Without `@Optional()`, Angular would raise an error.
-  With `@Optional()`, Angular sets the constructor parameter to `null`
-  and the component displays the title without a prefix.
->>>>>>> d71ae278
 
 </div>
 
 {@a host-binding}
 
 ## Host Binding
-
-<<<<<<< HEAD
-## 宿主绑定
-
-Angular supports bindings to properties and events of the _host element_ which is the
-=======
-Angular supports bindings to properties and events of the _host element_, which is the
->>>>>>> d71ae278
+## 宿主绑定Angular supports bindings to properties and events of the _host element_, which is the
 element whose tag matches the component selector.
 
 Angular 支持绑定到_宿主元素_的属性和事件，
@@ -1047,12 +812,9 @@
 
 * Each value identifies the corresponding component property or method.
 
-<<<<<<< HEAD
   每个值标识相应的组件属性或方法。
 
 
-=======
->>>>>>> d71ae278
 <code-tabs>
   <code-pane title="TypeScript" path="ts-to-js/ts/src/app/hero-host.component.ts">
   </code-pane>
@@ -1068,23 +830,16 @@
 
 ### Host Metadata
 
-<<<<<<< HEAD
 ### 宿主元数据
 
-=======
->>>>>>> d71ae278
 Some developers prefer to specify host properties and listeners
 in the component metadata.
 They'd _rather_ do it the way you _must_ do it _ES5_ and _plain ES6_.
 
-<<<<<<< HEAD
 一些开发人员更喜欢在组件元数据中指定宿主属性和监听器。
 它们宁愿采用这种方式，也是 _ES5_ 或 _普通 ES6_ 中必须采用的方式。
 
-The following re-implementation of the `HeroComponent` reminds us that _any property metadata decorator_
-=======
 The following re-implementation of the `HeroComponent` shows that _any property metadata decorator_
->>>>>>> d71ae278
 can be expressed as component or directive metadata in both _TypeScript_ and _ES6-with-decorators_.
 These particular _TypeScript_ and _ES6_ code snippets happen to be identical.
 
@@ -1107,32 +862,19 @@
 
 Several _property_ decorators query a component's nested view and content components.
 
-<<<<<<< HEAD
 有几个_属性_装饰器可用于查询组件的嵌套视图和内容组件。
 
 
-=======
->>>>>>> d71ae278
 <div class="l-sub-section">
 
   _View_ children are associated with element tags that appear _within_ the component's template.
 
-<<<<<<< HEAD
-
-_View_ children are associated with element tags that appear _within_ the component's template.
-
-_视图_子组件与出现在组件模板_内_的元素标签相关联。
-
-_Content_ children are associated with elements that appear _between_ the component's element tags;
-they are projected into an `<ng-content>` slot in the component's template.     
+_视图_子组件与出现在组件模板_内_的元素标签相关联。_Content_ children are associated with elements that appear _between_ the component's element tags;
+they are projected into an `<ng-content>` slot in the component's template.
 
 _内容_子组件与出现在组件元素标签_之间_的那些元素相关联，
 它们被投影到组件模板的`<ng-content>`中。
 
-=======
-  _Content_ children are associated with elements that appear _between_ the component's element tags;
-  they are projected into an `<ng-content>` slot in the component's template.
->>>>>>> d71ae278
 
 </div>
 
@@ -1148,22 +890,10 @@
 In _ES5_ and _ES6_, you access a component's view children by adding a `queries` property to the component metadata.
 The `queries` property value is a hash map.
 
-<<<<<<< HEAD
 在 _ES5_ 和 _ES6_ 中，通过向组件元数据添加`queries`属性来访问组件的视图子组件。
-`queries`属性是一个映射表。
-
-* each _key_ is the name of a component property that will hold the view child or children.
-
-  每个_键_是用来保存视图子组件的组件属性名。
-
-* each _value_ is a new instance of either `ViewChild` or `ViewChildren`.
-
-  每个_值_是`ViewChild`或`ViewChildren`的实例。
-
-=======
-* Each _key_ is the name of a component property that will hold the view child or children.
-* Each _value_ is a new instance of either `ViewChild` or `ViewChildren`.
->>>>>>> d71ae278
+`queries`属性是一个映射表。* Each _key_ is the name of a component property that will hold the view child or children.
+每个_键_是用来保存视图子组件的组件属性名。* Each _value_ is a new instance of either `ViewChild` or `ViewChildren`.
+每个_值_是`ViewChild`或`ViewChildren`的实例。
 
 <code-tabs>
   <code-pane title="TypeScript" path="ts-to-js/ts/src/app/hero-queries.component.ts" region="view">
@@ -1181,21 +911,16 @@
 allow a component to query instances of other components that have been projected
 into its view from elsewhere.
 
-<<<<<<< HEAD
-[`@ContentChild`](api/core/index/ContentChild-decorator) 和
-[`@ContentChildren`](api/core/index/ContentChildren-decorator)
+[`@ContentChild`](api/core/ContentChild) 和
+[`@ContentChildren`](api/core/ContentChildren)
 装饰器允许组件查询从其它地方投影到视图里的其它组件的实例。
 
-They can be added in the same way as [`@ViewChild`](api/core/index/ViewChild-decorator) and
-[`@ViewChildren`](api/core/index/ViewChildren-decorator).
-
-添加它们的方式与[`@ViewChild`](api/core/index/ViewChild-decorator) 和
-[`@ViewChildren`](api/core/index/ViewChildren-decorator) 相同。
-
-=======
 They can be added in the same way as [`@ViewChild`](api/core/ViewChild) and
 [`@ViewChildren`](api/core/ViewChildren).
->>>>>>> d71ae278
+
+添加它们的方式与[`@ViewChild`](api/core/ViewChild) 和
+[`@ViewChildren`](api/core/ViewChildren) 相同。
+
 
 <code-tabs>
   <code-pane title="TypeScript" path="ts-to-js/ts/src/app/hero-queries.component.ts" region="content">
@@ -1210,19 +935,12 @@
 
 <div class="alert is-helpful">
 
-<<<<<<< HEAD
-
-
-In _TypeScript_ and _ES6-with-decorators_ you can also use the `queries` metadata
-instead of the `@ViewChild` and `@ContentChild` property decorators.
+  In _TypeScript_ and _ES6-with-decorators_ you can also use the  `queries` metadata
+  instead of the `@ViewChild` and `@ContentChild` property decorators.
 
 在 _TypeScript_ 和 _带装饰器的 ES6_ 中，还可以使用`queries`元数据代替
 `@ViewChild` 和 `@ContentChild`属性装饰器。
 
-=======
-  In _TypeScript_ and _ES6-with-decorators_ you can also use the  `queries` metadata
-  instead of the `@ViewChild` and `@ContentChild` property decorators.
->>>>>>> d71ae278
 
 </div>
 
@@ -1230,15 +948,10 @@
 
 ## AOT Compilation in _TypeScript_ only
 
-<<<<<<< HEAD
 ## 只用于 _TypeScript_ 的预编译
 
-Angular offers two modes of template compilation, JIT (_Just-in-Time_) and
-[AOT (_Ahead-of-Time_)](guide/aot-compiler).
-=======
 Angular offers two modes of template compilation, JIT (_just-in-time_) and
 [AOT (_ahead-of-time_)](guide/aot-compiler).
->>>>>>> d71ae278
 Currently the AOT compiler only works with _TypeScript_ applications because, in part, it generates
 _TypeScript_ files as an intermediate result.
 **AOT is not an option for pure JavaScript applications** at this time.
