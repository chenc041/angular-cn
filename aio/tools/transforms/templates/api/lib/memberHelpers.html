{% import "lib/githubLinks.html" as github -%}
{% import "lib/paramList.html" as params -%}

{%- macro renderHeritage(exportDoc) -%}
  {%- if exportDoc.extendsClauses.length %} extends {% for clause in exportDoc.extendsClauses -%}
  <a class="code-anchor" href="{$ clause.doc.path $}">{$ clause.text $}</a>{% if not loop.last %}, {% endif -%}
  {% endfor %}{% endif %}
  {%- if exportDoc.implementsClauses.length %} implements {% for clause in exportDoc.implementsClauses -%}
  <a class="code-anchor" href="{$ clause.doc.path $}">{$ clause.text $}</a>{% if not loop.last %}, {% endif -%}
  {% endfor %}{% endif %}
{%- endmacro -%}

{%- macro renderMembers(doc) -%}
  {%- for member in doc.staticProperties %}{% if not member.internal %}
  <a class="code-anchor" href="{$ doc.path $}#{$ member.anchor | urlencode $}">{$ renderMemberSyntax(member, 1) $}</a>{% endif %}{% endfor -%}
  {% for member in doc.staticMethods %}{% if not member.internal %}
  <a class="code-anchor" href="{$ doc.path $}#{$ member.anchor | urlencode $}">{$ renderMemberSyntax(member, 1) $}</a>{% endif %}{% endfor -%}
  {% if doc.constructorDoc and not doc.constructorDoc.internal %}
  <a class="code-anchor" href="{$ doc.path $}#{$ doc.constructorDoc.anchor | urlencode $}">{$ renderMemberSyntax(doc.constructorDoc, 1) $}</a>{% endif -%}
  {% for member in doc.properties %}{% if not member.internal %}
  <a class="code-anchor" href="{$ doc.path $}#{$ member.anchor | urlencode $}">{$ renderMemberSyntax(member, 1) $}</a>{% endif %}{% endfor -%}
  {% for member in doc.methods %}{% if not member.internal %}
  <a class="code-anchor" href="{$ doc.path $}#{$ member.anchor | urlencode $}">{$ renderMemberSyntax(member, 1) $}</a>{% endif %}{% endfor -%}

  {%- for ancestor in doc.extendsClauses %}{% if ancestor.doc %}

  // 继承自 <a class="code-anchor" href="{$ ancestor.doc.path $}">{$ ancestor.doc.id $}</a>{$ renderMembers(ancestor.doc) $}{% endif %}{% endfor -%}
{%- endmacro -%}

{%- macro renderMemberSyntax(member, truncateLines) -%}
    {%- if member.boundTo %}<span class="property-binding">@{$ member.boundTo.type $}(
    {%- if member.boundTo.propertyName != member.boundTo.bindingName %}'{$ member.boundTo.bindingName $}'{% endif -%}
    )</span><br>{% endif -%}
    {%- if member.accessibility !== 'public' %}{$ member.accessibility $} {% endif -%}
    {%- if member.isAbstract %}abstract {% endif -%}
    {%- if member.isStatic %}static {% endif -%}
    <span class="member-name">{$ member.name $}</span>{$ member.typeParameters | escape $}{% if not member.isGetAccessor %}{$ params.paramList(member.parameters, truncateLines) | trim $}{% endif %}
    {%- if member.isOptional  %}?{% endif -%}
    {$ params.returnType(member.type) | trim | truncateCode(truncateLines) $}
{%- endmacro -%}

{%- macro renderOverloadInfo(overload, cssClass, method) -%}

{% if overload.shortDescription and (overload.shortDescription != method.shortDescription) %}
<div class="short-description">
  {$ overload.shortDescription | marked $}
</div>{% endif %}

<code-example language="ts" hideCopy="true" linenums="false" class="no-box api-heading">{$ renderMemberSyntax(overload) $}</code-example>

<<<<<<< HEAD
<h4 class="no-anchor">参数</h4>
=======
{% if overload.deprecated !== undefined %}
<div class="deprecated">
  {$ ('**Deprecated** ' + overload.deprecated) | marked $}
</div>{% endif %}

<h4 class="no-anchor">Parameters</h4>
>>>>>>> 331989ce
{$ params.renderParameters(overload.parameterDocs, cssClass + '-parameters', cssClass + '-parameter') $}

{% if overload.type or overload.returns.type %}
<h4 class="no-anchor">返回值</h4>
{% marked %}`{$ (overload.type or overload.returns.type) $}`{% if overload.returns %}: {$ overload.returns.description $}{% endif %}{% endmarked %}
{% endif %}


{% if overload.throws.length %}
<h4 class="no-anchor">异常</h4>
{% for error in overload.throws %}
{% marked %}`{$ (error.typeList or '错误') $}` {$ error.description $}{% endmarked %}
{% endfor %}
{% endif %}

{% if overload.description and (overload.description != method.description) -%}
<div class="description">
  {$ overload.description | marked $}
</div>
{%- endif %}
{%- endmacro -%}

{%- macro renderMethodDetail(versionInfo, method, cssClass) -%}
<a id="{$ method.anchor $}"></a>
<table class="is-full-width method-table {$ cssClass $}">
  {% if method.name !== 'constructor' %}<thead><tr><th>
    <div class="with-github-links">
      <h3>
        {% if method.isCallMember %}<i>调用签名</i>
        {% elseif method.isNewMember %}<i>构造函数签名</i>
        {% else %}{$ method.name $}()
        {% endif %}
      </h3>
      {$ github.githubLinks(method, versionInfo) $}
    </div>
  </th></tr></thead>{% endif %}
  <tbody>
    {% if method.shortDescription %}<tr>
      <td class="short-description">
        {$ method.shortDescription | marked $}
      </td>
    </tr>{% endif %}
  {% if method.overloads.length == 0 %}
    <tr>
      <td>
        {$ renderOverloadInfo(method, cssClass + '-overload', method) $}
      </td>
    </tr>
  {% elseif method.overloads.length < 3 -%}
    {% if method.isAbstract %}
      <tr>
        <td>
          {$ renderOverloadInfo(method, cssClass + '-overload', method) $}
        </td>
      </tr>
    {% endif %}
    {% for overload in method.overloads -%}
    <tr>
      <td>
        {$ renderOverloadInfo(overload, cssClass + '-overload', method) $}
      </td>
    </tr>
    {% endfor -%}
  {% else -%}
    <tr>
      <td>
        <details class="overloads">
          <summary><h4 class="no-anchor">{$ method.overloads.length $} 个重载形式...</h4></summary>
          <div class="detail-contents">
                {% if method.isAbstract %}
                  {$ renderOverloadInfo(method, cssClass + '-overload', method) $}
                  <hr class="hr-margin fullwidth">
                {% endif %}
                {% for overload in method.overloads %}
                {$ renderOverloadInfo(overload, cssClass + '-overload', method) $}
                {% if not loop.last %}<hr class="hr-margin fullwidth">{% endif %}
              {% endfor %}
          </div>
        </details>
      </td>
    </tr>
  {% endif %}

  {% if method.description -%}
    <tr>
      <td class="description">
        {$ method.description | marked({ h3: 'h4' }) $}
      </td>
    </tr>
  {%- endif %}

  {% if method.usageNotes -%}
    <tr>
      <td class="usage-notes">
        {$ method.usageNotes | marked({ h3: 'h4' }) $}
      </td>
    </tr>
  {%- endif %}
    </tbody>
</table>
{% endmacro -%}

{%- macro renderMethodDetails(versionInfo, methods, containerClass, itemClass, headingText) -%}
{% set nonInternalMethods = methods | filterByPropertyValue('internal', undefined) %}
{% if nonInternalMethods.length %}
<section class="{$ containerClass $}">
  <h2>{$ headingText $}</h2>
  {% for member in nonInternalMethods %}
    {$ renderMethodDetail(versionInfo, member, itemClass) $}
  {% endfor %}
</section>
{% endif %}
{%- endmacro -%}


{%- macro renderProperties(properties, containerClass, propertyClass, headingText, headings, headingLevel = 2) -%}
{% set nonInternalProperties = properties | filterByPropertyValue('internal', undefined) %}
{% if nonInternalProperties.length -%}
<section class="{$ containerClass $}">
  <h{$ headingLevel $}>{$ headingText $}</h{$ headingLevel $}>
  <table class="is-full-width list-table property-table">
    <thead>
      <tr>
<<<<<<< HEAD
        <th>{$ headings[0] or '属性名' $}</th>
        {% if hasTypes %}<th>{$ headings[1] or '类型' $}</th>{% endif %}
        <th>{$ headings[2] or '说明' $}</th>
=======
        <th>{$ headings[0] or 'Property' $}</th>
        <th>{$ headings[1] or 'Description' $}</th>
>>>>>>> 331989ce
      </tr>
    </thead>
    <tbody>
    {% for property in nonInternalProperties %}
      <tr class="{$ propertyClass $}">
        <td>
          <a id="{$ property.anchor $}"></a>
          <code>{$ renderMemberSyntax(property) $}</code>
        </td>
        <td>
<<<<<<< HEAD
          {%- if (property.isGetAccessor or property.isReadonly) and not property.isSetAccessor %}<span class='read-only-property'>只读</span>{% endif %}
=======
          {%- if (property.isGetAccessor or property.isReadonly) and not property.isSetAccessor %}<span class='read-only-property'>Read-only.</span>{% endif %}
          {%- if property.isSetAccessor and not property.isGetAccessor %}<span class='write-only-property'>Write-only.</span>{% endif %}
>>>>>>> 331989ce
          {% if property.shortDescription %}{$ property.shortDescription | marked $}{% endif %}
          {$ (property.description or property.constructorParamDoc.description) | marked $}
          {% if property.constructorParamDoc %} <span class='from-constructor'>声明于构造函数中</span>{% endif %}
        </td>
    </tr>
    {% endfor %}
    </tbody>
  </table>
</section>
{%- endif -%}
{%- endmacro -%}

{% macro renderDirectiveAncestors(doc, collectionName) %}
{%- for ancestor in doc.extendsClauses %}{% if ancestor.doc %}
{% set nonInternalMembers = ancestor.doc[collectionName] | filterByPropertyValue('internal', undefined) %}
{% if nonInternalMembers.length -%}
<section class="inherited-members-list">
  <h3>Inherited from <code><a class="code-anchor" href="{$ ancestor.doc.path $}">{$ ancestor.doc.name $}</a></code></h3>
  <ul>
  {% for member in nonInternalMembers %}
    <li>
        <code><a class="code-anchor" href="{$ ancestor.doc.path $}#{$ member.anchor | urlencode $}">{$ renderMemberSyntax(member) $}</a></code>
    </li>
  {% endfor %}
  </ul>
</section>
{% endif %}
{$ renderDirectiveAncestors(ancestor.doc, collectionName) $}
{% endif %}{% endfor -%}
{% endmacro %}

{% macro renderDirectiveProperties(doc, heading) %}
{$ renderProperties(doc.properties, 'instance-properties', 'instance-property', heading) $}
{$ renderDirectiveAncestors(doc, 'properties') $}
{% endmacro %}<|MERGE_RESOLUTION|>--- conflicted
+++ resolved
@@ -48,16 +48,12 @@
 
 <code-example language="ts" hideCopy="true" linenums="false" class="no-box api-heading">{$ renderMemberSyntax(overload) $}</code-example>
 
-<<<<<<< HEAD
-<h4 class="no-anchor">参数</h4>
-=======
 {% if overload.deprecated !== undefined %}
 <div class="deprecated">
   {$ ('**Deprecated** ' + overload.deprecated) | marked $}
 </div>{% endif %}
 
-<h4 class="no-anchor">Parameters</h4>
->>>>>>> 331989ce
+<h4 class="no-anchor">参数</h4>
 {$ params.renderParameters(overload.parameterDocs, cssClass + '-parameters', cssClass + '-parameter') $}
 
 {% if overload.type or overload.returns.type %}
@@ -181,14 +177,8 @@
   <table class="is-full-width list-table property-table">
     <thead>
       <tr>
-<<<<<<< HEAD
-        <th>{$ headings[0] or '属性名' $}</th>
-        {% if hasTypes %}<th>{$ headings[1] or '类型' $}</th>{% endif %}
-        <th>{$ headings[2] or '说明' $}</th>
-=======
-        <th>{$ headings[0] or 'Property' $}</th>
-        <th>{$ headings[1] or 'Description' $}</th>
->>>>>>> 331989ce
+        <th>{$ headings[0] or '属性' $}</th>
+        <th>{$ headings[1] or '说明' $}</th>
       </tr>
     </thead>
     <tbody>
@@ -199,12 +189,8 @@
           <code>{$ renderMemberSyntax(property) $}</code>
         </td>
         <td>
-<<<<<<< HEAD
           {%- if (property.isGetAccessor or property.isReadonly) and not property.isSetAccessor %}<span class='read-only-property'>只读</span>{% endif %}
-=======
-          {%- if (property.isGetAccessor or property.isReadonly) and not property.isSetAccessor %}<span class='read-only-property'>Read-only.</span>{% endif %}
           {%- if property.isSetAccessor and not property.isGetAccessor %}<span class='write-only-property'>Write-only.</span>{% endif %}
->>>>>>> 331989ce
           {% if property.shortDescription %}{$ property.shortDescription | marked $}{% endif %}
           {$ (property.description or property.constructorParamDoc.description) | marked $}
           {% if property.constructorParamDoc %} <span class='from-constructor'>声明于构造函数中</span>{% endif %}
