table.is-full-width
  thead
    tr
      th Event
      th Location
      th Date

  tbody
<<<<<<< HEAD

    <!-- dotJS -->
=======
      
    <!-- ngVikings -->
>>>>>>> 747807e2
    tr
      th
        a(
        target="_blank"
        href="https://ngvikings.org/"
        ) ngVikings
      td Copenhagen, Denmark
      td Feb. 11, 2017

    <!-- Angular Days -->
    tr
      th
        a(
        target="_blank"
        href="http://www.angular-days.de/"
        ) Angular Days
      td Munich, Germany
      td Mar. 20, 2017

    <!-- ngConf -->
    tr
      th
        a(
        target="_blank"
        href="https://www.ng-conf.org/"
        ) ng-Conf
      td Salt Lake City, Utah
      td Apr. 05, 2017

    <!-- AngleBrackets-->
    tr
      th
        a(
        target="_blank"
        href="https://anglebrackets.org"
        ) AngleBrackets
      td Orlando, Florida
      td May 21, 2017      

    <!-- AngularConnect-->
    tr
      th
        a(
        target="_blank"
        href="http://angularconnect.com"
        ) AngularConnect
      td London, United Kingdom
      td Nov. 07, 2017
      
      <|MERGE_RESOLUTION|>--- conflicted
+++ resolved
@@ -6,13 +6,8 @@
       th Date
 
   tbody
-<<<<<<< HEAD
 
-    <!-- dotJS -->
-=======
-      
     <!-- ngVikings -->
->>>>>>> 747807e2
     tr
       th
         a(
