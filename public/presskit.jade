div(class="presskit-container l-space-neg-top-8")
  div(class="presskit-row")
    div(class="presskit-inner")
      div
        h2 ANGULAR LOGO
        p The logo graphics available for download on this page are provided under <a class="cc-by-anchor" target="_blank" href="https://creativecommons.org/licenses/by/4.0/">CC BY 4.0</a>. This means that you can pretty much do what you like with it including printing it on shirts, creating your own variations, or getting it tattooed over your navel.
        p 本页中列出的Logo图像都可以下载并使用，其授权方式为<a class="cc-by-anchor" target="_blank" href="https://creativecommons.org/licenses/by/4.0/">CC BY 4.0</a>。这意味着你可以做几乎所有你想做的任何事，比如：印在T恤衫上、创建自己的变体形式或把它做成你肚皮上的刺青。
        p We do ask that you not use the rest of the site graphics in other contexts to avoid confusion.
        p 我们的要求是：不要把本网站的其它图片用在其它场合，以免造成混淆。

  div(class="presskit-row")
    div(class="presskit-inner")
      div(class="presskit-image-container")
        img(src="resources/images/logos/angular/angular.svg")
      div
        h3(class="l-space-left-3") FULL COLOR LOGO
        h3(class="l-space-left-3") 全色LOGO
        ul(class="l-space-left-3")
          li
            span Angular Logo (png) - <a href="resources/images/logos/angular/angular.png" download>Download</a>
          li
<<<<<<< HEAD
            span Angular Logo (png) - <a href="resources/images/logos/angular2/angular.png" download>下载</a>
          li
            span Angular Logo (svg) - <a href="resources/images/logos/angular2/angular.svg" download>Download</a>
          li
            span Angular Logo (svg) - <a href="resources/images/logos/angular2/angular.svg" download>下载</a>
=======
            span Angular Logo (svg) - <a href="resources/images/logos/angular/angular.svg" download>Download</a>
>>>>>>> f1345962

  div(class="presskit-row")
    div(class="presskit-inner")
      div(class="presskit-image-container")
        div
          img(src="resources/images/logos/angular/angular_solidBlack.svg")
      div
        h3(class="l-space-left-3") ONE COLOR LOGO
        h3(class="l-space-left-3") 单色LOGO
        ul(class="l-space-left-3")
          li
            span Angular Logo Black (png) - <a href="resources/images/logos/angular/angular_solidBlack.png" download>Download</a>
          li
<<<<<<< HEAD
            span Angular黑色系Logo (png) - <a href="resources/images/logos/angular2/angular_solidBlack.png" download>下载</a>
          li
            span Angular Logo Black (svg) - <a href="resources/images/logos/angular2/angular_solidBlack.svg" download>Download</a>
          li
            span Angular黑色系Logo (svg) - <a href="resources/images/logos/angular2/angular_solidBlack.svg" download>下载</a>
=======
            span Angular Logo Black (svg) - <a href="resources/images/logos/angular/angular_solidBlack.svg" download>Download</a>
>>>>>>> f1345962

  div(class="presskit-row")
    div(class="presskit-inner")
      div(class="presskit-image-container")
        div
          img(src="resources/images/logos/angular/angular_whiteTransparent.svg" class="transparent-img-bg")
      div
        h3(class="l-space-left-3") ONE COLOR INVERSE LOGO
        h3(class="l-space-left-3") 单色反白LOGO
        ul(class="l-space-left-3")
          li
            span Angular Logo White Semi-Transparent (png) - <a href="resources/images/logos/angular/angular_whiteTransparent.png" download>Download</a>
          li
<<<<<<< HEAD
            span Angular半透明白色Logo (png) - <a href="resources/images/logos/angular2/angular_whiteTransparent.png" download>下载</a>
          li
            span Angular Logo Semi-Transparent (svg) - <a href="resources/images/logos/angular2/angular_whiteTransparent.svg" download>Download</a>
          li
            span Angular半透明Logo (svg) - <a href="resources/images/logos/angular2/angular_whiteTransparent.svg" download>下载</a>
=======
            span Angular Logo Semi-Transparent (svg) - <a href="resources/images/logos/angular/angular_whiteTransparent.svg" download>Download</a>
>>>>>>> f1345962

  div(class="presskit-row")
    div(class="presskit-inner")
      div
        h2 PRESS AND MEDIA
        h2 出版社与媒体
        p For inquiries regarding press and media please contact us at <a href="mailto:press@angular.io">press@angular.io</a>.
        p 出版社与传媒可通过<a href="mailto:press@angular.io">press@angular.io</a>联系我们。

  style div.bullets ul {list-style-type: disc !important; margin-left: 1em !important;}
  div(class="presskit-row")
    div(class="presskit-inner")
      div.bullets
        h2 BRAND NAMES
        :marked
          ## Angular
          The name **Angular** represents the work and promises provided to you by the Angular team.

          When not specified, Angular is assumed to be referring to the latest and greatest stable version from the Angular Team.

          ### Example
          **Version 4.1 Now Available** - We are pleased to announce that the latest release of Angular is now available. Staying up to date is easy!

          ### Example
          **Correct**
          
          >**New *ngIf Capabilities** - New in version 4.0 is the ability to use additional syntax to create local variables. This can be very helpful in cases such as working with observables …
          
          **Incorrect**

          >**New *ngIf Capabilities In Angular 4** - Angular 4 introduces the ability to use additional syntax to create local variables. This can be very helpful in cases such as working with observables …
          
          **Reasoning**
          
          >By not using “Angular 4” in the title, the content still feels applicable and useful after version 5, 6, 7 have been released, as the syntax is unlikely to change in the short and medium term.

          ## AngularJS
          
          **AngularJS** is the 1.x series of work and promises provided by the Angular team. 

          ### Examples

          1. AngularJS is one of the most used framework on the web today (by number of projects).
          1. Millions of developers are currently building with AngularJS.
          1. Developers are beginning to upgrade from AngularJS to Angular.
          1. I’m upgrading my application from AngularJS to Angular.
          1. I'm using AngularJS Material on this project.


          AngularJS projects should use the
          <a href="/resources/images/logos/angularjs/AngularJS-Shield.svg" target="_blank" title="AngularJS logo">
          original AngularJS logo</a> / icon, and not the Angular icon.
          
        figure
          img(src="/resources/images/logos/angularjs/AngularJS-Shield.svg" alt="AngularJS Logo" style="margin-left:20px;" )

        :marked
          ## Angular Material

          This is the work being performed by the Angular team to provide Material Design components for Angular applications.

          ## AngularJS Material

          This is the work being performed by the Angular team on Material Design components that are compatible with AngularJS.

          ## 3rd Party Projects

          **X for Angular**
          3rd parties should use the terminology “X for Angular” or “ng-X” for software projects. Projects should avoid the use of Angular X (e.g. Angular UI Toolkit), as it could create authorship confusion. This rule does not apply to events or meetup groups.

          Developers should avoid using Angular version numbers in project names, as this will artificially limit their projects by tying them to a point in time of Angular, or will require renaming over time.

          Where a codename or shortname is used, such as on npm or github, some are acceptable, some are not acceptable.

          **Do not use**
          - ng2-
          - angular2-

          **OK to use**
          * ng-
          * angular-

          As always, component and directive selectors should not begin with “ng-” selectors as this will conflict with components and directives provided by the Angular team.

          ### Examples

          * The ng-BE team just launched ng-health to help developers track their own health. 
          * I’m going to use NativeScript for Angular to take advantage of native UI widgets. 
          * ReallyCoolTool for Angular. 
          * ReallyCoolTool for AngularJS. 

  div(class="presskit-row")
    div(class="presskit-inner")
      div.bullets
        h2 TERMS WE USE
        :marked
          We often use terms that are not part of our brand, 
          but we want to remain consistent on the styling and use of them to prevent confusion and to appear unified.

          * Ahead of Time Compilation (AOT) 
          * Just in Time Compilation (JIT)<|MERGE_RESOLUTION|>--- conflicted
+++ resolved
@@ -19,15 +19,11 @@
           li
             span Angular Logo (png) - <a href="resources/images/logos/angular/angular.png" download>Download</a>
           li
-<<<<<<< HEAD
             span Angular Logo (png) - <a href="resources/images/logos/angular2/angular.png" download>下载</a>
           li
-            span Angular Logo (svg) - <a href="resources/images/logos/angular2/angular.svg" download>Download</a>
+            span Angular Logo (svg) - <a href="resources/images/logos/angular/angular.svg" download>Download</a>
           li
             span Angular Logo (svg) - <a href="resources/images/logos/angular2/angular.svg" download>下载</a>
-=======
-            span Angular Logo (svg) - <a href="resources/images/logos/angular/angular.svg" download>Download</a>
->>>>>>> f1345962
 
   div(class="presskit-row")
     div(class="presskit-inner")
@@ -41,15 +37,11 @@
           li
             span Angular Logo Black (png) - <a href="resources/images/logos/angular/angular_solidBlack.png" download>Download</a>
           li
-<<<<<<< HEAD
             span Angular黑色系Logo (png) - <a href="resources/images/logos/angular2/angular_solidBlack.png" download>下载</a>
           li
-            span Angular Logo Black (svg) - <a href="resources/images/logos/angular2/angular_solidBlack.svg" download>Download</a>
+            span Angular Logo Black (svg) - <a href="resources/images/logos/angular/angular_solidBlack.svg" download>Download</a>
           li
             span Angular黑色系Logo (svg) - <a href="resources/images/logos/angular2/angular_solidBlack.svg" download>下载</a>
-=======
-            span Angular Logo Black (svg) - <a href="resources/images/logos/angular/angular_solidBlack.svg" download>Download</a>
->>>>>>> f1345962
 
   div(class="presskit-row")
     div(class="presskit-inner")
@@ -63,15 +55,11 @@
           li
             span Angular Logo White Semi-Transparent (png) - <a href="resources/images/logos/angular/angular_whiteTransparent.png" download>Download</a>
           li
-<<<<<<< HEAD
             span Angular半透明白色Logo (png) - <a href="resources/images/logos/angular2/angular_whiteTransparent.png" download>下载</a>
           li
-            span Angular Logo Semi-Transparent (svg) - <a href="resources/images/logos/angular2/angular_whiteTransparent.svg" download>Download</a>
+            span Angular Logo Semi-Transparent (svg) - <a href="resources/images/logos/angular/angular_whiteTransparent.svg" download>Download</a>
           li
             span Angular半透明Logo (svg) - <a href="resources/images/logos/angular2/angular_whiteTransparent.svg" download>下载</a>
-=======
-            span Angular Logo Semi-Transparent (svg) - <a href="resources/images/logos/angular/angular_whiteTransparent.svg" download>Download</a>
->>>>>>> f1345962
 
   div(class="presskit-row")
     div(class="presskit-inner")
