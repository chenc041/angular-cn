--- conflicted
+++ resolved
@@ -7,12 +7,6 @@
 
      announcement-bar
       .announcement-bar-slide.clearfix
-<<<<<<< HEAD
-        img(src="/resources/images/logos/anglebrackets/anglebrackets.png" width="64")
-        p 参加10.25~10.28<strong>拉斯维加斯召开的Anglebrackets大会!</strong>
-        a(href="https://anglebrackets.org/#!/" target="_blank" class="button md-button") 立即注册
-=======
         img(src="/resources/images/logos/anglebrackets/devintersection.png" width="64")
-        p Join us for <strong>DEVintersection Amsterdam</strong> Nov 14-16!
-        a(href="https://www.devintersectioneurope.com/#!/" target="_blank" class="button md-button") Register now
->>>>>>> 8a3d0613
+        p 参加11月14-16号的<strong>DEVintersection Amsterdam</strong>!
+        a(href="https://www.devintersectioneurope.com/#!/" target="_blank" class="button md-button") Register now