if current.path[1]
  - var language = current.path[1]
if current.path[2]
  - var version = current.path[2].replace(/\_+/gm, ".")
if version && language
  - var styleguide = "/docs/"+language+"/"+ version +"/styleguide.html"
else
  - var styleguide = "/docs/ts/latest/styleguide.html"

.main-footer
  nav.background-midnight.grid-fluid

    .c3.main-footer-branding
      .logo-inverse-large

    .c2
      h3.text-headline RESOURCES
      h3.text-headline 资源库

      ul.text-body
        // TODO: (ericjim) make a libraries page to showcase all angular 2 libraries
        //li <a href="/libraries.html">Libraries</a>
        li <a href="/about/">About</a>
        li <a href="/about/">关于</a>
        li <a href="/resources/">Books & Training</a>
        li <a href="/resources/">书籍与培训</a>
        li <a href="/resources/">Tools & Libraries</a>
        li <a href="/resources/">工具与库</a>
        li <a href="/resources/">Community</a>
        li <a href="/resources/">社区</a>
        li <a href="/presskit.html">Press Kit</a>
        li <a href="/presskit.html">宣传资料</a>

    .c2
      h3.text-headline HELP
      h3.text-headline 帮助

      ul.text-body
        li <a href="http://stackoverflow.com/questions/tagged/angular2">Stack Overflow</a>
        li <a href="http://stackoverflow.com/questions/tagged/angular2">Stack Overflow</a>
        li <a href="https://gitter.im/angular/angular">Gitter</a>
        li <a href="https://gitter.im/angular/angular">Gitter</a>
        li <a href="https://groups.google.com/forum/#!forum/angular"> Google Group</a>
        li <a href="https://groups.google.com/forum/#!forum/angular"> Google Group</a>
        li <a href="https://github.com/angular/angular/issues"> Report Issues</a>
        li <a href="https://github.com/angular/angular/issues"> 报告问题</a>
        li <a class="footer-feedback" ng-click="appCtrl.openFeedback()" aria-label="Submit feedback on this page"> Site Feedback</a>
        li <a class="footer-feedback" ng-click="appCtrl.openFeedback()" aria-label="Submit feedback on this page"> 网站反馈</a>

    .c2
      h3.text-headline COMMUNITY
      h3.text-headline 社区

      ul.text-body
        li <a href="/events.html">Events</a>
        li <a href="/events.html">会议</a>
        li <a href="http://www.meetup.com/topics/angularjs/">Meetups</a>
        li <a href="http://www.meetup.com/topics/angularjs/">Meetups</a>
        li <a href="https://twitter.com/angularjs"> Twitter</a>
        li <a href="https://twitter.com/angularjs"> Twitter</a>
        li <a href="https://github.com/angular/angular"> GitHub</a>
        li <a href="https://github.com/angular/angular"> GitHub</a>
        li <a href="/contribute.html"> Contribute</a>
        li <a href="/contribute.html"> 做贡献</a>

    .c2
      h3.text-headline LANGUAGES
      h3.text-headline 其它语种

      ul.text-body
        li <a href="https://angular.io/" target="_blank">English</a>

<<<<<<< HEAD
  footer(class="background-steel")
    p
      small.text-caption Powered by Google ©2010-2016. Code licensed under an <a href="/license" class="text-snow">MIT-style License</a>. Documentation licensed under <a class="text-snow" href="http://creativecommons.org/licenses/by/4.0/">CC BY 4.0</a>.

    p
      small.text-caption.translated-cn Powered by Google ©2010-2016. 代码授权协议：<a href="/license" class="text-snow">MIT式协议</a>。 文档授权协议：<a class="text-snow" href="http://creativecommons.org/licenses/by/4.0/">CC BY 4.0</a>.
    a(aria-label="View Style Guide" href=styleguide title="Style Guide" class="styleguide-trigger text-snow" md-button)
      span.icon-favorite
    a(aria-label="查看风格指南" href="/docs/ts/latest/styleguide.html" title="风格指南" class="styleguide-trigger text-snow translated-cn" md-button)
      span.icon-favorite

    p 
      small.text-caption 本网站由洛阳永欣维护 &nbsp;
        a(href="http://www.miitbeian.gov.cn/") 豫ICP备16019859号-1
=======
  footer(class="background-midnight")
    small.text-caption Powered by Google ©2010-2016. Code licensed under an <a href="/license" class="text-snow">MIT-style License</a>. Documentation licensed under <a class="text-snow" href="http://creativecommons.org/licenses/by/4.0/">CC BY 4.0</a>.
    a(aria-label="View Style Guide" href=styleguide title="Style Guide" class="styleguide-trigger text-snow")
      span.icon-favorite
>>>>>>> b9826c8d
<|MERGE_RESOLUTION|>--- conflicted
+++ resolved
@@ -70,24 +70,13 @@
       ul.text-body
         li <a href="https://angular.io/" target="_blank">English</a>
 
-<<<<<<< HEAD
-  footer(class="background-steel")
-    p
-      small.text-caption Powered by Google ©2010-2016. Code licensed under an <a href="/license" class="text-snow">MIT-style License</a>. Documentation licensed under <a class="text-snow" href="http://creativecommons.org/licenses/by/4.0/">CC BY 4.0</a>.
-
-    p
-      small.text-caption.translated-cn Powered by Google ©2010-2016. 代码授权协议：<a href="/license" class="text-snow">MIT式协议</a>。 文档授权协议：<a class="text-snow" href="http://creativecommons.org/licenses/by/4.0/">CC BY 4.0</a>.
-    a(aria-label="View Style Guide" href=styleguide title="Style Guide" class="styleguide-trigger text-snow" md-button)
+  footer(class="background-midnight")
+    small.text-caption Powered by Google ©2010-2016. Code licensed under an <a href="/license" class="text-snow">MIT-style License</a>. Documentation licensed under <a class="text-snow" href="http://creativecommons.org/licenses/by/4.0/">CC BY 4.0</a>.
+    a(aria-label="View Style Guide" href=styleguide title="Style Guide" class="styleguide-trigger text-snow")
       span.icon-favorite
     a(aria-label="查看风格指南" href="/docs/ts/latest/styleguide.html" title="风格指南" class="styleguide-trigger text-snow translated-cn" md-button)
       span.icon-favorite
 
     p 
       small.text-caption 本网站由洛阳永欣维护 &nbsp;
-        a(href="http://www.miitbeian.gov.cn/") 豫ICP备16019859号-1
-=======
-  footer(class="background-midnight")
-    small.text-caption Powered by Google ©2010-2016. Code licensed under an <a href="/license" class="text-snow">MIT-style License</a>. Documentation licensed under <a class="text-snow" href="http://creativecommons.org/licenses/by/4.0/">CC BY 4.0</a>.
-    a(aria-label="View Style Guide" href=styleguide title="Style Guide" class="styleguide-trigger text-snow")
-      span.icon-favorite
->>>>>>> b9826c8d
+        a(href="http://www.miitbeian.gov.cn/") 豫ICP备16019859号-1