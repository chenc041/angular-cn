--- conflicted
+++ resolved
@@ -6,16 +6,8 @@
 bootstrap(AppComponent);
 
 function discouraged() {
-<<<<<<< HEAD
-  //#docregion bootstrap
-  bootstrap(AppComponent,
-           [HeroService]); // DISCOURAGED (but works)不推荐（但可用）
-  //#enddocregion bootstrap
-}
-=======
   // #docregion bootstrap-discouraged
   bootstrap(AppComponent,
            [HeroService]); // DISCOURAGED (but works)
   // #enddocregion bootstrap-discouraged
-}
->>>>>>> f3205f5b
+}