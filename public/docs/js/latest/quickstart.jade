--- conflicted
+++ resolved
@@ -26,8 +26,8 @@
 
     p.
       The es6-shim package includes Angular and dependencies needed to compile
-      ES6 in the browser, such as Traceur. Traceur is an ES6 compiler that transpiles ES6 to ES5 code. 
-    
+      ES6 in the browser, such as Traceur. Traceur is an ES6 compiler that transpiles ES6 to ES5 code.
+
     p.
       Think of the es6-shim repository as package rather than a new project.
 
@@ -41,9 +41,9 @@
     This quickstart will consist of two files, an <code>index.html</code> and a
     <code>app.es6</code>. Both of these files will be at the root of the project.
     The <code>.es6</code> extension signifies that the file uses ES6 syntax.
-    
+
   p This quickstart will create a component that renders "Hello Alice" to the page.
-    
+
   p Using the ES6 module syntax you can import the required modules from Angular2.
 
   pre.prettyprint.linenums
@@ -59,18 +59,9 @@
   h2#section-angular-create-account 3. Create a component
 
   p.
-    Components are custom HTML elements. Angular uses components to empower HTML.
-<<<<<<< HEAD
-    Components structure and represent the UI. This quickstart
-    demonstrates the process of creating a component. This component will have the tag of app.
-
-  pre.prettyprint.linenums
-    code &lt;app&gt;&lt;/app&gt;
-=======
     Components structure and repre.prettyprint.linenumssent the UI. This quickstart
     demonstrates the process of creating a component. This component will have the tag of app,
     <code>&lt;my-app&gt;&lt;/my-app&gt;</code>.
->>>>>>> c9f6c832
 
   p A component consists of two parts; the annotation section and the component controller.
 
@@ -81,7 +72,7 @@
 
       // Annotation Section
       @Component({
-        selector: 'my-app' 
+        selector: 'my-app'
       })
       @Template({
         inline: `&lt;h1&gt;Hello {{ name }}&lt;/h1&gt;`
@@ -92,7 +83,7 @@
           this.name = "Alice";
         }
       }
-      
+
       // Render the app to the page
       bootstrap(MyAppComponent);
 
@@ -135,12 +126,12 @@
       controller uses ES6 <code>class</code> syntax.
 
     pre.prettyprint.linenums
-      code
-        | class MyAppComponent {
-        |   constructor() {
-        |     this.name = "Alice";
-        |   }
-        | }
+      code.
+        class MyAppComponent {
+          constructor() {
+            this.name = "Alice";
+          }
+        }
 
     p.
       Templates read from their component controllers. Templates have access to any properties
@@ -190,10 +181,10 @@
           &lt;script src="/es6-shim/dist/es6-shim.js"&gt;&lt;/script&gt;
         &lt;/head&gt;
         &lt;body&gt;
-          <!-- -->
+
           &lt;!-- The app component created in app.es6 --&gt;
           &lt;my-app&gt;&lt;/my-app&gt;
-          <!-- -->
+
         &lt;/body&gt;
       &lt;/html&gt;
 
