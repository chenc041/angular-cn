--- conflicted
+++ resolved
@@ -337,14 +337,10 @@
   一旦把默认扩展名配置为'js'，SystemJS就会请求`hero.js`，它存在，并且立即被服务器成功返回。
 
   ### Asynchronous System.import
-<<<<<<< HEAD
 
   ### 异步System.import
 
-  The call to `System.import` shouldn't surprise us but it's asynchronous nature might.
-=======
   The call to `System.import` shouldn't surprise us but its asynchronous nature might.
->>>>>>> e7bddeb5
   If we ponder this for a moment, we realize that it must be asynchronous because
   System.js may have to fetch the corresponding JavaScript file from the server.
   Accordingly, `System.import` returns a promise and we must wait for that promise to resolve.
