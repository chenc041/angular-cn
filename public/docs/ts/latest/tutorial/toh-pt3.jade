include ../_util-fns

:marked
  Our app is growing.
  Use cases are flowing in for reusing components, passing data to components, and creating more reusable assets. Let's separate the heroes list from the hero details and make the details component reusable.

  我们的应用继续成长。
  这次的例子将依次展示：复用组件、给组件传入数据以及创建更容易复用的软件资产。我们先把英雄列表从英雄详情中分离出来，并且让详情组件可复用。
  
  [Run the live example for part 3](/resources/live-examples/toh-3/ts/plnkr.html)
  
  [运行第三部分的在线例子](/resources/live-examples/toh-3/ts/plnkr.html)

.l-main-section
:marked
  ## Where We Left Off
  ## 我们在哪儿
  Before we continue with our Tour of Heroes, let’s verify we have the following structure. If not, we’ll need to go back and follow the previous chapters.
  
  在继续《英雄指南》之前，先来检查一下，你是否已经有了如下目录结构。如果没有，你得先回上一章，看看错过了哪里。

.filetree
  .file angular2-tour-of-heroes
  .children
    .file app
    .children
      .file app.component.ts
      .file main.ts
    .file node_modules ...
    .file typings ...      
    .file index.html
    .file package.json
    .file styles.css
    .file systemjs.config.js
    .file tsconfig.json
    .file typings.json
:marked
  ### Keep the app transpiling and running
  ### 让应用代码保持转译和运行
  We want to start the TypeScript compiler, have it watch for changes, and start our server. We'll do this by typing

  我们要启动TypeScript编译器，它会监视文件变更，并启动开发服务器。只要敲：

code-example(format="." language="bash").
  npm start

:marked
  This will keep the application running while we continue to build the Tour of Heroes.

  这个命令会在我们构建《英雄指南》的时候让应用得以持续运行。

  ## Making a Hero Detail Component
  ## 制作英雄详情组件
  Our heroes list and our hero details are in the same component in the same file.
  They're small now but each could grow. 
  We are sure to receive new requirements for one and not the other.
  Yet every change puts both components at risk and doubles the testing burden without benefit.
  If we had to reuse the hero details elsewhere in our app,
  the heroes list would tag along for the ride. 
  
  我们的英雄列表和英雄详情目前位于同一个文件的同一个组件中。
  现在它们还很小，但很快它们都会长大。
  我们将来肯定会收到新需求：针对这一个，却不能影响另一个。
  然而，每一个更改都会给这两个组件带来风险，并且带来双倍的测试负担，却没有任何好处。
  如果我们不得不在本应用之外复用英雄详情组件，那么英雄列表组件也会跟着混进去。
  
  Our current component violates the 
  [Single Responsibility Principle](https://blog.8thlight.com/uncle-bob/2014/05/08/SingleReponsibilityPrinciple.html).
  It's only a tutorial but we can still do things right &mdash; 
  especially if doing them right is easy and we learn how to build Angular apps in the process.
  
  我们这个组件违反了[单一职责原则](https://blog.8thlight.com/uncle-bob/2014/05/08/SingleReponsibilityPrinciple.html)。
  虽然这只是一个教程，但我们还是得坚持做正确的事 —— 况且，做正确的事这么容易，我们何乐而不为呢？别忘了，我们正在学习的就是如何构建真正的Angular应用。
  
  Let’s break the hero details out into its own component.
  
  我们来把英雄详情拆分成一个独立的组件。

  ### Separating the Hero Detail Component
  ### 拆分英雄详情组件
  Add a new file named `hero-detail.component.ts` to the `app` folder and create `HeroDetailComponent` as follows.
  
  在`app`目录下添加一个名叫`hero-detail.component.ts`的文件，并且创建`HeroDetailComponent`。代码如下：

+makeExample('toh-3/ts/app/hero-detail.component.ts', 'v1', 'hero-detail.component.ts (初始版本)')(format=".")
.l-sub-section
  :marked
    ### Naming conventions
    ### 命名约定
    We like to identify at a glance which classes are components and which files contain components. 
    
    我们希望一眼就能看出哪个类是组件，以及哪个文件包含组件。
    
    Notice that  we have an `AppComponent` in a file named `app.component.ts` and our new
    `HeroDetailComponent` is in a file named `hero-detail.component.ts`. 
    
    你会注意到，在名叫`app.component.ts`的文件中有一个`AppComponent`组件，在名叫`hero-detail.component.ts`的文件中有一个`HeroDetailComponent`组件。
    
    All of our component names end in "Component".  All of our component file names end in ".component".
    
    我们的所有组件名都以`Component`结尾。所有组件的文件名都以`.component`结尾。
    
    We spell our file names in lower dash case (AKA "kebab-case") so we don't worry about
    case sensitivity on the server or in source control.

    这里我们使用小写中线命名法（也叫烤串命名法）拼写文件名，所以不用担心它在服务器或者版本控制系统中出现大小写问题。
    <!-- TODO
    .l-sub-section
      :marked
        Learn more about naming conventions in the chapter [Naming Conventions]
        
        要了解命名约定的更多知识，参见[命名约定]一章
    :marked
    -->
:marked
  We begin by importing the `Component` and `Input` decorators from Angular because we're going to need them soon.
  
  一开始，我们要先从Angular中导入`Component`和`Input`装饰器，因为马上就会用到它们。
    
  We create metadata with the `@Component` decorator where we 
  specify the selector name that identifies this component's element.
  Then we export the class to make it available to other components.
  
  我们使用`@Component`装饰器创建元数据。在元数据中，我们指定选择器的名字，用以标记此组件的元素。
  然后，我们导出这个组件类，以便其它组件可以使用它。
  
  When we finish here, we'll import it into `AppComponent` and create a corresponding `<my-hero-detail>`  element.
  
  做完这些，我们把它导入`AppComponent`组件，并创建相应的`<my-hero-detail>`元素。
:marked
  #### Hero Detail Template
  #### 英雄详情模板
  At the moment, the *Heroes* and *Hero Detail* views are combined in one template in `AppComponent`.
  Let’s **cut** the *Hero Detail* content from `AppComponent` and **paste** it into the new template property of  `HeroDetailComponent`.
  
  目前，`AppComponent`的*英雄列表*和*英雄详情*视图被组合在同一个模板中。
  让我们从`AppComponent`中**剪切**出*英雄详情*的内容，并且粘贴到`HeroDetailComponent`组件的`template`属性中。

  We previously bound to the `selectedHero.name` property of the `AppComponent`.
  Our `HeroDetailComponent` will have a `hero` property, not a `selectedHero` property.
  So we replace `selectedHero` with `hero` everywhere in our new template. That's our only change.
  The result looks like this:

  以前我们绑定到了`AppComponent`的`selectedHero.name`属性中。
  `HeroDetailComponent`组件将会有一个`hero`属性，而不是`selectedHero`属性。
  所以，我们要把模板中的所有`selectedHero`替换为`hero`。只改这些就够了。
  最终结果如下所示：
+makeExample('toh-3/ts/app/hero-detail.component.ts', 'template', 'hero-detail.component.ts (模板)')(format=".")

:marked
  Now our hero detail layout exists only in the `HeroDetailComponent`.
  
  现在，我们的英雄详情布局只存在于`HeroDetailComponent`组件中了。

  #### Add the *hero* property
  #### 添加 *hero* 属性
  Let’s add that `hero` property we were talking about to the component class.
  
  我们这就添加刚刚所说的`hero`属性到组件类中。
+makeExample('toh-3/ts/app/hero-detail.component.ts', 'hero')
:marked
  Uh oh. We declared the `hero` property as type `Hero` but our `Hero` class is over in the `app.component.ts` file. 
  We have two components, each in their own file, that need to reference the `Hero` class. 
  
  啊哦！我们定义的`hero`属性是`Hero`类型的，但是我们的`Hero`类还在`app.component.ts`文件中。
  我们有了两个组件，它们都有各自的文件，并且都需要引用`Hero`类。
  
  We solve the problem by relocating the `Hero` class from `app.component.ts` to its own `hero.ts` file.
  
  要解决这个问题，我们也得从`app.component.ts`文件中把`Hero`类移到属于它自己的`hero.ts`文件中。

+makeExample('toh-3/ts/app/hero.ts', null, 'hero.ts (导出Hero类)')(format=".")

:marked
  We export the `Hero` class from `hero.ts` because we'll need to reference it in both component files. 
  Add the following import statement near the top of both `app.component.ts` and `hero-detail.component.ts`.
  
  我们得从`hero.ts`中导出`Hero`类，因为我们要从那些组件文件中引用它。
  在`app.component.ts`和`hero-detail.component.ts`的顶部添加下列import语句：

+makeExample('toh-3/ts/app/hero-detail.component.ts', 'hero-import', 'hero-detail.component.ts与app.component.ts(导入Hero类)')

:marked
  #### The *hero* property is an ***input***
  #### *hero*是一个***输入***属性
  
  The `HeroDetailComponent` must be told what hero to display. Who will tell it? The parent `AppComponent`! 
  
  还得告诉`HeroDetailComponent`显示哪个英雄。谁告诉它呢？自然是父组件`AppComponent`了！
  
  The `AppComponent` knows which hero to show: the hero that the user selected from the list. 
  The user's selection is in its `selectedHero` property.
  
  `AppComponent`确实知道该显示哪个英雄 —— 用户从列表中选中的那个。
  而这个英雄就是`selectedHero`属性的值。
  
  We will soon update the `AppComponent` template so that it binds its `selectedHero` property
  to the `hero` property of our `HeroDetailComponent`. The binding *might* look like this:
  
  我们马上升级`AppComponent`的模板，以便把该组件的`selectedHero`属性绑定到`HeroDetailComponent`组件的`hero`属性上。
  绑定看起来*可能*是这样的：
code-example(format=".").
  &lt;my-hero-detail [hero]="selectedHero">&lt;/my-hero-detail>
:marked
  Notice that the `hero` property is the ***target*** of a property binding &mdash; it's in square brackets to the left of the (=).
  
  注意，在等号（=）左边方括号中的这个`hero`是属性绑定的***目标***。
  
  Angular insists that we declare a ***target*** property to be an ***input*** property.
  If we don't, Angular rejects the binding and throws an error.
  
  Angular希望我们把***目标属性***定义成组件的***输入属性***，否则，Angular会拒绝绑定，并且抛出一个错误。
.l-sub-section
  :marked
    We explain input properties in more detail [here](../guide/attribute-directives.html#why-input) 
    where we also explain why *target* properties require this special treatment and 
    *source* properties do not.
    
    我们在[这里](../guide/attribute-directives.html#why-input)详细解释了输入属性，以及为什么*目标属性*需要“显式定义”这样的特殊待遇，而*来源属性*却不需要。
:marked
  There are a couple of ways we can declare that `hero` is an *input*. 
  We'll do it the way we *prefer*, by annotating the `hero` property with the `@Input` decorator that we imported earlier.
  
  我们有几种方式把`hero`声明成*输入属性*。
  这里我们采用*首选*的方式：使用我们前面导入的`@Input`装饰器，为`hero`属性加上注解。
+makeExample('toh-3/ts/app/hero-detail.component.ts', 'hero-input')(format='.')
  
.l-sub-section
  :marked
    Learn more about the `@Input()` decorator in the 
    [Attribute Directives](../guide/attribute-directives.html#input) chapter.

    要了解`@Input()`装饰器的更多知识，参见[Attribute型指令](../guide/attribute-directives.html#input)一章。
.l-main-section
:marked
  ## Refresh the AppComponent
  ## 刷新AppComponent
  We return to the `AppComponent` and teach it to use the `HeroDetailComponent`.

  回到`AppComponent`组件，我们要教它使用`HeroDetailComponent`组件。

  We begin by importing the `HeroDetailComponent` so we can refer to it.

  我们先导入`HeroDetailComponent`组件，好让我们可以引用它。
+makeExample('toh-3/ts/app/app.component.ts', 'hero-detail-import')

:marked
  Find the location in the template where we removed the *Hero Detail* content
  and add an element tag that represents the `HeroDetailComponent`.
  
  找到我们刚刚从模板中移除*英雄详情*的地方，放上用来表示`HeroDetailComponent`组件的HTML标签。
code-example(format=".").
  &lt;my-hero-detail>&lt;/my-hero-detail>
.l-sub-section
  :marked
    *my-hero-detail* is the name we set as the  `selector` in the `HeroDetailComponent` metadata.
    
    *my-hero-detail*是我们在`HeroDetailComponent`元数据中的`selector`属性所指定的名字。
:marked
 The two components won't coordinate until we bind the `selectedHero` property of the `AppComponent` 
 to the `HeroDetailComponent` element's `hero` property  like this:
 
 这两个组件目前还不能协同工作，直到我们把`AppComponent`组件的`selectedHero`属性和`HeroDetailComponent`组件的`hero`属性绑定在一起，就像这样：
code-example(format=".").
  &lt;my-hero-detail [hero]="selectedHero">&lt;/my-hero-detail>
:marked
  The `AppComponent`’s template should now look like this
  
  `AppComponent`的模板是这样的：

<<<<<<< HEAD
+makeExample('toh-3/ts/app/app.component.ts', 'hero-detail-template', 'app.component.ts (模板)')
=======
+makeExample('toh-3/ts/app/app.component.ts', 'hero-detail-template', 'app.component.ts (Template)')(format='.')
>>>>>>> 33b5829b
:marked
  Thanks to the binding, the `HeroDetailComponent` should receive the hero from the `AppComponent` and display that hero's detail beneath the list.
  The detail should update every time the user picks a new hero.
  
  感谢数据绑定机制，`HeroDetailComponent`组件应该能从`AppComponent`组件中获取英雄数据，并且在列表的下方显示英雄的详情了。
  每当用户选中一个新的英雄时，详情信息应该随之更新。
  
  It's not happening yet!
  
  但什么都没有发生！
  
  We click among the heroes. No details. We look for an error in the console of the browser development tools. No error.
  
  我们点击了一个英雄，但没有显示详情。我们打开浏览器开发工具的控制台窗口，也看不到任何错误。
  
  It is as if Angular were ignoring the new tag. That's because *it is ignoring the new tag*.
  
  看起来好像Angular忽略了这个新标签。确实如此，这是因为*它忽略了不认识的标签*。
  ### The *directives* array
  ### *directives* 数组
  A browser ignores HTML tags and attributes that it doesn't recognize. So does Angular.
  
  浏览器会忽略它不认识的HTML标签和属性。Angular也是如此。
  
  We've imported `HeroDetailComponent`, we've used it in the template, but we haven't told Angular about it.
  
  我们引入了`HeroDetailComponent`，并在模板中使用它，但还没有告诉Angular。
  
  We tell Angular about it by listing it in the metadata `directives` array. Let's add that array property to the bottom of the
  `@Component` configuration object, immediately after the `template` and `styles` properties.
<<<<<<< HEAD
  
  我们要把它列在元数据的`directives`数组中，这样Angular才会知道它。
  让我们把这个数组属性加在`@Component`配置对象的底部，紧跟在`template`和`styles`属性之后。
  
+makeExample('toh-3/ts/app/app.component.ts', 'directives')

=======
+makeExample('toh-3/ts/app/app.component.ts', 'directives', 'app/app.component.ts (Directives)')
>>>>>>> 33b5829b

:marked
  ### It works!
  ### 搞定！
  When we view our app in the browser we see the list of heroes. 
  When we select a hero we can see the selected hero’s details. 
  
  当在浏览器中查看应用时，我们看到了英雄列表。
  当选中一个英雄时，还能看到所选英雄的详情。
  
  What's fundamentally new is that we can use this `HeroDetailComponent`
  to show hero details anywhere in the app.

  值得关注的进步是：我们可以在应用中的任何地方使用这个`HeroDetailComponent`组件来显示英雄详情了。

  We’ve created our first reusable component!
  
  我们创建了第一个可复用组件！

  ### Reviewing the App Structure
  ### 回顾应用结构
  Let’s verify that we have the following structure after all of our good refactoring in this chapter:

  来验证下吧，在本章中，经过这些漂亮的重构，我们应该得到了下列结构：
  
.filetree
  .file angular2-tour-of-heroes
  .children
    .file app
    .children
      .file app.component.ts
      .file hero.ts
      .file hero-detail.component.ts
      .file main.ts
    .file node_modules ...
    .file typings ...
    .file index.html
    .file package.json
    .file tsconfig.json
    .file typings.json
:marked
  Here are the code files we discussed in this chapter.
  
  下面就是我们在本章讨论过的源码文件：

+makeTabs(`
  toh-3/ts/app/hero-detail.component.ts,
  toh-3/ts/app/app.component.ts,
  toh-3/ts/app/hero.ts
  `,'',`
  app/hero-detail.component.ts,
  app/app.component.ts,
  app/hero.ts
  `)

.l-main-section
:marked
  ## The Road We’ve Travelled
  ## 走过的路
  Let’s take stock of what we’ve built.
  
  来盘点一下我们已经构建完的部分。

  * We created a reusable component
  * 我们创建了一个可复用组件
  * We learned how to make a component accept input
  * 我们学会了如何让一个组件接收输入
  * We learned to bind a parent component to a child component.
  * 我们学会了把父组件绑定到子组件。
  * We learned to declare the application directives we need in a `directives` array.
  * 我们学会了在`directives`中定义应用所需的指令。

  [Run the live example for part 3](/resources/live-examples/toh-3/ts/plnkr.html).
  
  [运行第三部分的在线例子](/resources/live-examples/toh-3/ts/plnkr.html).

.l-main-section
:marked
  ## The Road Ahead
  ## 前方的路
  Our Tour of Heroes has become more reusable with shared components. 
  
  通过抽取共享组件，我们的《英雄指南》变得更有复用性了。
  
  We're still getting our (mock) data within the `AppComponent`.
  That's not sustainable. 
  We should refactor data access to a separate service
  and share it among the components that need data. 
  
  但在`AppComponent`中，我们仍然使用着mock数据。
  显然，这种方式不能“可持续发展”。
  我们要把数据访问逻辑抽取到一个独立的服务中，并在需要数据的组件之间共享。
  
  We’ll learn to create services in the [next tutorial](toh-pt4.html) chapter.
  
  在[下一步](toh-pt4.html)，我们将学习如何创建服务。<|MERGE_RESOLUTION|>--- conflicted
+++ resolved
@@ -268,11 +268,7 @@
   
   `AppComponent`的模板是这样的：
 
-<<<<<<< HEAD
-+makeExample('toh-3/ts/app/app.component.ts', 'hero-detail-template', 'app.component.ts (模板)')
-=======
 +makeExample('toh-3/ts/app/app.component.ts', 'hero-detail-template', 'app.component.ts (Template)')(format='.')
->>>>>>> 33b5829b
 :marked
   Thanks to the binding, the `HeroDetailComponent` should receive the hero from the `AppComponent` and display that hero's detail beneath the list.
   The detail should update every time the user picks a new hero.
@@ -303,16 +299,10 @@
   
   We tell Angular about it by listing it in the metadata `directives` array. Let's add that array property to the bottom of the
   `@Component` configuration object, immediately after the `template` and `styles` properties.
-<<<<<<< HEAD
   
   我们要把它列在元数据的`directives`数组中，这样Angular才会知道它。
   让我们把这个数组属性加在`@Component`配置对象的底部，紧跟在`template`和`styles`属性之后。
-  
-+makeExample('toh-3/ts/app/app.component.ts', 'directives')
-
-=======
 +makeExample('toh-3/ts/app/app.component.ts', 'directives', 'app/app.component.ts (Directives)')
->>>>>>> 33b5829b
 
 :marked
   ### It works!
