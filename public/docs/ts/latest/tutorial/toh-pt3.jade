include ../_util-fns

:marked
  Our app is growing.
  Use cases are flowing in for reusing components, passing data to components, and creating more reusable assets. Let's separate the heroes list from the hero details and make the details component reusable.

  我们的应用正在成长中。现在又有新的用例：重复使用组件，传递数据给组件并创建更多可复用的资产。
  我们来把英雄详情从英雄列表中分离出来，让这个英雄详情组件可以被复用。

  Run the <live-example></live-example> for this part.

  运行这部分的<live-example>在线例子</live-example>。

.l-main-section
:marked
  ## Where We Left Off

  ## 延续上一步教程

  Before we continue with our Tour of Heroes, let’s verify we have the following structure. If not, we’ll need to go back and follow the previous chapters.

  在继续《英雄指南》之前，先检查一下，是否已经有了如下目录结构。如果没有，回上一章，看看错过了哪里。

.filetree
  .file angular-tour-of-heroes
  .children
    .file src
    .children
      .file app
      .children
        .file app.component.ts
        .file app.module.ts
      .file main.ts
      .file index.html
      .file styles.css
      .file systemjs.config.js
      .file tsconfig.json
    .file node_modules ...   
    .file package.json
:marked
  ### Keep the app transpiling and running

  ### 让应用代码保持转译和运行

  We want to start the TypeScript compiler, have it watch for changes, and start our server. We'll do this by typing

<<<<<<< HEAD
  我们要启动 TypeScript 编译器，它会监视文件变更，并启动开发服务器。只要敲：

code-example(language="bash").
=======
code-example(language="sh" class="code-shell").
>>>>>>> 747807e2
  npm start

:marked
  This will keep the application running while we continue to build the Tour of Heroes.

  这个命令会在我们构建《英雄指南》的时候让应用得以持续运行。

  ## Making a Hero Detail Component

  ## 制作英雄详情组件

  Our heroes list and our hero details are in the same component in the same file.
  They're small now but each could grow. 
  We are sure to receive new requirements for one and not the other.
  Yet every change puts both components at risk and doubles the testing burden without benefit.
  If we had to reuse the hero details elsewhere in our app,
  the heroes list would tag along for the ride. 

  目前，英雄列表和英雄详情位于同一个文件的同一个组件中。
  它们现在还很小，但很快它们都会长大。
  我们将来肯定会收到新需求：针对这一个，却不能影响另一个。
  然而，每一次更改都会给这两个组件带来风险和双倍的测试负担，却没有任何好处。
  如果我们需要在应用的其它地方复用英雄详情组件，英雄列表组件也会跟着混进去。

  Our current component violates the
  [Single Responsibility Principle](https://blog.8thlight.com/uncle-bob/2014/05/08/SingleReponsibilityPrinciple.html).
  It's only a tutorial but we can still do things right &mdash; 
  especially if doing them right is easy and we learn how to build Angular apps in the process.

  我们当前的组件违反了[单一职责原则](https://blog.8thlight.com/uncle-bob/2014/05/08/SingleReponsibilityPrinciple.html)。
  虽然这只是一个教程，但我们还是得坚持做正确的事 &mdash;
  况且，做正确的事这么容易，在此过程中，我们又能学习如何构建 Angular 应用。

  Let’s break the hero details out into its own component.

  我们来把英雄详情拆分成一个独立的组件。

  ### Separating the Hero Detail Component

  ### 拆分英雄详情组件

  Add a new file named `hero-detail.component.ts` to the `app` folder and create `HeroDetailComponent` as follows.

<<<<<<< HEAD
  在`app`目录下添加一个名叫`hero-detail.component.ts`的文件，并且创建`HeroDetailComponent`。代码如下：

+makeExample('toh-3/ts/app/hero-detail.component.ts', 'v1', 'app/hero-detail.component.ts (initial version)')(format=".")

=======
+makeExample('toh-3/ts/src/app/hero-detail.component.ts', 'v1', 'src/app/hero-detail.component.ts (initial version)')(format=".")
>>>>>>> 747807e2
.l-sub-section
  :marked
    ### Naming conventions

    ### 命名约定

    We like to identify at a glance which classes are components and which files contain components.

    我们希望一眼就能看出哪些类是组件，哪些文件包含组件。

    Notice that  we have an `AppComponent` in a file named `app.component.ts` and our new
    `HeroDetailComponent` is in a file named `hero-detail.component.ts`. 

    你会注意到，在名叫`app.component.ts`的文件中有一个`AppComponent`组件，在名叫`hero-detail.component.ts`的文件中有一个`HeroDetailComponent`组件。

    All of our component names end in "Component".  All of our component file names end in ".component".

    我们的所有组件名都以`Component`结尾。所有组件的文件名都以`.component`结尾。

    We spell our file names in lower **[dash case](../guide/glossary.html#dash-case)**
    (AKA **[kebab-case](../guide/glossary.html#kebab-case)**) so we don't worry about
    case sensitivity on the server or in source control.

    这里我们使用小写**[中线命名法](../guide/glossary.html#dash-case)**
    （也叫**[烤串命名法](../guide/glossary.html#kebab-case)**）拼写文件名，
    所以不用担心它在服务器或者版本控制系统中出现大小写问题。

    <!-- TODO
    .l-sub-section
      :marked
        Learn more about naming conventions in the chapter [Naming Conventions]
    :marked
    -->
:marked
  We begin by importing the `Component` and `Input` decorators from Angular because we're going to need them soon.

  我们先从 Angular 中导入`Component`和`Input`装饰器，因为马上就会用到它们。

  We create metadata with the `@Component` decorator where we 
  specify the selector name that identifies this component's element.
  Then we export the class to make it available to other components.

  我们使用`@Component`装饰器创建元数据。在元数据中，我们指定选择器的名字，用以标识此组件的元素。
  然后，我们导出这个类，以便其它组件可以使用它。

  When we finish here, we'll import it into `AppComponent` and create a corresponding `<my-hero-detail>`  element.

  做完这些，我们把它导入`AppComponent`组件，并创建相应的`<my-hero-detail>`元素。

:marked
  #### Hero Detail Template

  #### 英雄详情模板

  At the moment, the *Heroes* and *Hero Detail* views are combined in one template in `AppComponent`.
  Let’s **cut** the *Hero Detail* content from `AppComponent` and **paste** it into the new template property of  `HeroDetailComponent`.

  此时，`AppComponent`的*英雄列表*和*英雄详情*视图被组合进同一个模板中。
  让我们从`AppComponent`中**剪切**出*英雄详情*的内容，并且**粘贴**到`HeroDetailComponent`组件的`template`属性中。

  We previously bound to the `selectedHero.name` property of the `AppComponent`.
  Our `HeroDetailComponent` will have a `hero` property, not a `selectedHero` property.
  So we replace `selectedHero` with `hero` everywhere in our new template. That's our only change.
  The result looks like this:

<<<<<<< HEAD
  之前我们绑定了`AppComponent`的`selectedHero.name`属性。
  `HeroDetailComponent`组件将会有一个`hero`属性，而不是`selectedHero`属性。
  所以，我们要把模板中的所有`selectedHero`替换为`hero`。只改这些就够了。
  最终结果如下所示：

+makeExample('toh-3/ts/app/hero-detail.component.ts', 'template', 'app/hero-detail.component.ts (template)')(format=".")
=======
+makeExample('toh-3/ts/src/app/hero-detail.component.ts', 'template', 'src/app/hero-detail.component.ts (template)')(format=".")
>>>>>>> 747807e2

:marked
  Now our hero detail layout exists only in the `HeroDetailComponent`.

  现在，我们的英雄详情布局只存在于`HeroDetailComponent`组件中。

  #### Add the *hero* property

  #### 添加 *hero* 属性

  Let’s add that `hero` property we were talking about to the component class.
<<<<<<< HEAD

  把刚刚所说的`hero`属性添加到组件类。

+makeExample('toh-3/ts/app/hero-detail.component.ts', 'hero')

=======
+makeExample('toh-3/ts/src/app/hero-detail.component.ts', 'hero')
>>>>>>> 747807e2
:marked
  Uh oh. We declared the `hero` property as type `Hero` but our `Hero` class is over in the `app.component.ts` file. 
  We have two components, each in their own file, that need to reference the `Hero` class. 

  啊哦！我们声明`hero`属性是`Hero`类型，但是我们的`Hero`类还在`app.component.ts`文件中。
  我们有了两个组件，它们位于各自的文件，并且都需要引用`Hero`类。

  We solve the problem by relocating the `Hero` class from `app.component.ts` to its own `hero.ts` file.

<<<<<<< HEAD
  要解决这个问题，我们从`app.component.ts`文件中把`Hero`类移到属于它自己的`hero.ts`文件中。

+makeExample('toh-3/ts/app/hero.ts', '', 'app/hero.ts')(format=".")
=======
+makeExample('toh-3/ts/src/app/hero.ts', '', 'src/app/hero.ts')(format=".")
>>>>>>> 747807e2

:marked
  We export the `Hero` class from `hero.ts` because we'll need to reference it in both component files. 
  Add the following import statement near the top of **both `app.component.ts` and `hero-detail.component.ts`**.

<<<<<<< HEAD
  我们从`hero.ts`中导出`Hero`类，因为我们要从两个组件文件中引用它。
  在**`app.component.ts`和`hero-detail.component.ts`**的顶部添加下列 import 语句：

+makeExample('toh-3/ts/app/hero-detail.component.ts', 'hero-import')
=======
+makeExample('toh-3/ts/src/app/hero-detail.component.ts', 'hero-import')
>>>>>>> 747807e2

:marked
  #### The *hero* property is an ***input***

  #### *hero*属性是一个***输入***属性

  The `HeroDetailComponent` must be told what hero to display. Who will tell it? The parent `AppComponent`!

  还得告诉`HeroDetailComponent`显示哪个英雄。谁告诉它呢？自然是父组件`AppComponent`了！

  The `AppComponent` knows which hero to show: the hero that the user selected from the list.
  The user's selection is in its `selectedHero` property.

  `AppComponent`确实知道该显示哪个英雄：用户从列表中选中的那个。
  用户选择的英雄在它的`selectedHero`属性中。

  We will soon update the `AppComponent` template so that it binds its `selectedHero` property
  to the `hero` property of our `HeroDetailComponent`. The binding *might* look like this:
<<<<<<< HEAD

  我们马上升级`AppComponent`的模板，把该组件的`selectedHero`属性绑定到`HeroDetailComponent`组件的`hero`属性上。
  绑定看起来*可能*是这样的：

code-example(format=".").
=======
code-example(language="html").
>>>>>>> 747807e2
  &lt;my-hero-detail [hero]="selectedHero">&lt;/my-hero-detail>

:marked
  Notice that the `hero` property is the ***target*** of a property binding &mdash; it's in square brackets to the left of the (=).

  注意，`hero`是属性绑定的***目标*** &mdash; 它位于等号 (=) 左边方括号中。

  Angular insists that we declare a ***target*** property to be an ***input*** property.
  If we don't, Angular rejects the binding and throws an error.

  Angular 希望我们把***目标属性***声明为组件的***输入属性***，否则，Angular 会拒绝绑定，并抛出错误。

.l-sub-section
  :marked
    We explain input properties in more detail [here](../guide/attribute-directives.html#why-input) 
    where we also explain why *target* properties require this special treatment and 
    *source* properties do not.

    我们在[这里](../guide/attribute-directives.html#why-input)详细解释了输入属性，以及为什么*目标属性*需要这样的特殊待遇，而*源属性*却不需要。

:marked
  There are a couple of ways we can declare that `hero` is an *input*. 
  We'll do it the way we *prefer*, by annotating the `hero` property with the `@Input` decorator that we imported earlier.
<<<<<<< HEAD

  我们有几种方式把`hero`声明成*输入属性*。
  这里我们采用*首选*的方式：使用我们前面导入的`@Input`装饰器向`hero`属性添加注解。

+makeExample('toh-3/ts/app/hero-detail.component.ts', 'hero-input')(format='.')

=======
+makeExample('toh-3/ts/src/app/hero-detail.component.ts', 'hero-input')(format='.')
  
>>>>>>> 747807e2
.l-sub-section
  :marked
    Learn more about the `@Input()` decorator in the 
    [Attribute Directives](../guide/attribute-directives.html#input) chapter.

    更多`@Input()`装饰器的信息，见[属性型指令](../guide/attribute-directives.html#input)。

.l-main-section
:marked
  ## Refresh the AppModule

  ## 更新 AppModule

  We return to the `AppModule`, the application's root module, and teach it to use the `HeroDetailComponent`.

  回到应用的根模块`AppModule`，让它使用`HeroDetailComponent`组件。

  We begin by importing the `HeroDetailComponent` so we can refer to it.

<<<<<<< HEAD
  我们先导入`HeroDetailComponent`组件，后面好引用它。

+makeExample('toh-3/ts/app/app.module.ts', 'hero-detail-import')
=======
+makeExample('toh-3/ts/src/app/app.module.ts', 'hero-detail-import')
>>>>>>> 747807e2

:marked
  Then we add `HeroDetailComponent` to the `NgModule` decorator's `declarations` array.
  This array contains the list of all components, pipes, and directives that we created
  and that belong in our application's module.

<<<<<<< HEAD
  接下来，添加`HeroDetailComponent`到`NgModule`装饰器中的`declarations`数组。
  这个数组包含了所有由我们创建的并属于应用模块的组件、管道和指令。

+makeExample('toh-3/ts/app/app.module.ts', 'declarations')
=======
+makeExample('toh-3/ts/src/app/app.module.ts', 'declarations')
>>>>>>> 747807e2

.l-main-section
:marked
  ## Refresh the AppComponent

  ## 更新 AppComponent
:marked
  Now that the application knows about our `HeroDetailComponent`, 
  find the location in the `AppComponent` template where we removed the *Hero Detail* content
  and add an element tag that represents the `HeroDetailComponent`.
<<<<<<< HEAD

  现在，应用知道了我们的`HeroDetailComponent`，
  找到我们刚刚从模板中移除*英雄详情*的地方，
  放上用来表示`HeroDetailComponent`组件的元素标签。

code-example(format=".").
=======
code-example(language="html").
>>>>>>> 747807e2
  &lt;my-hero-detail>&lt;/my-hero-detail>

.l-sub-section
  :marked
    *my-hero-detail* is the name we set as the  `selector` in the `HeroDetailComponent` metadata.

    *my-hero-detail* 是我们在`HeroDetailComponent`元数据中的`selector`属性所指定的名字。

:marked
 The two components won't coordinate until we bind the `selectedHero` property of the `AppComponent` 
 to the `HeroDetailComponent` element's `hero` property  like this:
<<<<<<< HEAD

 这两个组件目前还不能协同工作，直到我们把`AppComponent`组件的`selectedHero`
 属性和`HeroDetailComponent`组件的`hero`属性绑定在一起，就像这样：
code-example(format=".")
=======
code-example(language="html").
>>>>>>> 747807e2
  &lt;my-hero-detail [hero]="selectedHero">&lt;/my-hero-detail>
:marked
  The `AppComponent`’s template should now look like this

<<<<<<< HEAD
  `AppComponent`的模板是这样的：

+makeExample('toh-3/ts/app/app.component.ts', 'hero-detail-template', 'app.component.ts (template)')(format='.')
=======
+makeExample('toh-3/ts/src/app/app.component.ts', 'hero-detail-template', 'app.component.ts (template)')(format='.')
>>>>>>> 747807e2
:marked
  Thanks to the binding, the `HeroDetailComponent` should receive the hero from the `AppComponent` and display that hero's detail beneath the list.
  The detail should update every time the user picks a new hero.

  感谢数据绑定机制，`HeroDetailComponent`应该能接收来自`AppComponent`的英雄数据，并在列表下方显示英雄的详情。
  每当用户选中一个新的英雄时，详情信息应该随之更新。

:marked
  ### It works!

  ### 搞定！

  When we view our app in the browser we see the list of heroes.
  When we select a hero we can see the selected hero’s details. 

  当在浏览器中查看应用时，可以看到英雄列表。
  当选中一个英雄时，可以看到所选英雄的详情。

  What's fundamentally new is that we can use this `HeroDetailComponent`
  to show hero details anywhere in the app.

  值得关注的进步是：我们可以在应用中的任何地方使用这个`HeroDetailComponent`组件来显示英雄详情。

  We’ve created our first reusable component!

  我们创建了第一个可复用组件！

  ### Reviewing the App Structure

  ### 回顾应用结构

  Let’s verify that we have the following structure after all of our good refactoring in this chapter:

  来验证下吧，在本章中，经过这些漂亮的重构，我们应该得到下列结构：

.filetree
  .file angular-tour-of-heroes
  .children
    .file src
    .children
      .file app
      .children
        .file app.component.ts
        .file app.module.ts
        .file hero.ts
        .file hero-detail.component.ts
      .file main.ts
      .file index.html
      .file styles.css
      .file systemjs.config.js
      .file tsconfig.json
    .file node_modules ...
    .file package.json
:marked
  Here are the code files we discussed in this chapter.

  下面是我们在本章讨论的代码文件：

+makeTabs(`
  toh-3/ts/src/app/hero-detail.component.ts,
  toh-3/ts/src/app/app.component.ts,
  toh-3/ts/src/app/hero.ts,
  toh-3/ts/src/app/app.module.ts
  `,'',`
  src/app/hero-detail.component.ts,
  src/app/app.component.ts,
  src/app/hero.ts,
  src/app/app.module.ts
 `)

.l-main-section
:marked
  ## The Road We’ve Travelled

  ## 走过的路

  Let’s take stock of what we’ve built.

  来盘点一下我们已经构建了什么。

  * We created a reusable component

    我们创建了一个可复用组件

  * We learned how to make a component accept input

    我们学会了如何让一个组件接收输入

  * We learned to declare the application directives we need in an Angular module. We
  list the directives in the `NgModule` decorator's `declarations` array.

    我们学会了在 Angular 模块中声明该应用所需的指令。
  只要把这些指令列在`NgModule`装饰器的`declarations`数组中就可以了。

  * We learned to bind a parent component to a child component.

    我们学会了把父组件绑定到子组件。

  Run the <live-example></live-example> for this part.

  运行这部分的<live-example>在线例子</live-example>。

.l-main-section
:marked
  ## The Road Ahead

  ## 前方的路

  Our Tour of Heroes has become more reusable with shared components.

  通过抽取共享组件，我们的《英雄指南》变得更有复用性了。

  We're still getting our (mock) data within the `AppComponent`.
  That's not sustainable. 
  We should refactor data access to a separate service
  and share it among the components that need data. 

  在`AppComponent`中，我们仍然使用着模拟数据。
  显然，这种方式不能“可持续发展”。
  我们要把数据访问逻辑抽取到一个独立的服务中，并在需要数据的组件之间共享。

  We’ll learn to create services in the [next tutorial](toh-pt4.html) chapter.

  在[下一步](toh-pt4.html)，我们将学习如何创建服务。<|MERGE_RESOLUTION|>--- conflicted
+++ resolved
@@ -44,13 +44,9 @@
 
   We want to start the TypeScript compiler, have it watch for changes, and start our server. We'll do this by typing
 
-<<<<<<< HEAD
   我们要启动 TypeScript 编译器，它会监视文件变更，并启动开发服务器。只要敲：
 
-code-example(language="bash").
-=======
 code-example(language="sh" class="code-shell").
->>>>>>> 747807e2
   npm start
 
 :marked
@@ -94,14 +90,9 @@
 
   Add a new file named `hero-detail.component.ts` to the `app` folder and create `HeroDetailComponent` as follows.
 
-<<<<<<< HEAD
   在`app`目录下添加一个名叫`hero-detail.component.ts`的文件，并且创建`HeroDetailComponent`。代码如下：
 
-+makeExample('toh-3/ts/app/hero-detail.component.ts', 'v1', 'app/hero-detail.component.ts (initial version)')(format=".")
-
-=======
 +makeExample('toh-3/ts/src/app/hero-detail.component.ts', 'v1', 'src/app/hero-detail.component.ts (initial version)')(format=".")
->>>>>>> 747807e2
 .l-sub-section
   :marked
     ### Naming conventions
@@ -167,16 +158,12 @@
   So we replace `selectedHero` with `hero` everywhere in our new template. That's our only change.
   The result looks like this:
 
-<<<<<<< HEAD
   之前我们绑定了`AppComponent`的`selectedHero.name`属性。
   `HeroDetailComponent`组件将会有一个`hero`属性，而不是`selectedHero`属性。
   所以，我们要把模板中的所有`selectedHero`替换为`hero`。只改这些就够了。
   最终结果如下所示：
 
-+makeExample('toh-3/ts/app/hero-detail.component.ts', 'template', 'app/hero-detail.component.ts (template)')(format=".")
-=======
 +makeExample('toh-3/ts/src/app/hero-detail.component.ts', 'template', 'src/app/hero-detail.component.ts (template)')(format=".")
->>>>>>> 747807e2
 
 :marked
   Now our hero detail layout exists only in the `HeroDetailComponent`.
@@ -188,15 +175,10 @@
   #### 添加 *hero* 属性
 
   Let’s add that `hero` property we were talking about to the component class.
-<<<<<<< HEAD
 
   把刚刚所说的`hero`属性添加到组件类。
 
-+makeExample('toh-3/ts/app/hero-detail.component.ts', 'hero')
-
-=======
 +makeExample('toh-3/ts/src/app/hero-detail.component.ts', 'hero')
->>>>>>> 747807e2
 :marked
   Uh oh. We declared the `hero` property as type `Hero` but our `Hero` class is over in the `app.component.ts` file. 
   We have two components, each in their own file, that need to reference the `Hero` class. 
@@ -206,26 +188,18 @@
 
   We solve the problem by relocating the `Hero` class from `app.component.ts` to its own `hero.ts` file.
 
-<<<<<<< HEAD
   要解决这个问题，我们从`app.component.ts`文件中把`Hero`类移到属于它自己的`hero.ts`文件中。
 
-+makeExample('toh-3/ts/app/hero.ts', '', 'app/hero.ts')(format=".")
-=======
 +makeExample('toh-3/ts/src/app/hero.ts', '', 'src/app/hero.ts')(format=".")
->>>>>>> 747807e2
 
 :marked
   We export the `Hero` class from `hero.ts` because we'll need to reference it in both component files. 
   Add the following import statement near the top of **both `app.component.ts` and `hero-detail.component.ts`**.
 
-<<<<<<< HEAD
   我们从`hero.ts`中导出`Hero`类，因为我们要从两个组件文件中引用它。
   在**`app.component.ts`和`hero-detail.component.ts`**的顶部添加下列 import 语句：
 
-+makeExample('toh-3/ts/app/hero-detail.component.ts', 'hero-import')
-=======
 +makeExample('toh-3/ts/src/app/hero-detail.component.ts', 'hero-import')
->>>>>>> 747807e2
 
 :marked
   #### The *hero* property is an ***input***
@@ -244,15 +218,11 @@
 
   We will soon update the `AppComponent` template so that it binds its `selectedHero` property
   to the `hero` property of our `HeroDetailComponent`. The binding *might* look like this:
-<<<<<<< HEAD
 
   我们马上升级`AppComponent`的模板，把该组件的`selectedHero`属性绑定到`HeroDetailComponent`组件的`hero`属性上。
   绑定看起来*可能*是这样的：
 
-code-example(format=".").
-=======
 code-example(language="html").
->>>>>>> 747807e2
   &lt;my-hero-detail [hero]="selectedHero">&lt;/my-hero-detail>
 
 :marked
@@ -276,17 +246,11 @@
 :marked
   There are a couple of ways we can declare that `hero` is an *input*. 
   We'll do it the way we *prefer*, by annotating the `hero` property with the `@Input` decorator that we imported earlier.
-<<<<<<< HEAD
 
   我们有几种方式把`hero`声明成*输入属性*。
   这里我们采用*首选*的方式：使用我们前面导入的`@Input`装饰器向`hero`属性添加注解。
 
-+makeExample('toh-3/ts/app/hero-detail.component.ts', 'hero-input')(format='.')
-
-=======
 +makeExample('toh-3/ts/src/app/hero-detail.component.ts', 'hero-input')(format='.')
-  
->>>>>>> 747807e2
 .l-sub-section
   :marked
     Learn more about the `@Input()` decorator in the 
@@ -306,27 +270,19 @@
 
   We begin by importing the `HeroDetailComponent` so we can refer to it.
 
-<<<<<<< HEAD
   我们先导入`HeroDetailComponent`组件，后面好引用它。
 
-+makeExample('toh-3/ts/app/app.module.ts', 'hero-detail-import')
-=======
 +makeExample('toh-3/ts/src/app/app.module.ts', 'hero-detail-import')
->>>>>>> 747807e2
 
 :marked
   Then we add `HeroDetailComponent` to the `NgModule` decorator's `declarations` array.
   This array contains the list of all components, pipes, and directives that we created
   and that belong in our application's module.
 
-<<<<<<< HEAD
   接下来，添加`HeroDetailComponent`到`NgModule`装饰器中的`declarations`数组。
   这个数组包含了所有由我们创建的并属于应用模块的组件、管道和指令。
 
-+makeExample('toh-3/ts/app/app.module.ts', 'declarations')
-=======
 +makeExample('toh-3/ts/src/app/app.module.ts', 'declarations')
->>>>>>> 747807e2
 
 .l-main-section
 :marked
@@ -337,16 +293,12 @@
   Now that the application knows about our `HeroDetailComponent`, 
   find the location in the `AppComponent` template where we removed the *Hero Detail* content
   and add an element tag that represents the `HeroDetailComponent`.
-<<<<<<< HEAD
 
   现在，应用知道了我们的`HeroDetailComponent`，
   找到我们刚刚从模板中移除*英雄详情*的地方，
   放上用来表示`HeroDetailComponent`组件的元素标签。
 
-code-example(format=".").
-=======
 code-example(language="html").
->>>>>>> 747807e2
   &lt;my-hero-detail>&lt;/my-hero-detail>
 
 .l-sub-section
@@ -358,25 +310,17 @@
 :marked
  The two components won't coordinate until we bind the `selectedHero` property of the `AppComponent` 
  to the `HeroDetailComponent` element's `hero` property  like this:
-<<<<<<< HEAD
 
  这两个组件目前还不能协同工作，直到我们把`AppComponent`组件的`selectedHero`
  属性和`HeroDetailComponent`组件的`hero`属性绑定在一起，就像这样：
-code-example(format=".")
-=======
 code-example(language="html").
->>>>>>> 747807e2
   &lt;my-hero-detail [hero]="selectedHero">&lt;/my-hero-detail>
 :marked
   The `AppComponent`’s template should now look like this
 
-<<<<<<< HEAD
   `AppComponent`的模板是这样的：
 
-+makeExample('toh-3/ts/app/app.component.ts', 'hero-detail-template', 'app.component.ts (template)')(format='.')
-=======
 +makeExample('toh-3/ts/src/app/app.component.ts', 'hero-detail-template', 'app.component.ts (template)')(format='.')
->>>>>>> 747807e2
 :marked
   Thanks to the binding, the `HeroDetailComponent` should receive the hero from the `AppComponent` and display that hero's detail beneath the list.
   The detail should update every time the user picks a new hero.
