include ../_util-fns

:marked
  Our app is growing.
  Use cases are flowing in for reusing components, passing data to components, and creating more reusable assets. Let's separate the heroes list from the hero details and make the details component reusable.

<<<<<<< HEAD
  我们的应用继续成长。
  这次的例子将依次展示：复用组件、给组件传入数据以及创建更容易复用的软件资产。我们先把英雄列表从英雄详情中分离出来，并且让详情组件可复用。
  
  [Run the live example for part 3](/resources/live-examples/toh-3/ts/plnkr.html)
  
  [运行第三部分的在线例子](/resources/live-examples/toh-3/ts/plnkr.html)
=======
p Run the #[+liveExampleLink2('', 'toh-3')] for this part.
>>>>>>> f3205f5b

.l-main-section
:marked
  ## Where We Left Off
  ## 我们在哪儿
  Before we continue with our Tour of Heroes, let’s verify we have the following structure. If not, we’ll need to go back and follow the previous chapters.
  
  在继续《英雄指南》之前，先来检查一下，你是否已经有了如下目录结构。如果没有，你得先回上一章，看看错过了哪里。

.filetree
  .file angular2-tour-of-heroes
  .children
    .file app
    .children
      .file app.component.ts
      .file main.ts
    .file node_modules ...
    .file typings ...      
    .file index.html
    .file package.json
    .file styles.css
    .file systemjs.config.js
    .file tsconfig.json
    .file typings.json
:marked
  ### Keep the app transpiling and running
  ### 让应用代码保持转译和运行
  We want to start the TypeScript compiler, have it watch for changes, and start our server. We'll do this by typing

  我们要启动TypeScript编译器，它会监视文件变更，并启动开发服务器。只要敲：

code-example(format="." language="bash").
  npm start

:marked
  This will keep the application running while we continue to build the Tour of Heroes.

  这个命令会在我们构建《英雄指南》的时候让应用得以持续运行。

  ## Making a Hero Detail Component
  ## 制作英雄详情组件
  Our heroes list and our hero details are in the same component in the same file.
  They're small now but each could grow. 
  We are sure to receive new requirements for one and not the other.
  Yet every change puts both components at risk and doubles the testing burden without benefit.
  If we had to reuse the hero details elsewhere in our app,
  the heroes list would tag along for the ride. 
  
  我们的英雄列表和英雄详情目前位于同一个文件的同一个组件中。
  现在它们还很小，但很快它们都会长大。
  我们将来肯定会收到新需求：针对这一个，却不能影响另一个。
  然而，每一个更改都会给这两个组件带来风险，并且带来双倍的测试负担，却没有任何好处。
  如果我们不得不在本应用之外复用英雄详情组件，那么英雄列表组件也会跟着混进去。
  
  Our current component violates the 
  [Single Responsibility Principle](https://blog.8thlight.com/uncle-bob/2014/05/08/SingleReponsibilityPrinciple.html).
  It's only a tutorial but we can still do things right &mdash; 
  especially if doing them right is easy and we learn how to build Angular apps in the process.
  
  我们这个组件违反了[单一职责原则](https://blog.8thlight.com/uncle-bob/2014/05/08/SingleReponsibilityPrinciple.html)。
  虽然这只是一个教程，但我们还是得坚持做正确的事 —— 况且，做正确的事这么容易，我们何乐而不为呢？别忘了，我们正在学习的就是如何构建真正的Angular应用。
  
  Let’s break the hero details out into its own component.
  
  我们来把英雄详情拆分成一个独立的组件。

  ### Separating the Hero Detail Component
  ### 拆分英雄详情组件
  Add a new file named `hero-detail.component.ts` to the `app` folder and create `HeroDetailComponent` as follows.
  
  在`app`目录下添加一个名叫`hero-detail.component.ts`的文件，并且创建`HeroDetailComponent`。代码如下：

+makeExample('toh-3/ts/app/hero-detail.component.ts', 'v1', 'hero-detail.component.ts (初始版本)')(format=".")
.l-sub-section
  :marked
    ### Naming conventions
    ### 命名约定
    We like to identify at a glance which classes are components and which files contain components. 
    
    我们希望一眼就能看出哪个类是组件，以及哪个文件包含组件。
    
    Notice that  we have an `AppComponent` in a file named `app.component.ts` and our new
    `HeroDetailComponent` is in a file named `hero-detail.component.ts`. 
    
    你会注意到，在名叫`app.component.ts`的文件中有一个`AppComponent`组件，在名叫`hero-detail.component.ts`的文件中有一个`HeroDetailComponent`组件。
    
    All of our component names end in "Component".  All of our component file names end in ".component".
    
    我们的所有组件名都以`Component`结尾。所有组件的文件名都以`.component`结尾。
    
    We spell our file names in lower dash case (AKA "kebab-case") so we don't worry about
    case sensitivity on the server or in source control.

    这里我们使用小写中线命名法（也叫烤串命名法）拼写文件名，所以不用担心它在服务器或者版本控制系统中出现大小写问题。
    <!-- TODO
    .l-sub-section
      :marked
        Learn more about naming conventions in the chapter [Naming Conventions]
        
        要了解命名约定的更多知识，参见[命名约定]一章
    :marked
    -->
:marked
  We begin by importing the `Component` and `Input` decorators from Angular because we're going to need them soon.
  
  一开始，我们要先从Angular中导入`Component`和`Input`装饰器，因为马上就会用到它们。
    
  We create metadata with the `@Component` decorator where we 
  specify the selector name that identifies this component's element.
  Then we export the class to make it available to other components.
  
  我们使用`@Component`装饰器创建元数据。在元数据中，我们指定选择器的名字，用以标记此组件的元素。
  然后，我们导出这个组件类，以便其它组件可以使用它。
  
  When we finish here, we'll import it into `AppComponent` and create a corresponding `<my-hero-detail>`  element.
  
  做完这些，我们把它导入`AppComponent`组件，并创建相应的`<my-hero-detail>`元素。
:marked
  #### Hero Detail Template
  #### 英雄详情模板
  At the moment, the *Heroes* and *Hero Detail* views are combined in one template in `AppComponent`.
  Let’s **cut** the *Hero Detail* content from `AppComponent` and **paste** it into the new template property of  `HeroDetailComponent`.
  
  目前，`AppComponent`的*英雄列表*和*英雄详情*视图被组合在同一个模板中。
  让我们从`AppComponent`中**剪切**出*英雄详情*的内容，并且粘贴到`HeroDetailComponent`组件的`template`属性中。

  We previously bound to the `selectedHero.name` property of the `AppComponent`.
  Our `HeroDetailComponent` will have a `hero` property, not a `selectedHero` property.
  So we replace `selectedHero` with `hero` everywhere in our new template. That's our only change.
  The result looks like this:

  以前我们绑定到了`AppComponent`的`selectedHero.name`属性中。
  `HeroDetailComponent`组件将会有一个`hero`属性，而不是`selectedHero`属性。
  所以，我们要把模板中的所有`selectedHero`替换为`hero`。只改这些就够了。
  最终结果如下所示：
+makeExample('toh-3/ts/app/hero-detail.component.ts', 'template', 'hero-detail.component.ts (模板)')(format=".")

:marked
  Now our hero detail layout exists only in the `HeroDetailComponent`.
  
  现在，我们的英雄详情布局只存在于`HeroDetailComponent`组件中了。

  #### Add the *hero* property
  #### 添加 *hero* 属性
  Let’s add that `hero` property we were talking about to the component class.
  
  我们这就添加刚刚所说的`hero`属性到组件类中。
+makeExample('toh-3/ts/app/hero-detail.component.ts', 'hero')
:marked
  Uh oh. We declared the `hero` property as type `Hero` but our `Hero` class is over in the `app.component.ts` file. 
  We have two components, each in their own file, that need to reference the `Hero` class. 
  
  啊哦！我们定义的`hero`属性是`Hero`类型的，但是我们的`Hero`类还在`app.component.ts`文件中。
  我们有了两个组件，它们都有各自的文件，并且都需要引用`Hero`类。
  
  We solve the problem by relocating the `Hero` class from `app.component.ts` to its own `hero.ts` file.
  
  要解决这个问题，我们也得从`app.component.ts`文件中把`Hero`类移到属于它自己的`hero.ts`文件中。

+makeExample('toh-3/ts/app/hero.ts', null, 'hero.ts (导出Hero类)')(format=".")

:marked
  We export the `Hero` class from `hero.ts` because we'll need to reference it in both component files. 
  Add the following import statement near the top of both `app.component.ts` and `hero-detail.component.ts`.
  
  我们得从`hero.ts`中导出`Hero`类，因为我们要从那些组件文件中引用它。
  在`app.component.ts`和`hero-detail.component.ts`的顶部添加下列import语句：

+makeExample('toh-3/ts/app/hero-detail.component.ts', 'hero-import', 'hero-detail.component.ts与app.component.ts(导入Hero类)')

:marked
  #### The *hero* property is an ***input***
  #### *hero*是一个***输入***属性
  
  The `HeroDetailComponent` must be told what hero to display. Who will tell it? The parent `AppComponent`! 
  
  还得告诉`HeroDetailComponent`显示哪个英雄。谁告诉它呢？自然是父组件`AppComponent`了！
  
  The `AppComponent` knows which hero to show: the hero that the user selected from the list. 
  The user's selection is in its `selectedHero` property.
  
  `AppComponent`确实知道该显示哪个英雄 —— 用户从列表中选中的那个。
  而这个英雄就是`selectedHero`属性的值。
  
  We will soon update the `AppComponent` template so that it binds its `selectedHero` property
  to the `hero` property of our `HeroDetailComponent`. The binding *might* look like this:
  
  我们马上升级`AppComponent`的模板，以便把该组件的`selectedHero`属性绑定到`HeroDetailComponent`组件的`hero`属性上。
  绑定看起来*可能*是这样的：
code-example(format=".").
  &lt;my-hero-detail [hero]="selectedHero">&lt;/my-hero-detail>
:marked
  Notice that the `hero` property is the ***target*** of a property binding &mdash; it's in square brackets to the left of the (=).
  
  注意，在等号（=）左边方括号中的这个`hero`是属性绑定的***目标***。
  
  Angular insists that we declare a ***target*** property to be an ***input*** property.
  If we don't, Angular rejects the binding and throws an error.
  
  Angular希望我们把***目标属性***定义成组件的***输入属性***，否则，Angular会拒绝绑定，并且抛出一个错误。
.l-sub-section
  :marked
    We explain input properties in more detail [here](../guide/attribute-directives.html#why-input) 
    where we also explain why *target* properties require this special treatment and 
    *source* properties do not.
    
    我们在[这里](../guide/attribute-directives.html#why-input)详细解释了输入属性，以及为什么*目标属性*需要“显式定义”这样的特殊待遇，而*来源属性*却不需要。
:marked
  There are a couple of ways we can declare that `hero` is an *input*. 
  We'll do it the way we *prefer*, by annotating the `hero` property with the `@Input` decorator that we imported earlier.
  
  我们有几种方式把`hero`声明成*输入属性*。
  这里我们采用*首选*的方式：使用我们前面导入的`@Input`装饰器，为`hero`属性加上注解。
+makeExample('toh-3/ts/app/hero-detail.component.ts', 'hero-input')(format='.')
  
.l-sub-section
  :marked
    Learn more about the `@Input()` decorator in the 
    [Attribute Directives](../guide/attribute-directives.html#input) chapter.

    要了解`@Input()`装饰器的更多知识，参见[属性型指令](../guide/attribute-directives.html#input)一章。
.l-main-section
:marked
  ## Refresh the AppComponent
  ## 刷新AppComponent
  We return to the `AppComponent` and teach it to use the `HeroDetailComponent`.

  回到`AppComponent`组件，我们要教它使用`HeroDetailComponent`组件。

  We begin by importing the `HeroDetailComponent` so we can refer to it.

  我们先导入`HeroDetailComponent`组件，好让我们可以引用它。
+makeExample('toh-3/ts/app/app.component.ts', 'hero-detail-import')

:marked
  Find the location in the template where we removed the *Hero Detail* content
  and add an element tag that represents the `HeroDetailComponent`.
  
  找到我们刚刚从模板中移除*英雄详情*的地方，放上用来表示`HeroDetailComponent`组件的HTML标签。
code-example(format=".").
  &lt;my-hero-detail>&lt;/my-hero-detail>
.l-sub-section
  :marked
    *my-hero-detail* is the name we set as the  `selector` in the `HeroDetailComponent` metadata.
    
    *my-hero-detail*是我们在`HeroDetailComponent`元数据中的`selector`属性所指定的名字。
:marked
 The two components won't coordinate until we bind the `selectedHero` property of the `AppComponent` 
 to the `HeroDetailComponent` element's `hero` property  like this:
 
 这两个组件目前还不能协同工作，直到我们把`AppComponent`组件的`selectedHero`属性和`HeroDetailComponent`组件的`hero`属性绑定在一起，就像这样：
code-example(format=".").
  &lt;my-hero-detail [hero]="selectedHero">&lt;/my-hero-detail>
:marked
  The `AppComponent`’s template should now look like this
  
  `AppComponent`的模板是这样的：

+makeExample('toh-3/ts/app/app.component.ts', 'hero-detail-template', 'app.component.ts (Template)')(format='.')
:marked
  Thanks to the binding, the `HeroDetailComponent` should receive the hero from the `AppComponent` and display that hero's detail beneath the list.
  The detail should update every time the user picks a new hero.
  
  感谢数据绑定机制，`HeroDetailComponent`组件应该能从`AppComponent`组件中获取英雄数据，并且在列表的下方显示英雄的详情了。
  每当用户选中一个新的英雄时，详情信息应该随之更新。
  
  It's not happening yet!
  
  但什么都没有发生！
  
  We click among the heroes. No details. We look for an error in the console of the browser development tools. No error.
  
  我们点击了一个英雄，但没有显示详情。我们打开浏览器开发工具的控制台窗口，也看不到任何错误。
  
  It is as if Angular were ignoring the new tag. That's because *it is ignoring the new tag*.
  
  看起来好像Angular忽略了这个新标签。确实如此，这是因为*它忽略了不认识的标签*。
  ### The *directives* array
  ### *directives* 数组
  A browser ignores HTML tags and attributes that it doesn't recognize. So does Angular.
  
  浏览器会忽略它不认识的HTML标签和属性。Angular也是如此。
  
  We've imported `HeroDetailComponent`, we've used it in the template, but we haven't told Angular about it.
  
  我们引入了`HeroDetailComponent`，并在模板中使用它，但还没有告诉Angular。
  
  We tell Angular about it by listing it in the metadata `directives` array. Let's add that array property to the bottom of the
  `@Component` configuration object, immediately after the `template` and `styles` properties.
  
  我们要把它列在元数据的`directives`数组中，这样Angular才会知道它。
  让我们把这个数组属性加在`@Component`配置对象的底部，紧跟在`template`和`styles`属性之后。
+makeExample('toh-3/ts/app/app.component.ts', 'directives', 'app/app.component.ts (Directives)')

:marked
  ### It works!
  ### 搞定！
  When we view our app in the browser we see the list of heroes. 
  When we select a hero we can see the selected hero’s details. 
  
  当在浏览器中查看应用时，我们看到了英雄列表。
  当选中一个英雄时，还能看到所选英雄的详情。
  
  What's fundamentally new is that we can use this `HeroDetailComponent`
  to show hero details anywhere in the app.

  值得关注的进步是：我们可以在应用中的任何地方使用这个`HeroDetailComponent`组件来显示英雄详情了。

  We’ve created our first reusable component!
  
  我们创建了第一个可复用组件！

  ### Reviewing the App Structure
  ### 回顾应用结构
  Let’s verify that we have the following structure after all of our good refactoring in this chapter:

  来验证下吧，在本章中，经过这些漂亮的重构，我们应该得到了下列结构：
  
.filetree
  .file angular2-tour-of-heroes
  .children
    .file app
    .children
      .file app.component.ts
      .file hero.ts
      .file hero-detail.component.ts
      .file main.ts
    .file node_modules ...
    .file typings ...
    .file index.html
    .file package.json
    .file tsconfig.json
    .file typings.json
:marked
  Here are the code files we discussed in this chapter.
  
  下面就是我们在本章讨论过的源码文件：

+makeTabs(`
  toh-3/ts/app/hero-detail.component.ts,
  toh-3/ts/app/app.component.ts,
  toh-3/ts/app/hero.ts
  `,'',`
  app/hero-detail.component.ts,
  app/app.component.ts,
  app/hero.ts
  `)

.l-main-section
:marked
  ## The Road We’ve Travelled
  ## 走过的路
  Let’s take stock of what we’ve built.
  
  来盘点一下我们已经构建完的部分。

  * We created a reusable component
  * 我们创建了一个可复用组件
  * We learned how to make a component accept input
  * 我们学会了如何让一个组件接收输入
  * We learned to bind a parent component to a child component.
  * 我们学会了把父组件绑定到子组件。
  * We learned to declare the application directives we need in a `directives` array.
  * 我们学会了在`directives`中定义应用所需的指令。

<<<<<<< HEAD
  [Run the live example for part 3](/resources/live-examples/toh-3/ts/plnkr.html).
  
  [运行第三部分的在线例子](/resources/live-examples/toh-3/ts/plnkr.html).
=======
p Run the #[+liveExampleLink2('', 'toh-3')] for this part.
>>>>>>> f3205f5b

.l-main-section
:marked
  ## The Road Ahead
  ## 前方的路
  Our Tour of Heroes has become more reusable with shared components. 
  
  通过抽取共享组件，我们的《英雄指南》变得更有复用性了。
  
  We're still getting our (mock) data within the `AppComponent`.
  That's not sustainable. 
  We should refactor data access to a separate service
  and share it among the components that need data. 
  
  但在`AppComponent`中，我们仍然使用着mock数据。
  显然，这种方式不能“可持续发展”。
  我们要把数据访问逻辑抽取到一个独立的服务中，并在需要数据的组件之间共享。
  
  We’ll learn to create services in the [next tutorial](toh-pt4.html) chapter.
  
  在[下一步](toh-pt4.html)，我们将学习如何创建服务。<|MERGE_RESOLUTION|>--- conflicted
+++ resolved
@@ -4,16 +4,12 @@
   Our app is growing.
   Use cases are flowing in for reusing components, passing data to components, and creating more reusable assets. Let's separate the heroes list from the hero details and make the details component reusable.
 
-<<<<<<< HEAD
   我们的应用继续成长。
   这次的例子将依次展示：复用组件、给组件传入数据以及创建更容易复用的软件资产。我们先把英雄列表从英雄详情中分离出来，并且让详情组件可复用。
   
-  [Run the live example for part 3](/resources/live-examples/toh-3/ts/plnkr.html)
-  
-  [运行第三部分的在线例子](/resources/live-examples/toh-3/ts/plnkr.html)
-=======
 p Run the #[+liveExampleLink2('', 'toh-3')] for this part.
->>>>>>> f3205f5b
+
+p 运行这部分的#[+liveExampleLink2('在线例子', 'toh-3')]。
 
 .l-main-section
 :marked
@@ -379,13 +375,9 @@
   * We learned to declare the application directives we need in a `directives` array.
   * 我们学会了在`directives`中定义应用所需的指令。
 
-<<<<<<< HEAD
-  [Run the live example for part 3](/resources/live-examples/toh-3/ts/plnkr.html).
-  
-  [运行第三部分的在线例子](/resources/live-examples/toh-3/ts/plnkr.html).
-=======
 p Run the #[+liveExampleLink2('', 'toh-3')] for this part.
->>>>>>> f3205f5b
+
+p 运行这部分的#[+liveExampleLink2('在线例子', 'toh-3')]。
 
 .l-main-section
 :marked
