--- conflicted
+++ resolved
@@ -270,13 +270,9 @@
   ### Inject the *HeroService*
   ### 注入 *HeroService*
   
-<<<<<<< HEAD
-  Two lines replace the one line of *new*:
+  Two lines replace the one line that created with *new*:
   
   用这两行代码代替用`new`时的一行：
-=======
-  Two lines replace the one line that created with *new*:
->>>>>>> 33b5829b
   1. we add a constructor.
   1. 添加一个构造函数
   1. we add to the component's `providers` metadata
@@ -293,21 +289,9 @@
   构造函数自己什么也不用做，它在参数中定义了一个私有的`heroService`属性，并把它标记为注入`HeroService`的靶点。
 :marked
   Now Angular will know to supply an instance of the `HeroService` when it creates a new `AppComponent`. 
-<<<<<<< HEAD
   
   现在，Angular将会知道，当它创建`AppComponent`实例时，需要先提供一个`HeroService`的实例。
   
-  Angular has to get that instance from somewhere. That's the role of the Angular *Dependency Injector*.
-  The **Injector** has a **container** of previously created services. 
-  Either it finds and returns a pre-existing `HeroService` from its container or it creates a new instance, adds
-  it to the container, and returns it to Angular.
-=======
->>>>>>> 33b5829b
-
-  Angular得想办法获得这个实例。这就是Angular *依赖注入器（Dependency Injector）* 扮演的角色。
-  这个 **注入器** 有一个包括以前创建过的所有服务的 **容器** 。
-  它既可以从容器中查找并返回一个已存在的`HeroService`实例，又可以创建一个新的实例，把它添加到容器中，然后把它返回给Angular。
-
 .l-sub-section
   :marked
     Learn more about Dependency Injection in the [Dependency Injection](../guide/dependency-injection.html) chapter.
@@ -335,39 +319,7 @@
 :marked
   The `providers` array  tells Angular to create a fresh instance of the `HeroService` when it creates a new `AppComponent`.
   The `AppComponent` can use that service to get heroes and so can every child component of its component tree.
-<<<<<<< HEAD
-  
-  `providers`数组告诉Angular，在创建一个新的`AppComponent`时，也要创建一个`HeroService`的新鲜实例。
-  `AppComponent`可以用此服务来获取英雄列表，它组件树中的每一个子组件也可以这么做。
-<a id="child-component"></a>  
-.l-sub-section
-  :marked
-    ### Services and the component tree
-    ### 服务和组件树
-    
-    Recall that the `AppComponent` creates an instance of `HeroDetail` by virtue of the
-    `<my-hero-detail>` tag at the bottom of its template. That `HeroDetail` is a child of the `AppComponent`.
-    
-    回忆一下，`AppComponent`在它的模板底部包含了一个`<my-hero-detail>`标签，于是创建了一个`HeroDetail`的实例。这个`HeroDetail`就叫做`AppComponent`的子组件。
-    
-    If the `HeroDetailComponent` needed its parent component's `HeroService`,
-    it would ask Angular to inject the service into its constructor which would look just like the one for `AppComponent`:
-    
-    如果`HeroDetailComponent`需要访问来自它父组件的`HeroService`服务，它可以要求Angular把这个服务注入到自己的构造函数中 —— 就像在`AppComponent`中的做法一样。
-    
-  +makeExample('toh-4/ts/app/app.component.1.ts', 'ctor', 'hero-detail.component.ts (构造函数)')
-  :marked
-    The `HeroDetailComponent` must *not* repeat its parent's `providers` array! Guess [why](#shadow-provider).
-    
-    `HeroDetailComponent`不能再写一遍它父组件的`providers`数组！你猜这是[为什么](#shadow-provider)。
-    
-    The `AppComponent` is the top level component of our application. 
-    There should be only one instance of that component and only one instance of the `HeroService` in our entire app.
-    
-    `AppComponent`是我们应用的顶层组件。在我们的整个应用中，应该有唯一的一个顶层组件，应该有唯一的一个`HeroService`实例。
-=======
 a#child-component
->>>>>>> 33b5829b
 :marked
   ### *getHeroes* in the *AppComponent*
   ### *AppComponent* 中的 *getHeroes*
@@ -639,35 +591,4 @@
   但是，这个承诺会在使用模拟数据完成任务之前等待两秒钟。
   
   Back in the `AppComponent`, replace `heroService.getHeroes` with `heroService.getHeroesSlowly`
-<<<<<<< HEAD
-  and see how the app behaves.
-  
-  回到`AppComponent`中，把`heroService.getHeroes`替换为`heroService.getHeroesSlowly`，看看应用的行为有什么变化。
-  
-.l-main-section
-<a id="shadow-provider"></a>
-:marked
-  ### Appendix: Shadowing the parent's service
-  ### 附件：遮蔽父组件的服务
-  
-  We stated [earlier](#child-component) that if we injected the parent `AppComponent` `HeroService`
-  into the `HeroDetailComponent`, *we must not add a providers array* to the `HeroDetailComponent` metadata.
-  
-  我们在[前面](#child-component)说过，如果在父组件`AppComponent`中把`HeroService`服务注入到`HeroDetailComponent`， 
-  *我们就不应该在`HeroDetailComponent`的元数据中再添加一个`providers`数组*。
-  
-  Why?  Because that tells Angular to create a new instance of the `HeroService` at the `HeroDetailComponent` level.
-  The `HeroDetailComponent` doesn't want its *own*  service instance; it wants its *parent's* service instance.
-  Adding the `providers` array creates a new service instance that shadows the parent instance.
-  
-  为什么呢？因为那会告诉Angular在`HeroDetailComponent`这一层创建一个新的`HeroService`实例。
-  显然，在这个例子中，`HeroDetailComponent`不会希望创建*自己的*服务实例，它想要的就是来自父组件的服务实例。
-  给组件添加一个`providers`数组，就会创建一个新的服务实例，而它会遮蔽父组件中的同名实例。
-  
-  Think carefully about where and when to register a provider. 
-  Understand the scope of that registration. Be careful not to create a new service instance at the wrong level.
-
-  务必想清楚，在哪里、在什么时候注册供应商。要理解注册的有效范围。小心点！不要在错误的级别上创建新的服务实例。
-=======
-  and see how the app behaves.
->>>>>>> 33b5829b
+  and see how the app behaves.