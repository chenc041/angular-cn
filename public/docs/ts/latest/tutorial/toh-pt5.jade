- var _example = 'toh-5';

block includes
  include ../_util-fns
  - var _appRoutingTsVsAppComp = 'app.module.ts'
  - var _declsVsDirectives = 'declarations'
  - var _RoutesVsAtRouteConfig = 'Routes'
  - var _RouterModuleVsRouterDirectives = 'RouterModule'
  - var _redirectTo = 'redirectTo'

:marked
  # Routing Around the App

  # 应用中的路由

  We received new requirements for our Tour of Heroes application:

  我们收到了一份《英雄指南》的新需求：

  * Add a *Dashboard* view.

  * 添加一个*仪表盘*视图。

  * Navigate between the *Heroes* and *Dashboard* views.

  * 在*英雄列表*和*仪表盘*视图之间导航。

  * Clicking on a hero in either view navigates to a detail view of the selected hero.

  * 无论在哪个视图中点击一个英雄，都会导航到该英雄的详情页。

  * Clicking a *deep link* in an email opens the detail view for a particular hero;

  * 在邮件中点击一个*深链接*，会直接打开一个特定英雄的详情视图。

  When we’re done, users will be able to navigate the app like this:

  完成时，用户就能像这样浏览一个应用：

figure.image-display
  img(src='/resources/images/devguide/toh/nav-diagram.png' alt="查看导航")
:marked
  We'll add Angular’s *Router* to our app to satisfy these requirements.

  我们将把Angular*路由器*加入应用中，以满足这些需求。(译注：硬件领域中的路由器是用来帮你找到另一台网络设备的，而这里的路由器用于帮你找到一个组件)

.l-sub-section
  :marked
    The [Routing and Navigation](../guide/router.html) chapter covers the router
    in more detail than we will in this tutorial.

    [路由和导航](../guide/router.html)章节介绍了更多关于路由的细节。

:marked
  Run the <live-example></live-example> for this part.
  
  运行这部分的<live-example>在线例子</live-example>。

+ifDocsFor('ts|js')
  .l-sub-section
    img(src='/resources/images/devguide/plunker-separate-window-button.png' alt="弹出窗口" align="right" style="margin-right:-20px")
    :marked
      To see the URL changes in the browser address bar,
      pop out the preview window by clicking the blue 'X' button in the upper right corner:
  
      注意看浏览器地址栏中的URL变化，点击右上角的蓝色'X'按钮，弹出预览窗口。

.l-main-section
:marked
  ## Where We Left Off

  ## 我们在哪

  Before we continue with our Tour of Heroes, let’s verify that we have the following structure after adding our hero service
  and hero detail component. If not, we’ll need to go back and follow the previous chapters.

  在继续《英雄指南》之前，先来检查一下，在添加了英雄服务和英雄详情组件之后，你是否已经有了如下目录结构。如果没有，你得先回上一章，再照做一遍。

block intro-file-tree
  .filetree
    .file angular-tour-of-heroes
    .children
      .file app
      .children
        .file app.component.ts
        .file app.module.ts
        .file hero.service.ts
        .file hero.ts
        .file hero-detail.component.ts
        .file main.ts
        .file mock-heroes.ts
      .file node_modules ...
      .file typings ...
      .file index.html
      .file package.json
      .file styles.css
      .file systemjs.config.js
      .file tsconfig.json
      .file typings.json

block keep-app-running
  :marked
    ### Keep the app transpiling and running

    ### 让应用代码保持转译和运行
  
    Open a terminal/console window and enter the following command to
    start the TypeScript compiler, start the server, and watch for changes:
     
    打开terminal/console窗口，运行下列命令启动TypeScript编译器，它会监视文件变更，并启动开发服务器：

code-example(language="bash").
  npm start

:marked
  The application runs and updates automatically as we continue to build the Tour of Heroes.

  我们继续构建《英雄指南》，应用也会保持运行并自动更新。

  ## Action plan

  ## 行动计划

  Here's our plan:

  下面是我们的计划：

  * Turn `AppComponent` into an application shell that only handles navigation

  * 把`AppComponent`变成应用程序的“壳”，它只处理导航，

  * Relocate the *Heroes* concerns within the current `AppComponent` to a separate `HeroesComponent`

  * 把现在由`AppComponent`关注的*英雄们*移到一个独立的`HeroesComponent`中，

  * Add routing

  * 添加路由

  * Create a new `DashboardComponent`

  * 添加一个新的`DashboardComponent`组件

  * Tie the *Dashboard* into the navigation structure

  * 把*仪表盘*加入导航结构中。

.l-sub-section
  :marked
    *Routing* is another name for *navigation*. The *router* is the mechanism for navigating from view to view.

    *路由*是导航的另一个名字。*路由器*就是从一个视图导航到另一个视图的机制。

.l-main-section
:marked
  ## Splitting the *AppComponent*

  ## 拆分*AppComponent*

  Our current app loads `AppComponent` and immediately displays the list of heroes.

  现在的应用会加载`AppComponent`组件，并且立刻显示出英雄列表。

  Our revised app should present a shell with a choice of views (*Dashboard* and *Heroes*) and then default to one of them.

  我们修改后的应用将提供一个壳，它会选择*仪表盘*和*英雄列表*视图之一，然后默认显示它。

  The `AppComponent` should only handle navigation.
  Let's move the display of *Heroes* out of `AppComponent` and into its own `HeroesComponent`.

  `AppComponent`组件应该只处理导航。
  我们来把*英雄列表*的显示职责，从`AppComponent`移到`HeroesComponent`组件中。

  ### *HeroesComponent*

  `AppComponent` is already dedicated to *Heroes*.
  Instead of moving anything out of `AppComponent`, we'll just rename it `HeroesComponent`
  and create a new `AppComponent` shell separately.

  `AppComponent`的职责已经被移交给`HeroesComponent`了。
  与其把`AppComponent`中所有的东西都搬过去，不如索性把它改名为`HeroesComponent`，然后单独创建一个新的`AppComponent`壳。

  The steps are to rename:

  改名的步骤如下：

  * <span ngio-ex>app.component.ts</span> file to <span ngio-ex>heroes.component.ts</span>

  * 把<span ngio-ex>app.component.ts</span>文件改名为<span ngio-ex>heroes.component.ts</span>

  * `AppComponent` class to `HeroesComponent`

  * 把`AppComponent`类改名为`HeroesComponent`

  * Selector `my-app` to `my-heroes`

  * 把`my-app`选择器改名为`my-heroes`

+makeExcerpt('app/heroes.component.ts (showing renamings only)', 'renaming')

:marked
  ## Create *AppComponent*

  ## 创建*AppComponent*

  The new `AppComponent` will be the application shell.
  It will have some navigation links at the top and a display area below for the pages we navigate to.

  新的`AppComponent`将成为应用的“壳”。
  它将在顶部放一些导航链接，并且把我们要导航到的页面放在下面的显示区中。

  The initial steps are:

  这些起始步骤是：


  * add the supporting `import` statements.
  
  * 添加支持性的`import`语句。
  
  * Create the file <span ngio-ex>app/app.component.ts</span>.
  
  * 创建一个名叫<span ngio-ex>app.component.ts</span>的新文件。
  
  * Define an <span if-docs="ts">exported</span> `AppComponent` class.
  
  * 定义一个<span if-docs="ts">导出的</span> ``AppComponent`类。     
     
  * Add an `@Component` !{_decorator} above the class with a `my-app` selector.
  
  * 在类的上方添加`@Component`元数据装饰器，装饰器中带有`my-app`选择器。         
       
  * Move the following from `HeroesComponent` to `AppComponent`:
  
  * 将下面的项目从`HeroesComponent`移到`AppComponent`：
    * `title` class property
    
    * `title`类属性
    
    * `@Component` template `<h1>` element, which contains a binding to  `title`
    
    * 在模板中添加一个`<h1>`标签，包裹着到`title`属性的绑定。
    
  * Add a `<my-heroes>` element to the app template just below the heading so we still see the heroes.
  * 
  在模板中添加`<my-heroes>`标签，以便我们仍能看到英雄列表。  
  
  * Add `HeroesComponent` to the `!{_declsVsDirectives}` !{_array} of `!{_AppModuleVsAppComp}` so Angular recognizes the `<my-heroes>` tags.
  
  * 添加`HeroesComponent`组件到根模块的`declarations`数组中，以便Angular能认识`<my-heroes>`标签。
  
  * Add `HeroService` to the  `providers` !{_array} of `!{_AppModuleVsAppComp}` because we'll need it in every other view.
  
  * 添加`HeroService`到根模块的`providers`数组中，因为我们的每一个视图都需要它。
  
  * Remove `HeroService` from the `HeroesComponent` `providers` !{_array} since it has been promoted.
  
  * 从`HerosComponent`的`providers`数组中移除HeroService`，因为它被提到模块了。
  
  * Add the supporting `import` statements for `AppComponent`.
  
  * 导入`AppComponent`。 
   

  Our first draft looks like this:
  
  我们的第一个草稿版就像这样：

block app-comp-v1
  +makeTabs(
    `toh-5/ts/app/app.component.1.ts,
    toh-5/ts/app/app.module.1.ts`,
    ',',
    `app/app.component.ts (v1),
    app/app.module.ts (v1)`)

:marked
.callout.is-critical
  header Remove <i>HeroService</i> from the <i>HeroesComponent</i> providers
  header 从<i>HeroesComponent</i>的<code>providers</code>中移除<i>HeroService</i>
  :marked
    Go back to the `HeroesComponent` and **remove the `HeroService`** from its `providers` array.
    We are *promoting* this service from the `HeroesComponent` to the root `NgModule`.
    We ***do not want two copies*** of this service at two different levels of our app.

    回到`HeroesComponent`，并从`providers`数组中**移除`HeroService`**。
    我们要把它从`HeroesComponent`*提升*到根`NgModule`中。
    我们可不希望在应用的两个不同层次上存在它的***两个副本***。

:marked
  The app still runs and still displays heroes.
  Our refactoring of `AppComponent` into a new `AppComponent` and a `HeroesComponent` worked!
  We have done no harm.

  应用仍然在运行，并显示着英雄列表。
  我们把`AppComponent`重构成了一个新的`AppComponent`和`HeroesComponent`，它们工作得很好！
  我们毫发无损的完成了这次重构。

:marked
  ## Add Routing

  ## 添加路由

  We're ready to take the next step.
  Instead of displaying heroes automatically, we'd like to show them *after* the user clicks a button.
  In other words, we'd like to navigate to the list of heroes.

  我们已准备好开始下一步。
  与其自动显示英雄列表，我们更希望在用户点击按钮之后才显示它。
  换句话说，我们希望“导航”到英雄列表。

  We'll need the Angular *Router*.

  我们需要Angular的*路由器*。
  
block angular-router
  :marked
    The Angular router is an external, optional Angular NgModule called `RouterModule`.
    The router is a combination of multiple provided services (`RouterModule`),
    multiple directives (`RouterOutlet, RouterLink, RouterLinkActive`),
    and a configuration (`Routes`). We'll configure our routes first.
    
    Angular路由器是一个可选的外部Angular NgModule，名叫`RouterModule`。
    路由器包含了多种服务(`RouterModule`)、多种指令(`RouterOutlet, RouterLink, RouterLinkActive`)、
    和一套配置(`Routes`)。我们将先配置路由。
    
:marked
  ### Add the base tag
  
  ### 设置base标签
  
  Open the `index.html` and add `<base href="/">` at the top of the `<head>` section.
  
  打开`index.html`并且在`<head>`区的顶部添加`<base href="/">`语句。

+makeExcerpt('index.html', 'base-href')

.callout.is-important
  header base href is essential
  header base href是不可或缺的
  :marked
    See the *base href* section of the [Router](../guide/router.html#!#base-href) chapter to learn why this matters.

    查看[路由器](../guide/router-deprecated.html#!#base-href)一章的*base href*部分，了解为何如此。
a#configure-routes
block router-config-intro
  :marked
    ### Configure routes
  
    ### 配置路由  
  
    Our application doesn't have any routes yet.
<<<<<<< HEAD
    We'll start by creating a configuration file for the application routes.
    
    本应用还没有路由。我们来为应用的路由新建一个配置文件。
=======
    We'll start by creating a configuration for the application routes.
>>>>>>> 19a9e355

:marked
  *Routes* tell the router which views to display when a user clicks a link or
  pastes a URL into the browser address bar.  
  
  *路由*告诉路由器，当用户点击链接或者把URL粘贴到浏览器地址栏时，应该显示哪个视图。

  Let's define our first route as a route to the heroes component:
<<<<<<< HEAD
  
  我们的第一个路由是指向`HeroesComponent`的。
  
- var _file = _docsFor == 'dart' ? 'app.component.ts' : 'app.routing.ts'
=======

- var _file = _docsFor == 'dart' ? 'app.component.ts' : 'app.module.2.ts'
>>>>>>> 19a9e355
+makeExcerpt('app/' + _file + ' (heroes route)', 'heroes')

- var _are = _docsFor == 'dart' ? 'takes' : 'are'
- var _routePathPrefix = _docsFor == 'dart' ? '/' : ''

:marked
  The `!{_RoutesVsAtRouteConfig}` !{_are} !{_an} !{_array} of *route definitions*.
  We have only one route definition at the moment but rest assured, we'll add more.

  这个`RouteConfig`是一个*路由定义*的数组。
  此刻我们只有一个路由定义，但别急，后面还会添加更多。

  This *route definition* has the following parts:
  
  “路由定义”包括几个部分：
  
  * **path**: the router matches this route's path to the URL in the browser address bar (`!{_routePathPrefix}/heroes`).

  * **path**: 路由器会用它来匹配路由中指定的路径和浏览器地址栏中的当前路径，如`!{_routePathPrefix}/heroes`。

  * **component**: the component that the router should create when navigating to this route (`HeroesComponent`).

  * **component**: 导航到此路由时，路由器需要创建的组件，如`HeroesComponent`。

.l-sub-section
  :marked
    Learn more about defining routes with `!{_RoutesVsAtRouteConfig}` in the [Routing](../guide/router.html) chapter.

    到[路由](../guide/router.html)章节学习更多关于使用路由库来定义路由的知识。
    
+ifDocsFor('ts|js')
  :marked
<<<<<<< HEAD
    We'll export a `routing` constant initialized using the `RouterModule.forRoot` method applied to our !{_array} of routes.
    This method returns a **configured router module** that we'll add to our root NgModule, `AppModule`.
  
    使用`RouterModule.forRoot`方法，导出包含了路由数组的`routing`常量。它返回一个**配置好的路由模块**，它将被加入到根NgModule - `AppModule`中。

  +makeExcerpt('app/app.routing.1.ts (excerpt)', 'routing-export')

  .l-sub-section
    :marked
      We call the `forRoot` method because we're providing a configured router at the _root_ of the application.
      The `forRoot` method gives us the Router service providers and directives needed for routing.
    
      调用`forRoot`方法是因为要在应用程序根部提供配置好的路由。
      `forRoot`方法为我们提供了路由需要的服务提供商和指令。 
    
  :marked
    ### Make the router available.
    
    ### 让路由器生效
    
    We've setup initial routes in the `app.routing.ts` file. Now we'll add it to our root NgModule.
    
    我们已经在`app.routing.ts`文件中设置好了初始路由，接着把它加到根模块（NgModule）中。
  
    Import the `routing` constant from `app.routing.ts` and add it the `imports` !{_array} of `AppModule`.
    
    我们要从`app.routing.ts`中导入`routing`常量，并把它加入根模块的`imports`数组中。
  
  +makeExcerpt('app/app.module.ts', 'routing')
=======
    ### Make the router available

    We've setup the initial route configuration. Now we'll add it to our `AppModule`.
    We'll add our configured `RouterModule` to the `AppModule` imports !{_array}.

  +makeExcerpt('app/app.module.2.ts (app routing)', '')

  .l-sub-section
    :marked
      We use the `forRoot` method because we're providing a configured router at the _root_ of the application.
      The `forRoot` method gives us the Router service providers and directives needed for routing, and
      performs the initial navigation based on the current browser URL.
>>>>>>> 19a9e355

- var _heroesRoute = _docsFor == 'dart' ? "'Heroes'" : 'heroes'
:marked
  ### Router Outlet

  ### 路由插座(Outlet)

  If we paste the path, `/heroes`, into the browser address bar,
  the router should match it to the `!{_heroesRoute}` route and display the `HeroesComponent`.
  But where?

  如果我们把路径`/heroes`粘贴到浏览器的地址栏，路由器会匹配到`'Heroes'`路由，并显示`HeroesComponent`组件。
  但问题是，该把它显示在哪呢？

  We have to ***tell it where*** by adding a `<router-outlet>` element to the bottom of the template.
  `RouterOutlet` is one of the <span if-docs="ts">directives provided by</span> the `!{_RouterModuleVsRouterDirectives}`.
  The router displays each component immediately below the `<router-outlet>` as we navigate through the application.

  我们必须***告诉它位置***，所以我们把`<router-outlet>`标签添加到模板的底部。
  `RouterOutlet`是`!{_RouterModuleVsRouterDirectives}`提供的<span if-docs="ts">指令之一</span>。
  当我们在应用中导航时，路由器就把激活的组件显示在`<router-outlet>`里面。

  ### Router Links

  ### 路由器链接

  We don't really expect users to paste a route URL into the address bar.
  We add an anchor tag to the template which, when clicked, triggers navigation to the `HeroesComponent`.

  我们当然不会真让用户往地址栏中粘贴路由的URL，而应该在模板中的什么地方添加一个a链接标签。点击时，就会导航到`HeroesComponent`组件。

  The revised template looks like this:

  修改过的模板是这样的：

+makeExcerpt('app/app.component.1.ts', 'template-v2')

block routerLink
  :marked
    Notice the `routerLink` binding in the anchor tag.
    We bind the `RouterLink` directive (another of the `RouterModule` directives) to a string
    that tells the router where to navigate when the user clicks the link.
  
    注意，a标签中的`[routerLink]`绑定。我们把`RouterLink`指令(`ROUTER_DIRECTIVES`中的另一个指令)绑定到一个数组。它将告诉路由器，当用户点击这个链接时，应该导航到哪里。
  
    Since our link is not dynamic, we define a *routing instruction* with a **one-time binding** to our route **path**.
    Looking back at the route configuration, we confirm that `'/heroes'` is the path of the route to the `HeroesComponent`.
  
    由于这个链接不是动态的，我们只要用**一次性绑定**的方式绑定到路由的路径（path）就行了。
    回来看路由配置表，我们清楚的看到，这个路径 —— `'/heroes'`就是指向`HeroesComponent`的那个路由的路径。

  .l-sub-section
    :marked
      Learn more about dynamic router links and the *link parameters array*
      in the [Routing](../guide/router.html#link-parameters-array) chapter.
  
      参阅[路由](../guide/router.html#link-parameters-array)章学习更多动态路由器链接和*链接参数数组*的知识。

:marked
  Refresh the browser.  We see only the app title and heroes link. We don't see the heroes list.

  刷新浏览器。我们只看到了应用标题和英雄链接。英雄列表到哪里去了？

.l-sub-section
  :marked
    The browser's address bar shows `/`.
    The route path to `HeroesComponent` is `/heroes`, not `/`.
    We don't have a route that matches the path `/`, so there is nothing to show.
    That's something we'll want to fix.

    浏览器的地址栏显示的是`/`。而到`HeroesComponent`的路由中的路径是`/heroes`，不是`/`。
    我们没有任何路由能匹配当前的路径`/`，所以，自然没啥可显示的。
    接下来，我们就修复这个问题。

:marked
  We click the *Heroes* navigation link, the browser bar updates to `/heroes`,
  and now we see the list of heroes. We are navigating at last!

  我们点击“英雄列表(Heroes)”导航链接，浏览器地址栏更新为`/heroes`，并且看到了英雄列表。我们终于导航过去了！

  At this stage, our `AppComponent` looks like this.

  在这个阶段，`AppComponent`看起来是这样的：

+makeExample('app/app.component.1.ts', 'v2', 'app/app.component.ts (v2)')
:marked
  The  *AppComponent* is now attached to a router and displaying routed views.
  For this reason and to distinguish it from other kinds of components,
  we call this type of component a *Router Component*.

  *AppComponent*现在加上了路由器，并能显示路由到的视图了。
  因此，为了把它从其它种类的组件中区分出来，我们称这类组件为*路由器组件*。

:marked
  ## Add a *Dashboard*

  ## 添加一个*仪表盘*

  Routing only makes sense when we have multiple views. We need another view.

  当我们有多个视图的时候，路由才有意义。所以我们需要另一个视图。

  Create a placeholder `DashboardComponent` that gives us something to navigate to and from.

  先创建一个`DashboardComponent`的占位符，让我们可以导航到它或从它导航出来。

+makeExcerpt('app/dashboard.component.1.ts (v1)', '')
:marked
  We’ll come back and make it more useful later.

  我们先不实现它，稍后，我们再回来，给这个组件一些实际用途。

  ### Configure the dashboard route

  ### 配置仪表盘路由

  Go back to `!{_appRoutingTsVsAppComp}` and teach it to navigate to the dashboard.

  回到`!{_appRoutingTsVsAppComp}`，我们得教它如何导航到这个仪表盘。

  Import the dashboard component and
  add the following route definition to the `!{_RoutesVsAtRouteConfig}` !{_array} of definitions.

<<<<<<< HEAD
  先导入`DashboardComponent`类，然后把下列路由的定义添加到`!{_RoutesVsAtRouteConfig}`数组中。

- var _file = _docsFor == 'dart' ? 'lib/app_component.dart' : 'app/app.routing.ts'
=======
- var _file = _docsFor == 'dart' ? 'lib/app_component.dart' : 'app/app.module.3.ts'
>>>>>>> 19a9e355
+makeExcerpt(_file + ' (Dashboard route)', 'dashboard')

+ifDocsFor('ts|js')
  :marked
<<<<<<< HEAD
    Also import and add `DashboardComponent` to our root NgModule's `declarations`.
    
    还得把`DashboardComponent`添加到根模块的`declarations`数组中。
=======
    Also import and add `DashboardComponent` to our `AppModule`'s `declarations`.
>>>>>>> 19a9e355

  +makeExcerpt('app/app.module.ts', 'dashboard')

:marked
  #### !{_redirectTo}
  
  #### !{_redirectTo}

  We want the app to show the dashboard when it starts and
  we want to see a nice URL in the browser address bar that says `/dashboard`.
  Remember that the browser launches with `/` in the address bar.

  我们希望在应用启动的时候就显示仪表盘，而且我们希望在浏览器的地址栏看到一个好看的URL，比如`/dashboard`。
  记住，浏览器启动时，在地址栏中使用的路径是`/`。
  我们可以使用一个重定向路由来达到目的。
  
block redirect-vs-use-as-default
  :marked
    We can use a redirect route to make this happen. Add the following
    to our array of route definitions:
<<<<<<< HEAD
    
    可以使用重定向路由来实现它。添加下面的内容到路由定义的数组中：
    
  +makeExcerpt('app/app.routing.ts','redirect')
=======

  +makeExcerpt('app/app.module.3.ts','redirect')
>>>>>>> 19a9e355

  .l-sub-section
    :marked
      Learn about the *redirects* in the [Routing](../guide/router.html#!#redirect) chapter.

      要学习关于*重定向*的更多知识，参见[路由与导航](../guide/router.html#!#redirect)一章。

:marked
  #### Add navigation to the template
  
  #### 添加导航到模版中

  Finally, add a dashboard navigation link to the template, just above the *Heroes* link.

  最后，在模板上添加一个到仪表盘的导航链接，就放在*英雄(Heroes)*链接的上方。
  
- var _vers = _docsFor == 'dart' ? '' : '.1'
+makeExcerpt('app/app.component' + _vers + '.ts', 'template-v3')

.l-sub-section
  :marked
    We nestled the two links within `<nav>` tags.
    They don't do anything yet but they'll be convenient when we style the links a little later in the chapter.

    我们在`<nav>`标签中放了两个链接。
    它们现在还没有作用，但稍后，当我们对这些链接添加样式时，会显得比较方便。

:marked
  To see these changes in your browser, go to the application root (`/`) and reload.
  The app displays the dashboard and we can navigate between the dashboard and the heroes.

  刷新浏览器。应用显示出了仪表盘，并可以在仪表盘和英雄列表之间导航了。
  ## Dashboard Top Heroes
  ## 仪表盘上的顶级英雄
  Let’s spice up the dashboard by displaying the top four heroes at a glance.

  我们想让仪表盘更有趣，比如：一眼就能看到四个顶级英雄。

  Replace the `template` metadata with a `templateUrl` property that points to a new
  template file.

  把元数据中的`template`属性替换为`templateUrl`属性，它将指向一个新的模板文件。

  Set the `moduleId` property to `module.id` for module-relative loading of the `templateUrl`.
  
  设置`moduleId`属性到`module.id`，相对模块加载`templateUrl`。

+makeExcerpt('app/dashboard.component.ts', 'metadata')

:marked
  Create that file with this content:

  使用下列内容创建文件：

+makeExcerpt('app/dashboard.component.html')

:marked
  We use `*ngFor` once again to iterate over a list of heroes and display their names.
  We added extra `<div>` elements to help with styling later in this chapter.

  我们又一次使用`*ngFor`来在英雄列表上迭代，并显示它们的名字。
  还添加了一个额外的`<div>`元素，来帮助稍后的美化工作。

  There's a `(click)` binding to a `gotoDetail` method we haven't written yet and
  we're displaying a list of heroes that we don't have.
  We have work to do, starting with those heroes.

  这里的`(click)`绑定到了`gotoDetail`方法，但我们还没实现它。而且我们也还没有要显示的英雄列表数据。
  我们有活儿干了，就从这些英雄列表开始吧。

  ### Share the *HeroService*

  ### 共享*HeroService*

  We'd like to re-use the `HeroService` to populate the component's `heroes` !{_array}.

  我们想要复用`HeroService`来存放组件的`heroes`数组。

  Recall earlier in the chapter that we removed the `HeroService` from the `providers` !{_array} of `HeroesComponent`
  and added it to the `providers` !{_array} of `!{_AppModuleVsAppComp}`.

  回忆一下，在前面的章节中，我们从`HeroesComponent`的`providers`数组中移除了`HeroService`服务，并把它添加到顶级组件`!{_AppModuleVsAppComp}`的`providers`数组中。

  That move created a singleton `HeroService` instance, available to *all* components of the application.
  Angular will inject `HeroService` and we'll use it here in the `DashboardComponent`.

  这个改动创建了一个`HeroService`的单例对象，它对应用中的*所有*组件都有效。
  在`DashboardComponent`组件中，Angular会把`HeroService`注入进来，我们就能在`DashboardComponent`中使用它了。

  ### Get heroes

  ### 获取英雄数组

  Open <span ngio-ex>dashboard.component.ts</span> and add the requisite `import` statements.

  打开<span ngio-ex>dashboard.component.ts</span>文件，并把必备的`import`语句加进去。

+makeExcerpt('app/dashboard.component.2.ts','imports')

:marked
  We need `OnInit` interface because we'll initialize the heroes in the `ngOnInit` method as we've done before.
  We need the `Hero` and `HeroService` symbols in order to reference those types.

  我们得实现`OnInit`接口，因为我们要在`ngOnInit`方法中初始化英雄数组 —— 就像上次一样。
  我们需要导入`Hero`类和`HeroService`类来引用它们的数据类型。

  Now implement the `DashboardComponent` class like this:

  我们现在就实现`DashboardComponent`类，像这样：

+makeExcerpt('app/dashboard.component.2.ts (class)', 'component')

:marked
  We've seen this kind of logic before in the `HeroesComponent`:

  在`HeroesComponent`之前，我们也看到过类似的逻辑：

  * Define a `heroes` !{_array} property.

  * 创建一个`heroes`数组属性

  * Inject the `HeroService` in the constructor and hold it in a private `!{_priv}heroService` field.

  * 把`HeroService`注入构造函数中，并且把它保存在一个私有的`!{_priv}heroService`字段中。

  * Call the service to get heroes inside the Angular `ngOnInit` lifecycle hook.

  * 在Angular的`ngOnInit`生命周期钩子里面调用服务来获得英雄列表。

  The noteworthy differences: we cherry-pick four heroes (2nd, 3rd, 4th, and 5th)
  and stub the `gotoDetail` method until we're ready to implement it.

  值得注意的区别是：我们提取了四个英雄（第2、3、4、5个），暂时隔离`gotoDetail`方法直到时机成熟。

  Refresh the browser and see four heroes in the new dashboard.

  刷新浏览器，在这个新的仪表盘中就看到了四个英雄。

.l-main-section
:marked
  ## Navigate to Hero Details

  ## 导航到英雄详情

  Although we display the details of a selected hero at the bottom of the `HeroesComponent`,
  we don't yet *navigate* to the `HeroDetailComponent` in the three ways specified in our requirements:

  虽然我们在`HeroesComponent`组件的底部显示了所选英雄的详情，但我们还从没有*导航*到`HeroDetailComponent`组件过 —— 我们曾在需求中指定过三种：

  1. from the *Dashboard* to a selected hero.

  1. 从*仪表盘(Dashboard)*导航到一个选定的英雄。

  1. from the *Heroes* list to a selected hero.

  1. 从*英雄列表(Heroes)*导航到一个选定的英雄。

  1. from a "deep link" URL pasted into the browser address bar.

  1. 把一个指向该英雄的“深链接”URL粘贴到浏览器的地址栏。

  Adding a hero-detail route seems like an obvious place to start.

  添加`hero-detail`路由，是一个显而易见的起点。

  ### Routing to a hero detail

  ### 路由到一个英雄详情

  We'll add a route to the `HeroDetailComponent` in `!{_appRoutingTsVsAppComp}` where our other routes are configured.

  我们将在`!{_appRoutingTsVsAppComp}`中添加一个到`HeroDetailComponent`的路由，也就是配置其它路由的地方。

  The new route is a bit unusual in that we must tell the `HeroDetailComponent` *which hero to show*.
  We didn't have to tell the `HeroesComponent` or the `DashboardComponent` anything.

  新路由的不寻常之处在于，我们必须告诉`HeroDetailComponent`*该显示哪个英雄*。
  以前的`HeroesComponent`组件和`DashboardComponent`组件还从未要求我们告诉它任何东西。

  At the moment the parent `HeroesComponent` sets the component's `hero` property to a
  hero object with a binding like this.

  现在，父组件`HeroesComponent`通过数据绑定来把一个英雄对象设置为组件的`hero`属性。就像这样：

code-example(language="html").
  &lt;my-hero-detail [hero]="selectedHero">&lt;/my-hero-detail>

:marked
  That clearly won't work in any of our routing scenarios.
  Certainly not the last one; we can't embed an entire hero object in the URL! Nor would we want to.

  显然，在我们的任何一个路由场景中它都无法工作。
  不仅如此，我们也没法把一个完整的hero对象嵌入到URL中！不过我们本来也不想这样。

  ### Parameterized route

  ### 参数化路由

  We *can* add the hero's `id` to the URL. When routing to the hero whose `id` is 11,
  we could expect to see an URL such as this:

  我们*可以*把英雄的`id`添加到URL中。当导航到一个`id`为11的英雄时，我们期望的URL是这样的：

code-example(format='').
  /detail/11

:marked
  The `/detail/` part of that URL is constant. The trailing numeric `id` part changes from hero to hero.
  We need to represent that variable part of the route with a *parameter* (or *token*) that stands for the hero's `id`.

  URL中的`/detail/`部分是固定不变的，但结尾的数字`id`部分会随着英雄的不同而变化。
  我们要把路由中可变的那部分表示成一个*参数(parameter)*或*Token*，用以获取英雄的`id`。

  ### Configure a Route with a Parameter

  ### 配置带参数的路由

  Here's the *route definition* we'll use.

<<<<<<< HEAD
  下面是我们将使用的*路由定义*。

- var _file = _docsFor == 'dart' ? 'app/app.component.ts' : 'app/app.routing.ts'
=======
- var _file = _docsFor == 'dart' ? 'app/app.component.ts' : 'app/app.module.3.ts'
>>>>>>> 19a9e355
+makeExcerpt(_file + ' (hero detail)','hero-detail')

:marked
  The colon (:) in the path indicates that `:id` is a placeholder to be filled with a specific hero `id`
  when navigating to the `HeroDetailComponent`.

  路径中的冒号(:)表示`:id`是一个占位符，当导航到这个`HeroDetailComponent`组件时，它将被填入一个特定英雄的`id`。

+ifDocsFor('dart')
  .l-sub-section
    :marked
      Remember to import the hero detail component before creating this route.
      
      记得在创建这个路由前导入英雄详情组件。
    
:marked
  We're finished with the application routes.

  我们已经做好了该应用的路由。


  We won't add a `'Hero Detail'` link to the template because users
  don't click a navigation *link* to view a particular hero.
  They click a *hero* whether that hero is displayed on the dashboard or in the heroes list.

  我们没有往模板中添加一个`'英雄详情'`，这是因为用户不会直接点击导航栏中的链接去查看一个特定的英雄。
  它们只会通过在英雄列表或者仪表盘中点击来显示一个英雄。

  We'll get to those *hero* clicks later in the chapter.
  There's no point in working on them until the `HeroDetailComponent`
  is ready to be navigated *to*.

  稍后我们会响应这些*英雄*的点击事件。
  现在对它们做什么都还没有意义 —— 除非`HeroDetailComponent`已经做好了，并且能够被导航过去。

  That will require an `HeroDetailComponent` overhaul.

  那就需要对`HeroDetailComponent`做一次大修。

.l-main-section
:marked
  ## Revise the *HeroDetailComponent*

  ## 修改*HeroDetailComponent*

  Before we rewrite the `HeroDetailComponent`, let's review what it looks like now:

  在重写`HeroDetailComponent`之前，我们先看看它现在的样子：

+makeExample('toh-4/ts/app/hero-detail.component.ts', null, 'app/hero-detail.component.ts (current)')

:marked
  The template won't change. We'll display a hero the same way.
  The big changes are driven by how we get the hero.

  模板不用修改，我们会用原来的方式显示英雄。导致这次大修的原因是如何获得这个英雄的数据。

block route-params
  :marked
    We will no longer receive the hero in a parent component property binding.
    The new `HeroDetailComponent` should take the `id` parameter from the `params` observable
    in the `ActivatedRoute` service and use the `HeroService` to fetch the hero with that `id`.
  
    我们不会再从父组件的属性绑定中取得英雄数据。
    新的`HeroDetailComponent`应该从`ActivatedRoute`服务的可观察对象`params`中取得`id`参数，并通过`HeroService`服务获取具有这个指定`id`的英雄数据。
    
:marked
  First, add the requisite imports:
  
  首先，添加需要的导入项目：
  
- var _vers = _docsFor == 'dart' ? '' : '.1'
+makeExcerpt('app/hero-detail.component' + _vers + '.ts', 'added-imports', '')

- var _ActivatedRoute = _docsFor == 'dart' ? 'RouteParams' : 'ActivatedRoute'
:marked
  Let's have the `!{_ActivatedRoute}` service, the `HeroService` and the `Location` service injected
  into the constructor, saving their values in private fields:
  
  然后注入`!{_ActivatedRoute}`和`HeroService`服务到构造函数中，将它们的值保存到私有变量中：

+makeExcerpt('app/hero-detail.component.ts (constructor)', 'ctor')

:marked
  We tell the class that we want to implement the `OnInit` interface.

  我们告诉这个类，我们要实现`OnInit`接口。

+makeExcerpt('app/hero-detail.component.ts', 'implement', '')(format=".")

block ngOnInit
  :marked
    Inside the `ngOnInit` lifecycle hook, we use the `params` observable to
    extract the `id` parameter value from the `ActivatedRoute` service
    and use the `HeroService` to fetch the hero with that `id`.

    在`ngOnInit`生命周期钩子中，从`RouteParams`服务中提取`id`参数，并且使用`HeroService`来获得具有这个`id`的英雄数据。

+makeExcerpt('app/hero-detail.component.ts', 'ngOnInit')

block extract-id
  :marked
    Notice how we extract the `id` by calling the `forEach` method
    which will deliver our !{_array} of route parameters.
  
    注意我们提取`id`的方法：调用`forEach`方法，它会提供一个路由参数的数组。
- var _str2int = _docsFor == 'dart' ? '<code>int.parse</code> static method' : 'JavaScript (+) operator'
  
:marked
  The hero `id` is a number. Route parameters are *always strings*.
  So we convert the route parameter value to a number with the !{_str2int}.

  英雄的`id`是数字，而路由参数的值*总是字符串*。
  所以我们需要通过JavaScript的(+)操作符把路由参数的值转成数字。

  ### Add *HeroService.getHero*

  ### 添加*HeroService.getHero*

  The problem with this bit of code is that `HeroService` doesn't have a `getHero` method!
  We better fix that quickly before someone notices that we broke the app.

  这段代码的问题在于`HeroService`并没有一个叫`getHero`的方法，我们最好在别人报告应用出问题之前赶快修复它。

  Open `HeroService` and add a `getHero` method that filters the heroes list from `getHeroes` by `id`:

  打开`HeroService`，并添加一个`getHero`方法，用来通过`id`从`getHeros`过滤英雄列表：

+makeExcerpt('app/hero.service.ts', 'getHero')

:marked
  Let's return to the `HeroDetailComponent` to clean up loose ends.

  回到`HeroDetailComponent`来完成收尾工作。

  ### Find our way back

  ### 回到原路

  We can navigate *to* the `HeroDetailComponent` in several ways.
  How do we navigate somewhere else when we're done?

  我们能用多种方式导航*到*`HeroDetailComponent`。
  但当我们完工时，我们该导航到那里呢？

  The user could click one of the two links in the `AppComponent`. Or click the browser's back button.
  We'll add a third option, a `goBack` method that navigates backward one step in the browser's history stack
  using the `Location` service we injected previously.

  现在用户可以点击`AppComponent`中的两个链接，或点击浏览器的“后退”按钮。
  我们来添加第三个选项：一个`goBack`方法，来根据浏览器的历史堆栈，后退一步。

+makeExcerpt('app/hero-detail.component.ts', 'goBack')

- var _CanDeactivateGuard = _docsFor == 'dart' ? '<em>routerCanDeactivate</em> hook' : '<em>CanDeactivate</em> guard'
- var _CanDeactivateGuardUri = _docsFor == 'dart' ? 'angular2.router/CanDeactivate-class' : 'router/index/CanDeactivate-interface'
.l-sub-section
  :marked
    Going back too far could take us out of the application.
    That's acceptable in a demo. We'd guard against it in a real application,
    perhaps with the [!{_CanDeactivateGuard}](../api/!{_CanDeactivateGuardUri}.html).
 
    回退太多步会跑出我们的应用。
    在Demo中，这算不上问题。但在真实的应用中，我们需要对此进行防范。
    也许你该用[!{_CanDeactivateGuard}](../api/!{_CanDeactivateGuardUri}.html).。

:marked
  Then we wire this method with an event binding to a *Back* button that we add to the bottom of the component template.

  然后，我们通过一个事件绑定把此方法绑定到模板底部的*后退(Back)*按钮上。

+makeExcerpt('app/hero-detail.component.html', 'back-button', '')

:marked
  Modifing the template to add this button spurs us to take one more incremental improvement and migrate the template to its own file
  called <span ngio-ex>hero-detail.component.html</span>

  修改模板，添加这个按钮以提醒我们还要做更多的改进，并把模板移到独立的<span ngio-ex>hero-detail.component.html</span>文件中去。

+makeExample('app/hero-detail.component.html')

:marked
  We update the component metadata with a `moduleId` and a `templateUrl` pointing to the template file that we just created.

<<<<<<< HEAD
  然后更新组件的元数据，用一个`templateUrl`属性指向我们刚刚创建的模板文件。

+makeExcerpt('app/hero-detail.component.ts', 'templateUrl')
=======
+makeExcerpt('app/hero-detail.component.ts', 'metadata')
>>>>>>> 19a9e355

:marked
  Here's the (nearly) finished `HeroDetailComponent`:

  下面是(几乎)完成的`HeroDetailComponent`：

+makeExample('toh-5/ts/app/hero-detail.component.ts', 'v2', 'app/hero-detail.component.ts (latest)')(format=".")

:marked


.l-main-section
:marked
  ## Select a *Dashboard* Hero

  ## 选择一个*仪表盘*中的英雄

  When a user selects a hero in the dashboard, the app should navigate to the `HeroDetailComponent` to view and edit the selected hero.

  当用户从仪表盘中选择了一位英雄时，本应用要导航到`HeroDetailComponent`以查看和编辑所选的英雄。

  In the dashboard template we bound each hero's click event to the `gotoDetail` method, passing along the selected `hero` entity.

  在仪表盘模板中，我们把每个英雄的click事件都绑定成`gotoDetail`方法，并且传入选中的这个`hero`实体对象。

+makeExample('toh-5/ts/app/dashboard.component.html','click', 'app/dashboard.component.html (click绑定)')(format=".")

:marked
  We stubbed the `gotoDetail` method when we rewrote the `DashboardComponent`.
  Now we give it a real implementation.

  当初我们重写`DashboardComponent`的时候，`gotoDetail`还是一个“桩方法”。
  现在，我们给它一个真正的实现。

+makeExcerpt('app/dashboard.component.ts','gotoDetail')

:marked
  The `gotoDetail` method navigates in two steps:

  `gotoDetail`方法分两步完成导航：

  1. Set a route *link parameters !{_array}*

  1. 生成路由的 *链接参数数组*

  1. Pass the !{_array} to the router's navigate method

  1. 把这个数组传给路由器的navigate方法。

  For navigation, we wrote router links <span if-docs="dart">as *link
  parameters !{_array}s*</span> in the [`AppComponent`
  template](#router-links).  Those link<span if-docs="dart"> parameters
  !{_array}</span>s had only one element, the !{_pathVsName} of the
  destination route.

  我们为导航在[`AppComponent`的模板](#router-links)中生成导航链接<span if-docs="dart">as *link
  parameters !{_array}s*</span>。这些链接<span if-docs="dart"> parameters
    !{_array}</span>只有一个元素：目标路由的路径。
  
  This link parameters !{_array} has two elements, the ***!{_pathVsName}*** of
  the destination route and a ***route parameter*** <span if-docs="dart">with
  an `id` field</span> set to the value of the selected hero's `id`.
  
  这个链接参数数组有两个元素：目标路由的***路径(path)***和一个***路由参数对象***，其中包括一个`id`字段，它的取值是所选英雄的`id`。
  
  The two !{_array} items align with the ***!{_pathVsName}*** and ***:id***
  token in the parameterized hero detail route definition we added to
  `!{_appRoutingTsVsAppComp}` earlier in the chapter:

<<<<<<< HEAD
  这两个数组项目与我们之前在`!{_appRoutingTsVsAppComp}`中添加的***path***和***:id***为代号被参数化的英雄详情路由的配置对象对应。

- var _file = _docsFor == 'dart' ? 'app/app.component.ts' : 'app/app.routing.ts'
=======
- var _file = _docsFor == 'dart' ? 'app/app.component.ts' : 'app/app.module.3.ts'
>>>>>>> 19a9e355
+makeExcerpt(_file + ' (hero detail)', 'hero-detail')

:marked
  The `DashboardComponent` doesn't have the router yet. We obtain it in the usual way:
  import the `router` reference and inject it in the constructor (along with the `HeroService`):

  `DashboardComponent`还没有路由器。我们使用常规的方式为它加上路由：
  `import` `router`对象的引用，并且把它注入到构造函数中(就像`HeroService`那样)：

+makeExcerpt('app/dashboard.component.ts ()','import-router', '')

+makeExcerpt('app/dashboard.component.ts', 'ctor', '')

:marked
  Refresh the browser and select a hero from the dashboard; the app should navigate directly to that hero’s details.

  刷新浏览器，并从仪表盘中选择一位英雄，应用就会直接导航到英雄的详情。

.l-main-section
:marked
  ## Refactor routes to a _Routing Module_

  Almost 20 lines of `AppModule` are devoted to configuring four routes. 
  Most application have many more routes and they [add guard services](../guide/router.html#guards) 
  to protect against unwanted or unauthorized navigations. 
  Routing considerations could quickly dominate this module and obscure its primary purpose which is to 
  establish key facts about the entire app for the Angular compiler.

  We should refactor the routing configuration into its own class.
  What kind of class? 
  The current `RouterModule.forRoot()` produces an Angular `ModuleWithProviders` which suggests that a
  class dedicated to routing should be some kind of module.
  It should be a [_Routing Module_](../guide/router.htm#routing-module).

  By convention the name of a _Routing Module_ contains the word "Routing" and 
  aligns with the name of the module that declares the components navigated to".
  
  Create an `app-routing.module.ts` file as a sibling to `app.module.ts`. Give it the following contents extracted from the `AppModule` class:

+makeExample('app/app-routing.module.ts')
:marked
  Noteworthy points, typical of _Routing Modules_:
  * Pull the routes into a variable. You might export it in future and it clarifies the _Routing Module_ pattern.

  * Add `RouterModule.forRoot(routes)` to `imports`.
    
  * Add `RouterModule` to `exports` so that the components in the companion module have access to Router declarables 
  such as `RouterLink` and `RouterOutlet`.
  
  * No `declarations`!  Declarations are the responsibility of the companion module.

  * Add module `providers` for guard services if you have them; there are none in this example.

  ### Update _AppModule_

  Now delete the routing configuration from `AppModule` and import the `AppRoutingModule` 
  (_both_ with an ES `import` statement _and_ by adding it to the `NgModule.imports` list).

  Here is the revised `AppModule`, compared to its pre-refactor state:
+makeTabs(
  `toh-5/ts/app/app.module.ts, toh-5/ts/app/app.module.3.ts`,
   null,
  `app/app.module.ts (after), app/app.module.ts (before)`)
:marked
  It's simpler and focused on indentifying the key pieces of the application.
.l-main-section
:marked
  ## Select a Hero in the *HeroesComponent*

<<<<<<< HEAD
  ## 在*HeroesComponent*中选择一位英雄

  We'll do something similar in the `HeroesComponent`.

  我们现在要做的事和`HeroesComponent`中很像。

  That component's current template exhibits a "master/detail" style with the list of heroes
=======
  Earlier we added the ability to select a hero from the dashboard.
  We'll do something similar in the `HeroesComponent`.

  The `HeroesComponent` template exhibits a "master/detail" style with the list of heroes
>>>>>>> 19a9e355
  at the top and details of the selected hero below.

  那个组件的当前模板展示了一个主从风格的界面：上方是英雄列表，底下是所选英雄的详情。

+makeExample('toh-4/ts/app/app.component.ts','template', 'app/heroes.component.ts (当前的模板)')(format=".")

:marked
  Our goal is to move the detail to its own view and navigate to it when the user decides to edit a selected hero.

  Delete the `<h1>` at the top (forgot about it during the `AppComponent`-to-`HeroesComponent` conversion).
<<<<<<< HEAD
  
  删除顶部的`<h1>`（在从`AppComponent`转到`HeroesComponent`期间可以先忘掉它）。
  
=======

>>>>>>> 19a9e355
  Delete the last line of the template with the `<my-hero-detail>` tags.

  删除模板最后带有`<my-hero-detail>`标签的那一行。

  We'll no longer show the full `HeroDetailComponent` here.
  We're going to display the hero detail on its own page and route to it as we did in the dashboard.

  这里我们不再展示完整的`HeroDetailComponent`了。
  我们要在它自己的页面中显示英雄详情，并像我们在仪表盘中所做的那样路由到它。

  But we'll throw in a small twist for variety.
  We are keeping the "master/detail" style but shrinking the detail to a "mini", read-only version.
  When the user selects a hero from the list, we *don't* go to the detail page.
  We show a *mini-detail* on *this* page instead and make the user click a button to navigate to the *full detail *page.

  但是，我们要做一点小小的改动。
  当用户从这个列表中选择一个英雄时，我们*不会*再跳转到详情页。
  而是在本页中显示一个*Mini版英雄详情*，并等用户点击一个按钮时，才导航到*完整版英雄详情*页。

  ### Add the *mini-detail*

  ### 添加*Mini版英雄详情*

  Add the following HTML fragment at the bottom of the template where the `<my-hero-detail>` used to be:

  在模板底部原来放`<my-hero-detail>`的地方添加下列HTML片段：

+makeExcerpt('app/heroes.component.html', 'mini-detail', '')

:marked
  After clicking a hero, the user should see something like this below the hero list:

  点击一个英雄，用户将会在英雄列表的下方看到这些：

figure.image-display
  img(src='/resources/images/devguide/toh/mini-hero-detail.png' alt="Mini版英雄详情" height="70")
:marked
  ### Format with the *uppercase* pipe

  ### 使用*UpperCasePipe*格式化

  Notice that the hero's name is displayed in CAPITAL LETTERS. That's the effect of the `uppercase` pipe
  that we slipped into the interpolation binding. Look for it right after the pipe operator ( | ).

  注意，英雄的名字全被显示成大写字母。那是 `uppercase`管道的效果，借助它，我们能插手“插值表达式绑定”的过程。去管道操作符 ( | ) 后面找它。

+makeExcerpt('app/heroes.component.html', 'pipe', '')

:marked
  Pipes are a good way to format strings, currency amounts, dates and other display data.
  Angular ships with several pipes and we can write our own.

  管道擅长做下列工作：格式化字符串、金额、日期和其它显示数据。
  Angular自带了好几个管道，而且我们还可以写自己的管道。

.l-sub-section
  :marked
    Learn about pipes in the [Pipes](../guide/pipes.html) chapter.

    要学习关于管道的更多知识，参见[管道](../guide/pipes.html)一章。

:marked
  ### Move content out of the component file

  ### 把内容移出组件文件

  We are not done. We still have to update the component class to support navigation to the
  `HeroDetailComponent` when the user clicks the *View Details* button.

  这还没完。当用户点击*查看详情*按钮时，要让它能导航到`HeroDetailComponent`，我们仍然不得不修改组件类。

  This component file is really big. Most of it is either template or CSS styles.
  It's difficult to find the component logic amidst the noise of HTML and CSS.

  这个组件文件太大了。它大部分都是模板或css样式。
  要想在HTML和CSS的噪音中看清组件的工作逻辑太难了。

  Let's migrate the template and the styles to their own files before we make any more changes:

  在做更多修改之前，我们先把模板和样式移到它们自己的文件中去：

  1. *Cut-and-paste* the template contents into a new <span ngio-ex>heroes.component.html</span> file.

  1. 把模板内容*剪切并粘贴*到新的<span ngio-ex>heroes.component.html</span>文件。

  1. *Cut-and-paste* the styles contents into a new <span ngio-ex>heroes.component.css</span> file.
<<<<<<< HEAD

  1. 把样式内容*剪切并粘贴*到新的<span ngio-ex>heroes.component.css</span>文件。

  1. *Set* the component metadata's `templateUrl` and `styleUrls` properties to refer to both files.  

  1. *设置*组件元数据的`templateUrl`和`styleUrls`属性，来分别引用这两个文件。

  1. *Set* the `moduleId` property to `module.id` so that 'templateUrl` and `styleUrls` are relative to the component.
=======
  1. *Set* the component metadata's `templateUrl` and `styleUrls` properties to refer to both files.
  1. *Set* the `moduleId` property to `module.id` so that `templateUrl` and `styleUrls` are relative to the component.
>>>>>>> 19a9e355

  1. *设置*`moduleId`属性为`module.id`，将`templateUrl`和`styleUrls`路径设置为相对组件的路径。

.l-sub-section
  :marked
    The `styleUrls` property is !{_an} !{_array} of style file names (with paths).
    We could list multiple style files from different locations if we needed them.    
    
    `styleUrls`属性是一个由样式文件的文件名(包括路径)组成的数组。
    我们还可以列出来自多个不同位置的样式文件。    

block heroes-component-cleanup
  //- Only relevant for Dart.

+makeExcerpt('app/heroes.component.ts (revised metadata)', 'metadata')

:marked
  Now we can see what's going on as we update the component class along the same lines as the dashboard:

  现在，我们一下就明白该怎么像仪表盘中那样更新组件类了：

  1. Import the `router`

  1. 导入`router`

  1. Inject the `router` in the constructor (along with the `HeroService`)

  1. 把`router`注入到构造函数中(就像`HeroService`那样)

  1. Implement the `gotoDetail` method by calling the `router.navigate` method with a two-part hero-detail link parameters !{_array}.

  1. 实现`gotoDetail`方法：以`HeroDetail`和*链接参数数组*为参数调用`router.navigate`方法。

  Here's the revised component class:

  下面是修改过的组件类：

+makeExcerpt('app/heroes.component.ts', 'class')

:marked
  Refresh the browser and start clicking.
  We can navigate around the app, from the dashboard to hero details and back,
  for heroes list to the mini-detail to the hero details and back to the heroes again.
  We can jump back and forth between the dashboard and the heroes.

  刷新浏览器，并开始点击。
  我们能在应用中导航：从仪表盘到英雄详情再回来，从英雄列表到Mini版英雄详情到英雄详情，再回到英雄列表。
  我们可以在仪表盘和英雄列表之间跳来跳去。

  We've met all of the navigational requirements that propelled this chapter.

  我们已经满足了在本章开头设定的所有导航需求。

.l-main-section
:marked
  ## Styling the App

  ## 美化本应用

  The app is functional but pretty ugly.
  Our creative designer team provided some CSS files to make it look better.

  应用在功能上已经正常了，但还太丑。
  我们富有创意的设计师团队提供了一些CSS文件，能让它变得好看一些。

  ### A Dashboard with Style

  ### 具有样式的仪表盘

  The designers think we should display the dashboard heroes in a row of rectangles.
  They've given us ~60 lines of CSS for this purpose including some simple media queries for responsive design.

  设计师认为我们应该把仪表盘的英雄们显示在一排方块中。
  它们给了我们大约60行CSS来实现它，包括一些简单的媒体查询语句来实现响应式设计。

  If we paste these ~60 lines into the component `styles` metadata,
  they'll completely obscure the component logic.
  Let's not do that. It's easier to edit CSS in a separate `*.css` file anyway.

  如果我们把这60来行CSS粘贴到组件元数据的`styles`中，它们会完全淹没组件的工作逻辑。
  不能这么做。在一个独立的`*.css`文件中编辑CSS当然会更简单。

  Add a <span ngio-ex>dashboard.component.css</span> file to the `!{_appDir}` folder and reference
  that file in the component metadata's `styleUrls` !{_array} property like this:

  把<span ngio-ex>dashboard.component.css</span>文件添加到`!{_appDir}`目录下，并在组件元数据的`styleUrls`数组属性中引用它。就像这样：

+makeExcerpt('app/dashboard.component.ts (styleUrls)', 'css')

:marked
  ### Stylish Hero Details

  ### 美化英雄详情

  The designers also gave us CSS styles specifically for the `HeroDetailComponent`.

  设计师还给了我们`HeroDetailComponent`特有的CSS风格。

  Add a <span ngio-ex>hero-detail.component.css</span> to the `!{_appDir}`
  folder and refer to that file inside
  the `styleUrls` !{_array} as we did for `DashboardComponent`.
  Let's also remove the `hero` property `@Input` !{_decorator}
  <span if-docs="ts">and its import</span>
  while we are at it.

  在`!{_appDir}`目录下添加<span ngio-ex>hero-detail.component.css</span>文件，
  并且在`styleUrls`数组中引用它 —— 就像当初在`DashboardComponent`中做过的那样。
  同时删除`hero``@Input`装饰器属性<span if-docs="ts">和它的导入语句</span>。   

  Here's the content for the aforementioned component CSS files.

  上述组件的CSS文件内容如下：

block css-files
  +makeTabs(
    `toh-5/ts/app/hero-detail.component.css,
    toh-5/ts/app/dashboard.component.css`,
    null,
    `app/hero-detail.component.css,
    app/dashboard.component.css`)

:marked
  ### Style the Navigation Links

  ### 美化导航链接

  The designers gave us CSS to make the navigation links in our `AppComponent` look more like selectable buttons.
  We cooperated by surrounding those links in `<nav>` tags.

  设计师还给了我们一些CSS，用于让`AppComponent`中的导航链接看起来更像可被选择的按钮。
  要让它们协同工作，我们得把那些链接包含在`<nav>`标签中。

  Add a <span ngio-ex>app.component.css</span> file to the `!{_appDir}` folder with the following content.

  在`!{_appDir}`目录下添加一个<span ngio-ex>app.component.css</span>文件，内容如下：

+makeExcerpt('app/app.component.css (navigation styles)', '')

.l-sub-section
  block router-link-active
    :marked
      **The *routerLinkActive* directive**

      ***routerLinkActive*指令**
  
      The Angular Router provides a `routerLinkActive` directive we can use to
      add a class to the HTML navigation element whose route matches the active route.
      All we have to do is define the style for it. Sweet!
  
      Angular路由器提供了`routerLinkActive`指令，我们可以用它来为匹配了活动路由的HTML导航元素自动添加一个CSS类。
      我们唯一要做的就是为它定义样式。真好！

    +makeExcerpt('app/app.component.ts (active router links)', 'template')

:marked
  Set the `AppComponent`’s `styleUrls` property to this CSS file.

  设置`AppComponent`的`styleUrls`属性，指向这个CSS文件。

+makeExcerpt('app/app.component.ts','styleUrls')

:marked
  ### Global application styles

  ### 应用的全局样式

  When we add styles to a component, we're keeping everything a component needs
  &mdash; HTML, the CSS, the code &mdash; together in one convenient place.
  It's pretty easy to package it all up and re-use the component somewhere else.

  当我们把样式添加到组件中时，我们假定组件所需的一切 —— HTML、CSS、程序代码 —— 都在紧邻的地方。
  这样，无论是把它们打包在一起还是在别的组件中复用它都会很容易。

  We can also create styles at the *application level* outside of any component.

  我们也可以在所有组件之外创建*应用级*样式。

  Our designers provided some basic styles to apply to elements across the entire app.
  These correspond to the full set of master styles that we
  introduced earlier (see
  [QuickStart, "Add some style"](../quickstart.html#!#add-some-style)).
  Here is an excerpt:

  我们的设计师提供了一组基础样式，这些样式应用到的元素横跨整个应用。
  这些和我们前面引入的主样式全集是一样的(参见
  [快速起步, "添加一些样式"](../quickstart.html#!#add-some-style))。
  下面是摘录：

+makeExcerpt('styles.css (excerpt)', 'toh')

- var styles_css = 'https://raw.githubusercontent.com/angular/angular.io/master/public/docs/_examples/_boilerplate/styles.css'

:marked
  Create the file <span ngio-ex>styles.css</span>, if it doesn't exist already.
  Ensure that it contains the [master styles given here](!{styles_css}).

  如果在根目录下没有一个名叫`styles.css`的文件，就添加它。
  确保它包含[这里给出的主样式](!{styles_css})。

  If necessary, also edit <span ngio-ex>index.html</span> to refer to this stylesheet.

  如有必要，也可以编辑<span ngio-ex>index.html</span>来引用这个样式表。

+makeExcerpt('index.html (link ref)', 'css')

:marked
  Look at the app now. Our dashboard, heroes, and navigation links are styling!

  看看现在的应用！我们的仪表盘、英雄列表和导航链接都漂亮多了！

figure.image-display
  img(src='/resources/images/devguide/toh/dashboard-top-heroes.png' alt="查看导航栏")

.l-main-section
:marked
  ## Application structure and code
  
  ## 应用结构和代码

  Review the sample source code in the <live-example></live-example> for this chapter.
  Verify that we have the following structure:
  
  在<live-example>在线例子</live-example>中回顾本章的范例代码。
  验证我们是否已经得到了如下结构：

block file-tree-end
  .filetree
    .file angular-tour-of-heroes
    .children
      .file app
      .children
        .file app.component.css
        .file app.component.ts
        .file app.module.ts
        .file app-routing.module.ts
        .file dashboard.component.css
        .file dashboard.component.html
        .file dashboard.component.ts
        .file hero.service.ts
        .file hero.ts
        .file hero-detail.component.css
        .file hero-detail.component.html
        .file hero-detail.component.ts
        .file heroes.component.css
        .file heroes.component.html
        .file heroes.component.ts
        .file main.ts
        .file mock-heroes.ts
      .file node_modules ...
      .file typings ...
      .file index.html
      .file package.json
      .file styles.css
      .file systemjs.config.js
      .file tsconfig.json
      .file typings.json

.l-main-section
:marked
  ## Recap

  ## 总结

  ### The Road Behind

  ### 走过的路

  We travelled a great distance in this chapter

  在本章中，我们往前走了很远：

  - We added the Angular *Router* to navigate among different components.

  - 我们添加了Angular*路由器*在各个不同组件之间导航。

  - We learned how to create router links to represent navigation menu items.

  - 我们学会了如何创建路由链接来表示导航栏的菜单项。

  - We used router link parameters to navigate to the details of user selected hero.

  - 我们使用路由链接参数来导航到用户所选的英雄详情。

  - We shared the `HeroService` among multiple components.

  - 我们在多个组件之间共享了`HeroService`服务。

  - We moved HTML and CSS out of the component file and into their own files.

  - 我们把HTML和CSS从组件中移出来，放到了它们自己的文件中。

  - We added the `uppercase` pipe to format data.
  - We refactored routes into a `Routing Module` that we import.

  - 我们添加了一个`uppercase`管道，来格式化数据。

  ### The Road Ahead

  ### 前方的路

  We have much of the foundation we need to build an application.
  We're still missing a key piece: remote data access.

  我们有了很多用于构建应用的基石。
  但我们仍然缺少很关键的一块：远程数据存取。

  In the next chapter,
  we’ll replace our mock data with data retrieved from a server using http.

  在下一章，我们将从硬编码模拟数据改为使用http服务从服务器获取数据。
<|MERGE_RESOLUTION|>--- conflicted
+++ resolved
@@ -350,13 +350,9 @@
     ### 配置路由  
   
     Our application doesn't have any routes yet.
-<<<<<<< HEAD
-    We'll start by creating a configuration file for the application routes.
-    
-    本应用还没有路由。我们来为应用的路由新建一个配置文件。
-=======
     We'll start by creating a configuration for the application routes.
->>>>>>> 19a9e355
+    
+    本应用还没有路由。我们来为应用的路由新建一个配置。
 
 :marked
   *Routes* tell the router which views to display when a user clicks a link or
@@ -365,15 +361,10 @@
   *路由*告诉路由器，当用户点击链接或者把URL粘贴到浏览器地址栏时，应该显示哪个视图。
 
   Let's define our first route as a route to the heroes component:
-<<<<<<< HEAD
   
   我们的第一个路由是指向`HeroesComponent`的。
   
-- var _file = _docsFor == 'dart' ? 'app.component.ts' : 'app.routing.ts'
-=======
-
 - var _file = _docsFor == 'dart' ? 'app.component.ts' : 'app.module.2.ts'
->>>>>>> 19a9e355
 +makeExcerpt('app/' + _file + ' (heroes route)', 'heroes')
 
 - var _are = _docsFor == 'dart' ? 'takes' : 'are'
@@ -406,38 +397,9 @@
     
 +ifDocsFor('ts|js')
   :marked
-<<<<<<< HEAD
-    We'll export a `routing` constant initialized using the `RouterModule.forRoot` method applied to our !{_array} of routes.
-    This method returns a **configured router module** that we'll add to our root NgModule, `AppModule`.
-  
-    使用`RouterModule.forRoot`方法，导出包含了路由数组的`routing`常量。它返回一个**配置好的路由模块**，它将被加入到根NgModule - `AppModule`中。
-
-  +makeExcerpt('app/app.routing.1.ts (excerpt)', 'routing-export')
-
-  .l-sub-section
-    :marked
-      We call the `forRoot` method because we're providing a configured router at the _root_ of the application.
-      The `forRoot` method gives us the Router service providers and directives needed for routing.
-    
-      调用`forRoot`方法是因为要在应用程序根部提供配置好的路由。
-      `forRoot`方法为我们提供了路由需要的服务提供商和指令。 
-    
-  :marked
-    ### Make the router available.
-    
-    ### 让路由器生效
-    
-    We've setup initial routes in the `app.routing.ts` file. Now we'll add it to our root NgModule.
-    
-    我们已经在`app.routing.ts`文件中设置好了初始路由，接着把它加到根模块（NgModule）中。
-  
-    Import the `routing` constant from `app.routing.ts` and add it the `imports` !{_array} of `AppModule`.
-    
-    我们要从`app.routing.ts`中导入`routing`常量，并把它加入根模块的`imports`数组中。
-  
-  +makeExcerpt('app/app.module.ts', 'routing')
-=======
     ### Make the router available
+    
+    ### 让路由器可用
 
     We've setup the initial route configuration. Now we'll add it to our `AppModule`.
     We'll add our configured `RouterModule` to the `AppModule` imports !{_array}.
@@ -449,7 +411,6 @@
       We use the `forRoot` method because we're providing a configured router at the _root_ of the application.
       The `forRoot` method gives us the Router service providers and directives needed for routing, and
       performs the initial navigation based on the current browser URL.
->>>>>>> 19a9e355
 
 - var _heroesRoute = _docsFor == 'dart' ? "'Heroes'" : 'heroes'
 :marked
@@ -573,24 +534,17 @@
   Import the dashboard component and
   add the following route definition to the `!{_RoutesVsAtRouteConfig}` !{_array} of definitions.
 
-<<<<<<< HEAD
   先导入`DashboardComponent`类，然后把下列路由的定义添加到`!{_RoutesVsAtRouteConfig}`数组中。
 
-- var _file = _docsFor == 'dart' ? 'lib/app_component.dart' : 'app/app.routing.ts'
-=======
 - var _file = _docsFor == 'dart' ? 'lib/app_component.dart' : 'app/app.module.3.ts'
->>>>>>> 19a9e355
 +makeExcerpt(_file + ' (Dashboard route)', 'dashboard')
 
 +ifDocsFor('ts|js')
   :marked
-<<<<<<< HEAD
-    Also import and add `DashboardComponent` to our root NgModule's `declarations`.
+    Also import and add `DashboardComponent` to our `AppModule`'s `declarations`.
     
     还得把`DashboardComponent`添加到根模块的`declarations`数组中。
-=======
-    Also import and add `DashboardComponent` to our `AppModule`'s `declarations`.
->>>>>>> 19a9e355
+    
 
   +makeExcerpt('app/app.module.ts', 'dashboard')
 
@@ -611,15 +565,10 @@
   :marked
     We can use a redirect route to make this happen. Add the following
     to our array of route definitions:
-<<<<<<< HEAD
     
     可以使用重定向路由来实现它。添加下面的内容到路由定义的数组中：
     
-  +makeExcerpt('app/app.routing.ts','redirect')
-=======
-
   +makeExcerpt('app/app.module.3.ts','redirect')
->>>>>>> 19a9e355
 
   .l-sub-section
     :marked
@@ -839,13 +788,9 @@
 
   Here's the *route definition* we'll use.
 
-<<<<<<< HEAD
   下面是我们将使用的*路由定义*。
 
-- var _file = _docsFor == 'dart' ? 'app/app.component.ts' : 'app/app.routing.ts'
-=======
 - var _file = _docsFor == 'dart' ? 'app/app.component.ts' : 'app/app.module.3.ts'
->>>>>>> 19a9e355
 +makeExcerpt(_file + ' (hero detail)','hero-detail')
 
 :marked
@@ -1030,13 +975,9 @@
 :marked
   We update the component metadata with a `moduleId` and a `templateUrl` pointing to the template file that we just created.
 
-<<<<<<< HEAD
   然后更新组件的元数据，用一个`templateUrl`属性指向我们刚刚创建的模板文件。
 
-+makeExcerpt('app/hero-detail.component.ts', 'templateUrl')
-=======
 +makeExcerpt('app/hero-detail.component.ts', 'metadata')
->>>>>>> 19a9e355
 
 :marked
   Here's the (nearly) finished `HeroDetailComponent`:
@@ -1106,13 +1047,9 @@
   token in the parameterized hero detail route definition we added to
   `!{_appRoutingTsVsAppComp}` earlier in the chapter:
 
-<<<<<<< HEAD
   这两个数组项目与我们之前在`!{_appRoutingTsVsAppComp}`中添加的***path***和***:id***为代号被参数化的英雄详情路由的配置对象对应。
 
-- var _file = _docsFor == 'dart' ? 'app/app.component.ts' : 'app/app.routing.ts'
-=======
 - var _file = _docsFor == 'dart' ? 'app/app.component.ts' : 'app/app.module.3.ts'
->>>>>>> 19a9e355
 +makeExcerpt(_file + ' (hero detail)', 'hero-detail')
 
 :marked
@@ -1128,9 +1065,9 @@
 
 :marked
   Refresh the browser and select a hero from the dashboard; the app should navigate directly to that hero’s details.
-
+  
   刷新浏览器，并从仪表盘中选择一位英雄，应用就会直接导航到英雄的详情。
-
+  
 .l-main-section
 :marked
   ## Refactor routes to a _Routing Module_
@@ -1177,25 +1114,21 @@
    null,
   `app/app.module.ts (after), app/app.module.ts (before)`)
 :marked
-  It's simpler and focused on indentifying the key pieces of the application.
+  It's simpler and focused on indentifying the key pieces of the application.  
+
 .l-main-section
 :marked
   ## Select a Hero in the *HeroesComponent*
 
-<<<<<<< HEAD
   ## 在*HeroesComponent*中选择一位英雄
 
-  We'll do something similar in the `HeroesComponent`.
-
-  我们现在要做的事和`HeroesComponent`中很像。
-
-  That component's current template exhibits a "master/detail" style with the list of heroes
-=======
   Earlier we added the ability to select a hero from the dashboard.
   We'll do something similar in the `HeroesComponent`.
+  
+  之前我们添加了从控制台选择一个英雄的功能。
+  我们现在要做的事和`HeroesComponent`中很像。
 
   The `HeroesComponent` template exhibits a "master/detail" style with the list of heroes
->>>>>>> 19a9e355
   at the top and details of the selected hero below.
 
   那个组件的当前模板展示了一个主从风格的界面：上方是英雄列表，底下是所选英雄的详情。
@@ -1206,13 +1139,9 @@
   Our goal is to move the detail to its own view and navigate to it when the user decides to edit a selected hero.
 
   Delete the `<h1>` at the top (forgot about it during the `AppComponent`-to-`HeroesComponent` conversion).
-<<<<<<< HEAD
   
   删除顶部的`<h1>`（在从`AppComponent`转到`HeroesComponent`期间可以先忘掉它）。
   
-=======
-
->>>>>>> 19a9e355
   Delete the last line of the template with the `<my-hero-detail>` tags.
 
   删除模板最后带有`<my-hero-detail>`标签的那一行。
@@ -1299,7 +1228,6 @@
   1. 把模板内容*剪切并粘贴*到新的<span ngio-ex>heroes.component.html</span>文件。
 
   1. *Cut-and-paste* the styles contents into a new <span ngio-ex>heroes.component.css</span> file.
-<<<<<<< HEAD
 
   1. 把样式内容*剪切并粘贴*到新的<span ngio-ex>heroes.component.css</span>文件。
 
@@ -1307,11 +1235,7 @@
 
   1. *设置*组件元数据的`templateUrl`和`styleUrls`属性，来分别引用这两个文件。
 
-  1. *Set* the `moduleId` property to `module.id` so that 'templateUrl` and `styleUrls` are relative to the component.
-=======
-  1. *Set* the component metadata's `templateUrl` and `styleUrls` properties to refer to both files.
   1. *Set* the `moduleId` property to `module.id` so that `templateUrl` and `styleUrls` are relative to the component.
->>>>>>> 19a9e355
 
   1. *设置*`moduleId`属性为`module.id`，将`templateUrl`和`styleUrls`路径设置为相对组件的路径。
 
