include ../_util-fns

:marked
  # Routing Around the App
  # 应用中的路由
  We received new requirements for our Tour of Heroes application: 
  
  我们收到了一份《英雄指南》的新需求：
  * add a *Dashboard* view.
  * 添加一个*仪表盘*视图。
  * navigate between the *Heroes* and *Dashboard* views.
  * 在*英雄列表*和*仪表盘*视图之间导航。
  * clicking on a hero in either view navigates to a detail view of the selected hero.
  * 无论在哪个视图中点击一个英雄，都会导航到该英雄的详情页。
  * clicking a *deep link* in an email opens the detail view for a particular hero; 
  * 在邮件中点击一个*深链接*，会直接打开一个特定英雄的详情视图。
  
  When we’re done, users will be able to navigate the app like this:
  
  完成时，用户就能像这样浏览一个应用：
figure.image-display
  img(src='/resources/images/devguide/toh/nav-diagram.png' alt="查看导航")
:marked
  We'll add Angular’s *Component Router* to our app to satisfy these requirements.
  
  我们将把Angular*组件路由器*加入应用中，以满足这些需求。（译注：硬件领域中的路由器是用来帮你找到另一台网络设备的，而这里的路由器用于帮你找到一个组件）
.l-sub-section
  :marked
    The [Routing and Navigation](../guide/router-deprecated.html) chapter covers the router in more detail
    than we will in this tour.  
    
    [路由与导航](../guide/router-deprecated.html)一章覆盖了比该教程中更详细的路由知识。
:marked
  [Run the live example](/resources/live-examples/toh-5/ts/plnkr.html). 
  
  [运行在线例子](/resources/live-examples/toh-5/ts/plnkr.html). 
.l-sub-section
  img(src='/resources/images/devguide/plunker-separate-window-button.png' alt="弹出窗口" align="right" style="margin-right:-20px")
  :marked
    To see the URL changes in the browser address bar, 
    pop out the preview window by clicking the blue 'X' button in the upper right corner:

    注意看浏览器地址栏中的URL变化，点击右上角的蓝色'X'按钮，弹出预览窗口。
.l-main-section
:marked
  ## Where We Left Off
  ## 我们在哪儿
  Before we continue with our Tour of Heroes, let’s verify that we have the following structure after adding our hero service 
  and hero detail component. If not, we’ll need to go back and follow the previous chapters.

  在继续《英雄指南》之前，先来检查一下，在添加了英雄服务和英雄详情组件之后，你是否已经有了如下目录结构。如果没有，你得先回上一章，再照做一遍。
.filetree
  .file angular2-tour-of-heroes
  .children
    .file app
    .children
      .file app.component.ts
      .file hero.ts
      .file hero-detail.component.ts
      .file hero.service.ts
      .file main.ts
      .file mock-heroes.ts
    .file node_modules ...
    .file typings ...      
    .file index.html
    .file package.json
    .file styles.css
    .file systemjs.config.js
    .file tsconfig.json
    .file typings.json
:marked
  ### Keep the app transpiling and running
  ### 让应用代码保持转译和运行
 
  Open a terminal/console window and enter the following command to
  start the TypeScript compiler, start the server, and watch for changes:
  
  打开terminal/console窗口，运行下列命令启动TypeScript编译器，它会监视文件变更，并启动开发服务器：

code-example(format="." language="bash").
  npm start

:marked
  The application runs and updates automatically as we continue to build the Tour of Heroes.
  
  我们继续构建《英雄指南》，应用也会保持运行并自动更新。

  ## Action plan
  ## 行动计划
  Here's our plan
  
  下面是我们的计划
  
  * turn `AppComponent` into an application shell that only handles navigation.
  * 把`AppComponent`变成应用程序的“壳”，它只处理导航。
  * relocate the *Heroes* concerns within the current `AppComponent` to a separate `HeroesComponent`
  * 把现在由`AppComponent`关注的*英雄们*移到一个独立的`HeroesComponent`中
  * add routing
  * 添加路由
  * create a new `DashboardComponent`
  * 添加一个新的`DashboardComponent`组件
  * tie the *Dashboard* into the navigation structure.
  * 把*仪表盘*加入导航结构中。

.l-sub-section
  :marked
    *Routing* is another name for *navigation*. The *router* is the mechanism for navigating from view to view.
    
    *路由*是导航的另一个名字。*路由器*就是从一个视图导航到另一个视图的机制。
    
.l-main-section    
:marked
  ## Splitting the *AppComponent*
  ## 拆分*AppComponent*
  
  Our current app loads `AppComponent` and immediately displays the list of heroes.
  
  现在的应用会加载`AppComponent`组件，并且立刻显示出英雄列表。
  
  Our revised app should present a shell with a choice of views (*Dashboard* and *Heroes*) and then default to one of them.
  
  我们修改后的应用将提供一个壳，它会选择*仪表盘*和*英雄列表*视图之一，然后默认显示它。

  The `AppComponent` should only handle navigation.
  Let's move the display of *Heroes* out of `AppComponent` and into its own `HeroesComponent`.
  
  `AppComponent`组件应该只处理导航。
  我们来把*英雄列表*的显示职责，从`AppComponent`移到`HeroesComponent`组件中。

  ### *HeroesComponent*
  
  `AppComponent` is already dedicated to *Heroes*.
  Instead of moving anything out of `AppComponent`, we'll just rename it `HeroesComponent`
  and create a new `AppComponent` shell separately.

  `AppComponent`的职责已经被移交给`HeroesComponent`了。
  与其把`AppComponent`中所有的东西都搬过去，不如索性把它改名为`HeroesComponent`，然后单独创建一个新的`AppComponent`壳。
  
  The steps are:
  
  步骤如下：
  * rename `app.component.ts` file to `heroes.component.ts`.
  * 把`app.component.ts`文件改名为`heroes.component.ts`。
  * rename the `AppComponent` class to `HeroesComponent`.
  * 把`AppComponent`类改名为`HeroesComponent`。
  * rename the selector `my-app` to `my-heroes`.
  * 把`my-app`选择器改名为`my-heroes`。

:marked
+makeExample('toh-5/ts/app/heroes.component.ts', 'heroes-component-renaming', 'app/heroes.component.ts (改名)')(format=".")

:marked
  ## Create *AppComponent*
  ## 创建*AppComponent*
  The new `AppComponent` will be the application shell. 
  It will have some navigation links at the top and a display area below for the pages we navigate to.
  
  新的`AppComponent`将成为应用的“壳”。
  它将在顶部放一些导航链接，并且把我们要导航到的页面放在下面的显示区中。
  
  The initial steps are:
  
  这些起始步骤是：
  
  * create a new file named `app.component.ts`.
  * 创建一个名叫`app.component.ts`的新文件。
  * define an `AppComponent` class.
  * 定义一个`AppComponent`类。
  * `export` it so we can reference it during bootstrapping in `main.ts`.
  * `export`它，以便我们能在`main.ts`的启动期间引用它。
  * expose an application `title` property.
  * 暴露应用的`title`属性。
  * add the `@Component` metadata decorator above the class with a `my-app` selector.
  * 在类的上方添加`@Component`元数据装饰器，装饰器中带有`my-app`选择器。
  * add a template with `<h1>` tags surrounding a binding to the `title` property.
  * 在模板中添加一个`<h1>`标签，包裹着到`title`属性的绑定。
  * add the `<my-heroes>` tags to the template so we still see the heroes.
  * 在模板中添加`<my-heroes>`标签，以便我们仍能看到英雄列表。
  * add the `HeroesComponent` to the `directives` array so Angular recognizes the `<my-heroes>` tags.
  * 添加`HeroesComponent`组件到`directives`数组中，以便Angular能认识`<my-heroes>`标签。
  * add the `HeroService` to the `providers` array because we'll need it in every other view.
  * 添加`HeroService`到`providers`数组中，因为我们的每一个视图都需要它。
  * add the supporting `import` statements.
  * 添加支持性的`import`语句。
  
  Our first draft looks like this:
  
  我们的第一个草稿就像这样：
+makeExample('toh-5/ts/app/app.component.1.ts', null, 'app/app.component.ts (v1)')
:marked
.callout.is-critical
  header Remove <i>HeroService</i> from the <i>HeroesComponent</i> providers
  header 从<i>HeroesComponent</i>的<code>providers</code>中移除<i>HeroService</i>
  :marked
    Go back to the `HeroesComponent` and **remove the `HeroService`** from its `providers` array.
    We are *promoting* this service from the `HeroesComponent` to the `AppComponent`.
    We ***do not want two copies*** of this service at two different levels of our app.
    
    回到`HeroesComponent`，并从`providers`数组中**移除`HeroService`**。
    我们要把它从`HeroesComponent`*提升*到`AppComponent`中。
    我们可不希望在应用的两个不同层次上存在它的***两个副本***。
:marked
  The app still runs and still displays heroes. 
  Our refactoring of `AppComponent` into a new `AppComponent` and a `HeroesComponent` worked!
  We have done no harm.

  应用仍然在运行，并显示着英雄列表。
  我们把`AppComponent`重构成了一个新的`AppComponent`和`HeroesComponent`，它们工作得很好！
  我们毫发无损的完成了这次重构。
:marked
  ## Add Routing
  ## 添加路由
  
  We're ready to take the next step. 
  Instead of displaying heroes automatically, we'd like to show them *after* the user clicks a button.
  In other words, we'd like to navigate to the list of heroes.
  
  我们已准备好开始下一步。
  与其自动显示英雄列表，我们更希望在用户点击按钮之后才显示它。
  换句话说，我们希望“导航”到英雄列表。
  
  We'll need the Angular *Component Router*.

  我们需要Angular的*组件路由器*。
  
  ### Set the base tag
  ### 设置base标签
  Open the `index.html` and add `<base href="/">` at the top of the `<head>` section. 
  
  打开`index.html`并且在`<head>`区的顶部添加`<base href="/">`语句。
+makeExample('toh-5/ts/index.html', 'base-href', 'index.html (base href)')(format=".")
.callout.is-important
  header base href is essential
  header base href是不可或缺的
  :marked
    See the *base href* section of the [Router](../guide/router-deprecated.html#!#base-href) chapter to learn why this matters.

    查看[路由器](../guide/router-deprecated.html#!#base-href)一章的*base href*部分，了解为何如此。
:marked
  ### Make the router available.
  ### 让路由可用。
  The *Component Router* is a service. Like any service, we have to import it and make it
  available to the application by adding it to the `providers` array.
  
  *组件路由器*是一个服务。像所有服务一样，我们得导入它，并且把它加入`providers`数组来让它在应用中可用。
  
  The Angular router is a combination of multiple services (`ROUTER_PROVIDERS`), multiple directives (`ROUTER_DIRECTIVES`), 
  and a configuration decorator (`RouteConfig`). We'll import them all together:
  
  Angular路由器是由多个服务(`ROUTER_PROVIDERS`)和多个指令(`ROUTER_DIRECTIVES`)以及一个配置装饰器（`RouteConfig`）组成的。我们一次性导入它们。
+makeExample('toh-5/ts/app/app.component.2.ts', 'import-router', 'app.component.ts (导入router)')(format=".")
:marked
  Next we update the `directives` and `providers` metadata arrays to *include* the router assets.
  
  接下来，我们要更新`directives`和`providers`元数据数组，来包含这些路由器部件。
+makeExample('toh-5/ts/app/app.component.2.ts', 'directives-and-providers', 'app.component.ts (directives和providers)')(format=".")
:marked
  Notice that we also removed the `HeroesComponent` from the `directives` array.
  `AppComponent` no longer shows heroes; that will be the router's job. 
  We'll soon remove `<my-heroes>` from the template too.
  
  注意，我们已经从`directives`数组中移除了`HeroesComponent`。`AppComponent`不会再显示英雄了，那是路由器的工作。
  我们马上也会从模板中移除`<my-heroes>`。
  
  ### Add and configure the router
  ### 添加与配置路由器
 
  The `AppComponent` doesn't have a router yet. We'll use the `@RouteConfig` decorator to simultaneously
  (a) assign a router to the component and (b) configure that router with *routes*.
  
  `AppComponent`还没有路由器。我们使用`@RouteConfig`装饰器来同时 (a)为组件指定一个路由器，并 (b) 通过*路由*来配置路由器。
  
  *Routes* tell the router  which views to display when a user clicks a link or 
  pastes a URL into the browser address bar.

  *路由*告诉路由器，当用户点击链接或者把URL粘贴到浏览器地址栏时，应该显示哪个视图。

  Let's define our first route, a route to the `HeroesComponent`.
  
  我们来定义第一个路由 —— 到`HeroesComponent`的路由。
+makeExample('toh-5/ts/app/app.component.2.ts', 'route-config', 'app.component.ts (英雄列表的RouteConfig)')(format=".")
:marked
  `@RouteConfig` takes an array of *route definitions*. 
  We have only one route definition at the moment but rest assured, we'll add more. 
  
  `@RouteConfig`有一个*路由定义*数组。
  此刻我们只有一个路由定义，但别急，后面还会添加更多。
  
  This *route definition* has three parts:
  
  “路由定义”包括三个部分：
  
  * **path**: the router matches this route's path to the URL in the browser address bar (`/heroes`).
  
  * **path**: 路由器会用它来匹配路由中指定的路径和浏览器地址栏中的当前路径，如`/heroes`。
  
  * **name**: the official name of the route; it *must* begin with a capital letter to avoid confusion with the *path* (`Heroes`).
  
  * **name**: 路由的正式名字，它*必须*以大写字母开头儿，以免和*path*混淆,如`Heroes`。
  
  * **component**: the component that the router should create when navigating to this route (`HeroesComponent`).
  
  * **component**: 导航到此路由时，路由器需要创建的组件，如`HeroesComponent`。

.l-sub-section
  :marked
    Learn more about defining routes with @RouteConfig in the [Routing](../guide/router-deprecated.html) chapter.
    
    要学习更多使用`@RouteConfig`定义路由的知识，请参见[路由](../guide/router-deprecated.html)一章。
:marked
  ### Router Outlet
  ### 路由插座（Outlet）

  If we paste the path, `/heroes`, into the browser address bar, 
  the router should match it to the `'Heroes'` route and display the `HeroesComponent`.
  But where?
  
  如果我们把路径`/heroes`粘贴到浏览器的地址栏，路由器会匹配到`'Heroes'`路由，并显示`HeroesComponent`组件。
  但问题是，该把它显示在哪儿呢？
  
  We have to ***tell it where*** by adding `<router-outlet>` marker tags to the bottom of the template.
  `RouterOutlet` is one of the `ROUTER_DIRECTIVES`.
  The router displays each component immediately below the `<router-outlet>` as we navigate through the application.
  
  我们必须***告诉它位置***，所以我们把`<router-outlet>`标签添加到模板的底部。
  `RouterOutlet`是`ROUTER_DIRECTIVES`常量中的一员。
  当我们在应用中导航时，路由器就把激活的组件显示在`<router-outlet>`里面。
  
  ### Router Links
  ### 路由器链接
  We don't really expect users to paste a route URL into the address bar.
  We add an anchor tag to the template which, when clicked, triggers navigation to the `HeroesComponent`.
  
  我们当然不会真让用户往地址栏中粘贴路由的URL，而应该在模板中的什么地方添加一个a链接标签。点击时，就会导航到`HeroesComponent`组件。
  
  The revised template looks like this:
  
  修改过的模板是这样的：
+makeExample('toh-5/ts/app/app.component.2.ts', 'template', 'app.component.ts (英雄列表模板)')(format=".")
:marked
  Notice the `[routerLink]` binding in the anchor tag. 
  We bind the `RouterLink` directive (another of the `ROUTER_DIRECTIVES`) to an array
  that tells the router where to navigate when the user clicks the link.
  
  注意，a标签中的`[routerLink]`绑定。我们把`RouterLink`指令（`ROUTER_DIRECTIVES`中的另一个指令）绑定到一个数组。它将告诉路由器，当用户点击这个链接时，应该导航到哪里。
  
  We define a *routing instruction* with a *link parameters array*.
  The array only has one element in our little sample, the quoted ***name* of the route** to follow.
  Looking back at the route configuration, we confirm that `'Heroes'` is the name of the route to the `HeroesComponent`.
  
  我们通过一个*链接参数数组*定义了一个*路由说明*。
  在这个小例子中，该数组只有一个元素，一个放在引号中的**路由名称**，作为路标。
  回来看路由配置表，我们清楚的看到，这个名称 —— `'Heroes'`就是指向`HeroesComponent`的那个路由的名称。
.l-sub-section
  :marked
    Learn about the *link parameters array* in the [Routing](../guide/router-deprecated.html#link-parameters-array) chapter.
    
    学习关于 *链接参数数组* 的更多知识，参见[路由](../guide/router-deprecated.html#link-parameters-array)一章。
:marked
  Refresh the browser.  We see only the app title. We don't see the heroes list. 
  
  刷新浏览器。我们只看到了应用标题。英雄列表到哪里去了？
.l-sub-section
  :marked
    The browser's address bar shows `/`. 
    The route path to `HeroesComponent` is `/heroes`, not `/`. 
    We don't have a route that matches the path `/`, so there is nothing to show.
    That's something we'll want to fix.
    
    浏览器的地址栏显示的是`/`。而到`HeroesComponent`的路由中的路径是`/heroes`，不是`/`。
    我们没有任何路由能匹配当前的路径`/`，所以，自然没啥可显示的。
    接下来，我们就修复这个问题。
:marked
  We click the "Heroes" navigation link, the browser bar updates to `/heroes`, 
  and now we see the list of heroes. We are navigating at last!
  
  我们点击“英雄列表（Heroes）”导航链接，浏览器地址栏更新为`/heroes`，并且看到了英雄列表。我们终于导航过去了！

  At this stage, our `AppComponent` looks like this.
  
  在这个阶段，`AppComponent`看起来是这样的：
+makeExample('toh-5/ts/app/app.component.2.ts',null, 'app/app.component.ts (v2)')
:marked
  The  *AppComponent* is now attached to a router and displaying routed views.
  For this reason and to distinguish it from other kinds of components,
  we call this type of component a *Router Component*.

  *AppComponent*现在加上了路由器，并能显示路由到的视图了。
  因此，为了把它从其它种类的组件中区分出来，我们称这类组件为*路由器组件*。

:marked
  ## Add a *Dashboard*
  ## 添加一个*仪表盘*
  Routing only makes sense when we have multiple views. We need another view.
  
  当我们有多个视图的时候，路由才有意义。所以我们需要另一个视图。
  
  Create a placeholder `DashboardComponent` that gives us something to navigate to and from.
  
  先创建一个`DashboardComponent`的占位符，让我们可以导航到它或从它导航出来。
+makeExample('toh-5/ts/app/dashboard.component.1.ts',null, 'app/dashboard.component.ts (v1)')(format=".")
:marked
  We’ll come back and make it more useful later.
  
  我们先不实现它，稍后，我们再回来，给这个组件一些实际用途。

  ### Configure the dashboard route
  ### 配置仪表盘路由
  Go back to `app.component.ts` and teach it to navigate to the dashboard.
  
  回到`app.component.ts`文件，我们得教它如何导航到这个仪表盘。
  
  Import the `DashboardComponent` so we can reference it in the dashboard route definition. 
  
  先导入`DashboardComponent`类，这样我们就可以在仪表盘的路由定义中引用它了。
  
  Add the following `'Dashboard'` route definition to the `@RouteConfig` array of definitions.
  
  然后把下列`'Dashboard'`路由的定义添加到`@RouteConfig`数组中。
+makeExample('toh-5/ts/app/app.component.ts','dashboard-route', 'app.component.ts (仪表盘路由)')(format=".")
.l-sub-section
  :marked
    **useAsDefault**
    
    We want the app to show the dashboard when it starts and 
    we want to see a nice URL in the browser address bar that says `/dashboard`.
    Remember that the browser launches with `/` in the address bar. 
    We don't have a route for that path and we'd rather not create one.
    
    我们希望在应用启动的时候就显示仪表盘，而且我们希望在浏览器的地址栏看到一个好看的URL，比如`/dashboard`。
    记住，浏览器启动时，在地址栏中使用的路径是`/`。我们没有指向这个路径的路由，也不想单独创建它。
    
    Fortunately we can add the `useAsDefault: true` property to the *route definition* and the
    router will display the dashboard when the browser URL doesn't match an existing route. 
    
    幸运的是，我们可以把`useAsDefault: true`属性添加到*路由定义*上。这样，如果浏览器中的URL匹配不上任何已知的路由，路由器就会显示这个仪表盘组件。
:marked
  Finally, add a dashboard navigation link to the template, just above the *Heroes* link.
  
  最后，在模板上添加一个到仪表盘的导航链接，就放在*英雄(Heroes)*链接的上方。

+makeExample('toh-5/ts/app/app.component.ts','template', 'app.component.ts (模板)')(format=".")
.l-sub-section
  :marked
    We nestled the two links within `<nav>` tags. 
    They don't do anything yet but they'll be convenient when we style the links a little later in the chapter.
    
    我们在`<nav>`标签中放了两个链接。
    它们现在还没有作用，但稍后，当我们对这些链接添加样式时，会显得比较方便。
:marked
  Refresh the browser. The app displays the dashboard and 
  we can navigate between the dashboard and the heroes.

  刷新浏览器。应用显示出了仪表盘，并可以在仪表盘和英雄列表之间导航了。
  ## Dashboard Top Heroes
  ## 仪表盘上的顶级英雄
  Let’s spice up the dashboard by displaying the top four heroes at a glance.
  
  我们想让仪表盘更有趣，比如：一眼就能看到四个顶级英雄。
  
  Replace the `template` metadata with a `templateUrl` property that points to a new
  template file.
  
  把元数据中的`template`属性替换为`templateUrl`属性，它将指向一个新的模板文件。
  
+makeExample('toh-5/ts/app/dashboard.component.ts', 'template-url', 'app/dashboard.component.ts (templateUrl)')(format=".")
.l-sub-section
  :marked
<<<<<<< HEAD
    We specify the path _all the way back to the application root_. Angular doesn't support module-relative paths.
    
    我们指定的所有路径都是相对于该应用的根目录的。Angular不支持使用相对于当前模块的路径。
=======
    We specify the path _all the way back to the application root_ &mdash; `app/` in this case &mdash; 
    because Angular doesn't support relative paths _by default_.
    We _can_ switch to [component-relative paths](../cookbook/component-relative-paths) if we prefer.
>>>>>>> 33b5829b
:marked
  Create that file with these contents:
  
  使用下列内容创建文件：
+makeExample('toh-5/ts/app/dashboard.component.html', null, 'dashboard.component.html')(format=".")
:marked
  We use `*ngFor` once again to iterate over a list of heroes and display their names. 
  We added extra `<div>` elements to help with styling later in this chapter.
  
  我们又一次使用`*ngFor`来在英雄列表上迭代，并显示他们的名字。
  还添加了一个额外的`<div>`元素，来帮助稍后的美化工作。
  
  There's a `(click)` binding to a `gotoDetail` method we haven't written yet and 
  we're displaying a list of heroes that we don't have.
  We have work to do, starting with those heroes.
  
  这里的`(click)`绑定到了`gotoDetail`方法，但我们还没实现它。而且我们也还没有要显示的英雄列表数据。
  我们有活儿干了，就从这些英雄列表开始吧。
  
  ### Share the *HeroService*
  ### 共享*HeroService*
  
  We'd like to re-use the `HeroService` to populate the component's `heroes` array.
  
  我们想要复用`HeroService`来存放组件的`heroes`数组。
  
  Recall earlier in the chapter that we removed the `HeroService` from the `providers` array of the `HeroesComponent`
  and added it to the `providers` array of the top level `AppComponent`.
  
  回忆一下，在前面的章节中，我们从`HeroesComponent`的`providers`数组中移除了`HeroService`服务，并把它添加到顶级组件`AppComponent`的`providers`数组中。
  
  That move created a singleton `HeroService` instance, available to *all* components of the application. 
  We'll inject and use it here in the `DashboardComponent` .
  
  这个改动创建了一个`HeroService`的单例对象，它对应用中的*所有*组件都有效。
  在`DashboardComponent`组件中，我们要把它注入进来，并使用它。

  ### Get heroes
  ### 获取英雄数组
  Open the `dashboard.component.ts` and add the requisite `import` statements.
  
  打开`dashboard.component.ts`文件，并把必备的`import`语句加进去。
+makeExample('toh-5/ts/app/dashboard.component.2.ts','imports', 'app/dashboard.component.ts (导入)')(format=".")
:marked
  We need `OnInit` interface because we'll initialize the heroes in the `ngOnInit` method as we've done before.
  We need the `Hero` and `HeroService` symbols in order to reference those types.

  我们得实现`OnInit`接口，因为我们要在`ngOnInit`方法中初始化英雄数组 —— 就像上次一样。
  我们需要导入`Hero`类和`HeroService`类来引用它们的数据类型。

  Now implement the `DashboardComponent` class like this:
  
  我们现在就实现`DashboardComponent`类，像这样：
+makeExample('toh-5/ts/app/dashboard.component.2.ts','component', 'app/dashboard.component.ts (类)')
:marked
  We saw this kind of logic before in the `HeroesComponent`.
  
  在`HeroesComponent`之前，我们也看到过类似的逻辑：
  * create a `heroes` array property
  * 创建一个`heroes`数组属性
  * inject the `HeroService` in the constructor and hold it in a private `heroService` field.
  * 把`HeroService`注入构造函数中，并且把它保存在一个私有的`heroService`字段中。
  * call the service to get heroes inside the Angular `ngOnInit` lifecycle hook.
  * 在Angular的`ngOnInit`生命周期钩子中调用这个服务，并且取得英雄列表。
  
  The noteworthy differences: we cherry-pick four heroes (2nd, 3rd, 4th, and 5th) with *slice*
  and stub the `gotoDetail` method until we're ready to implement it.
  
  不同之处在于：我们使用*slice*函数挑选四个英雄（第2、3、4、5个），并暂时为`gotoDetail`方法提供桩实现 —— 直到我们准备好实现它。
  
  Refresh the browser and see four heroes in the new dashboard.
  
  刷新浏览器，在这个新的仪表盘中就看到了四个英雄。

.l-main-section  
:marked
  ## Navigate to Hero Details
  ## 导航到英雄详情

  Although we display the details of a selected hero at the bottom of the `HeroesComponent`,
  we don't yet *navigate* to the `HeroDetailComponent` in the three ways specified in our requirements:
  
  虽然我们在`HeroesComponent`组件的底部显示了所选英雄的详情，但我们还从没有*导航*到`HeroDetailComponent`组件过 —— 我们曾在需求中指定过三种：
  1. from the *Dashboard* to a selected hero.
  1. 从*仪表盘(Dashboard)*导航到一个选定的英雄。
  1. from the *Heroes* list to a selected hero.
  1. 从*英雄列表(Heroes)*导航到一个选定的英雄。
  1. from a "deep link" URL pasted into the browser address bar.
  1. 把一个指向该英雄的“深链接”URL粘贴到浏览器的地址栏。
  
  Adding a `'HeroDetail'` route seem an obvious place to start.
  
  添加`'HeroDetail'`路由，是一个显而易见的起点。
  
  ### Routing to a hero detail
  ### 路由到一个英雄详情
  
  We'll add a route to the `HeroDetailComponent`  in the `AppComponent` where our other routes are configured.
  
  我们将在`AppComponent`中添加一个到`HeroDetailComponent`的路由，也就是配置其它路由的地方。
  
  The new route is a bit unusual in that we must tell the `HeroDetailComponent` *which hero to show*. 
  We didn't have to tell the `HeroesComponent` or the `DashboardComponent` anything.
  
  新路由的不寻常之处在于，我们必须告诉`HeroDetailComponent`*该显示哪个英雄*。
  以前的`HeroesComponent`组件和`DashboardComponent`组件还从未要求我们告诉它任何东西。
  
  At the moment the parent `HeroesComponent` sets the component's `hero` property to a hero object with a binding like this.
  
  现在，父组件`HeroesComponent`通过数据绑定来把一个英雄对象设置为组件的`hero`属性。就像这样：
  
code-example(format='').
  &lt;my-hero-detail [hero]="selectedHero">&lt;/my-hero-detail>
:marked
  That clearly won't work in any of our routing scenarios. 
  Certainly not the last one; we can't embed an entire hero object in the URL! Nor would we want to.
  
  显然，在我们的任何一个路由场景中它都无法工作。
  不仅如此，我们也没法把一个完整的hero对象嵌入到URL中！不过我们本来也不想这样。
  
  ### Parameterized route
  ### 参数化路由
  We *can* add the hero's `id` to the URL. When routing to the hero whose `id` is 11, we could expect to see an URL such as this:
  
  我们*可以*把英雄的`id`添加到URL中。当导航到一个`id`为11的英雄时，我们期望的URL是这样的：
code-example(format='').
  /detail/11
:marked
  The `/detail/` part of that URL is constant. The trailing numeric `id` part changes from hero to hero.
  We need to represent that variable part of the route with a *parameter* (or *token*) that stands for the hero's `id`.
  
  URL中的`/detail/`部分是固定不变的，但结尾的数字`id`部分会随着英雄的不同而变化。
  我们要把路由中可变的那部分表示成一个*参数(parameter)*或*Token*，用以获取英雄的`id`。
  
  ### Configure a Route with a Parameter
  ### 配置带参数的路由
  
  Here's the *route definition* we'll use.
  
  下面是我们将使用的*路由定义*。
+makeExample('toh-5/ts/app/app.component.ts','hero-detail-route', 'app/app.component.ts (到HeroDetailComponent的路由)')(format=".")
:marked
  The colon (:) in the path indicates that `:id` is a placeholder to be filled with a specific hero `id` 
  when navigating to the `HeroDetailComponent`.
  
  路径中的冒号（:）表示`:id`是一个占位符，当导航到这个`HeroDetailComponent`组件时，它将被填入一个特定英雄的`id`。
.l-sub-section
  :marked
    Of course we have to import the `HeroDetailComponent` before we create this route:
    
    当然，在创建这个路由之前，我们必须导入`HeroDetailComponent`类：
  +makeExample('toh-5/ts/app/app.component.ts','hero-detail-import')(format=".")
:marked
  We're finished with the `AppComponent`.
  
  我们已完成了`AppComponent`组件。
  
  We won't add a `'Hero Detail'` link to the template because users
  don't click a navigation *link* to view a particular hero.
  They click a *hero* whether that hero is displayed on the dashboard or in the heroes list.
  
  我们没有往模板中添加一个`'英雄详情'`，这是因为用户不会直接点击导航栏中的链接去查看一个特定的英雄。
  他们只会通过在英雄列表或者仪表盘中点击来显示一个英雄。
  
  We'll get to those *hero* clicks later in the chapter.
  There's no point in working on them until the `HeroDetailComponent`
  is ready to be navigated *to*.
  
  稍后我们会响应这些*英雄*的点击事件。
  现在对它们做什么都还没有意义 —— 除非`HeroDetailComponent`已经做好了，并且能够被导航过去。
  
  That will require an `HeroDetailComponent` overhaul.
  
  那就需要对`HeroDetailComponent`做一次大修。

.l-main-section  
:marked
  ## Revise the *HeroDetailComponent*
  ## 修改*HeroDetailComponent*
  
  Before we rewrite the `HeroDetailComponent`, let's remember what it looks like now:
  
  在重写`HeroDetailComponent`之前，我们先记住它现在的样子：
+makeExample('toh-4/ts/app/hero-detail.component.ts', null, 'app/hero-detail.component.ts (当前)')
:marked
  The template won't change. We'll display a hero the same way. The big changes are driven by how we get the hero.
  
  模板不用修改，我们会用原来的方式显示英雄。导致这次大修的原因是如何获得这个英雄的数据。
  
  We will no longer receive the hero in a parent component property binding.
  The new `HeroDetailComponent` should take the `id` parameter from the router's `RouteParams` service
  and use the `HeroService` to fetch the hero with that `id` from storage.
  
  我们不会再从父组件的属性绑定中取得英雄数据。
  新的`HeroDetailComponent`应该从路由器的`RouteParams`服务中取得`id`参数，并通过`HeroService`服务获取具有这个指定`id`的英雄数据。

  We need an import statement to reference the `RouteParams`.
  
  我们需要一个import语句，来引用`RouteParams`。
+makeExample('toh-5/ts/app/hero-detail.component.ts', 'import-route-params')(format=".")
:marked
  We import the `HeroService`so we can fetch a hero`.
  
  我们导入了`HeroService`，现在就能获取一个英雄了。
+makeExample('toh-5/ts/app/hero-detail.component.ts', 'import-hero-service')(format=".")
:marked
  We import the `OnInit` interface because we'll call the `HeroService` inside the `ngOnInit` component lifecycle hook.
  
  我们要导入`OnInit`接口，是因为我们需要在组件的`ngOnInit`生命周期钩子中调用`HeroService`。
+makeExample('toh-5/ts/app/hero-detail.component.ts', 'import-oninit')(format=".")
:marked
  We inject the both the `RouteParams` service and the `HeroService` into the constructor as we've done before, 
  making private variables for both:
  
  像以前一样，我们把`RouteParams`服务和`HeroService`服务注入到构造函数中，让它们成为私有变量。
+makeExample('toh-5/ts/app/hero-detail.component.ts', 'ctor', 'app/hero-detail.component.ts (构造函数)')(format=".")
:marked
  We tell the class that we want to implement the `OnInit` interface.
  
  我们告诉这个类，我们要实现`OnInit`接口。
+makeExample('toh-5/ts/app/hero-detail.component.ts', 'implement')(format=".")
:marked
  Inside the `ngOnInit` lifecycle hook, extract the `id` parameter value from the `RouteParams` service
  and use the `HeroService` to fetch the hero with that `id`.
  
  在`ngOnInit`生命周期钩子中，从`RouteParams`服务中提取`id`参数，并且使用`HeroService`来获得具有这个`id`的英雄数据。
+makeExample('toh-5/ts/app/hero-detail.component.ts', 'ng-oninit', 'app/hero-detail.component.ts (ngOnInit)')(format=".")
:marked
  Notice how we extract the `id` by calling the `RouteParams.get` method.
  
  注意我们是如何通过调用`RouteParams.get`方法来获取`id`的。
+makeExample('toh-5/ts/app/hero-detail.component.ts', 'get-id')(format=".")
:marked
  The hero `id` is a number. Route parameters are *always strings*.
  So we convert the route parameter value to a number with the JavaScript (+) operator. 
  
  英雄的`id`是数字，而路由参数的值*总是字符串*。
  所以我们需要通过JavaScript的(+)操作符把路由参数的值转成数字。
  
  ### Add *HeroService.getHero*
  ### 添加*HeroService.getHero*
  The problem with this bit of code is that `HeroService` doesn't have a `getHero` method!
  We better fix that quickly before someone notices that we broke the app.
  
  这段代码的问题在于`HeroService`并没有一个叫`getHero`的方法，我们最好在别人报告应用出问题之前赶快修复它。
  
  Open `HeroService` and add the `getHero` method. It's trivial given that we're still faking data access:
  
  打开`HeroService`，并添加一个`getHero`方法。对于我们的假数据存取逻辑来说，这点修改是微不足道的：
+makeExample('toh-5/ts/app/hero.service.ts', 'get-hero', 'app/hero.service.ts (getHero)')(format=".")
:marked
  Return to the `HeroDetailComponent` to clean up loose ends.
  
  回到`HeroDetailComponent`来完成收尾工作。
  
  ### Find our way back
  ### 回到原路
  
  We can navigate *to* the `HeroDetailComponent` in several ways. 
  How do we navigate somewhere else when we're done?
  
  我们能用多种方式导航*到*`HeroDetailComponent`。
  但当我们完工时，我们该导航到那里呢？
  
  The user could click one of the two links in the `AppComponent`. Or click the browser's back button.
  We'll add a third option, a `goBack` method that navigates backward one step in the browser's history stack 
  
  现在用户可以点击`AppComponent`中的两个链接，或点击浏览器的“后退”按钮。
  我们来添加第三个选项：一个`goBack`方法，来根据浏览器的历史堆栈，后退一步。
 
+makeExample('toh-5/ts/app/hero-detail.component.ts', 'go-back', 'app/hero-detail.component.ts (goBack)')(format=".")
.l-sub-section
 :marked
   Going back too far could take us out of the application. 
   That's acceptable in a demo. We'd guard against it in a real application,
   perhaps with the [*routerCanDeactivate* hook](../api/router/CanDeactivate-interface.html).
   
   回退太多步儿会跑出我们的应用。
   在Demo中，这算不上问题。但在真实的应用中，我们需要对此进行防范。
   也许你该用[*routerCanDeactivate*钩子](/docs/ts/latest/api/router/CanDeactivate-interface.html)。
:marked
  Then we wire this method with an event binding to a *Back* button that we add to the bottom of the component template.
  
  然后，我们通过一个事件绑定把此方法绑定到模板底部的*后退(Back)*按钮上。
+makeExample('toh-5/ts/app/hero-detail.component.html', 'back-button')(format=".")
:marked
  Modifing the template to add this button spurs us to take one more incremental improvement and migrate the template to its own file
  called `hero-detail.component.html`
  
  修改模板，添加这个按钮以提醒我们还要做更多的改进，并把模板移到独立的`hero-detail.component.html`文件中去。
+makeExample('toh-5/ts/app/hero-detail.component.html', '', 'app/hero-detail.component.html')(format=".")
:marked
  We update the component metadata with a `templateUrl` pointing to the template file that we just created.
  
  然后更新组件的元数据，用一个`templateUrl`属性指向我们刚刚创建的模板文件。
+makeExample('toh-5/ts/app/hero-detail.component.ts', 'template-url', 'app/hero-detail.component.ts (templateUrl)')(format=".")
:marked
  Here's the (nearly) finished `HeroDetailComponent`:
  
  下面是（几乎）完成的`HeroDetailComponent`：
+makeExample('toh-5/ts/app/hero-detail.component.ts', 'v2', 'app/hero-detail.component.ts (最新版)')(format=".")
:marked


.l-main-section
:marked
  ## Select a *Dashboard* Hero
  ## 选择一个*仪表盘*中的英雄
  When a user selects a hero in the dashboard, the app should navigate to the `HeroDetailComponent` to view and edit the selected hero.. 
  
  当用户从仪表盘中选择了一位英雄时，本应用要导航到`HeroDetailComponent`以查看和编辑所选的英雄。
  
  In the dashboard template we bound each hero's click event to the `gotoDetail` method, passing along the selected `hero` entity.
  
  在仪表盘模板中，我们把每个英雄的click事件都绑定成`gotoDetail`方法，并且传入选中的这个`hero`实体对象。
+makeExample('toh-5/ts/app/dashboard.component.html','click', 'app/dashboard.component.html (click绑定)')(format=".")
:marked
  We stubbed the `gotoDetail` method when we rewrote the `DashboardComponent`. 
  Now we give it a real implementation. 
  
  当初我们重写`DashboardComponent`的时候，`gotoDetail`还是一个“桩方法”。
  现在，我们给它一个真正的实现。
+makeExample('toh-5/ts/app/dashboard.component.ts','goto-detail', 'app/dashboard.component.ts (gotoDetail)')(format=".")
:marked
  The `gotoDetail` method navigates in two steps:
  
  `gotoDetail`方法分两步完成导航：
  1. set a route *link parameters array*
  1. 生成路由的 *链接参数数组*
  1. pass the array to the router's navigate method.
  1. 把这个数组传给路由器的navigate方法。
  
  We wrote *link parameters arrays* in the `AppComponent` for the navigation links.
  Those arrays had only one element, the name of the destination route.
  
  我们当初在`AppComponent`中生成导航链接的时候曾写过*链接参数数组*。
  
  This array has two elements, the ***name*** of the destination route and a ***route parameter object*** 
  with an `id` field set to the value of the selected hero's `id`.
  
  这个数组有两个元素，目标路由的***名称(name)***，和一个***路由参数对象***，其中包括一个`id`字段，它的取值是所选英雄的`id`。
  
  The two array items align with the ***name*** and ***:id*** token in the parameterized `HeroDetail` route configuration we added to `AppComponent` earlier in the chapter.
  
  当初我们在`AppComponent`中添加路由的时候，这两个数组元素以***name***和***:id***为代号被参数化的`HeroDetail`路由配置对象中。
+makeExample('toh-5/ts/app/app.component.ts','hero-detail-route', 'app/app.component.ts (英雄详情路由)')(format=".")
:marked
  The `DashboardComponent` doesn't have the router yet. We obtain it in the usual way: 
  `import` the `router` reference and inject it in the constructor (along with the `HeroService`):

  `DashboardComponent`还没有路由器。我们使用常规的方式为它加上路由：
  `import` `router`对象的引用，并且把它注入到构造函数中（就像`HeroService`那样）：
  
+makeExample('toh-5/ts/app/dashboard.component.ts','import-router', 'app/dashboard.component.ts (节选)')(format=".")
+makeExample('toh-5/ts/app/dashboard.component.ts','ctor')(format=".")
:marked
  Refresh the browser and select a hero from the dashboard; the app should navigate directly to that hero’s details.
  
  刷新浏览器，并从仪表盘中选择一位英雄，应用就会直接导航到英雄的详情。

.l-main-section
:marked
  ## Select a Hero in the *HeroesComponent*
  ## 在*HeroesComponent*中选择一位英雄
  We'll do something similar in the `HeroesComponent`.
  
  我们现在要做的事和`HeroesComponent`中很像。
  
  That component's current template exhibits a "master/detail" style with the list of heroes
  at the top and details of the selected hero below.
  
  那个组件的当前模板展示了一个主从风格的界面：上方是英雄列表，底下是所选英雄的详情。
+makeExample('toh-4/ts/app/app.component.ts','template', 'app/heroes.component.ts (当前的模板)')(format=".")
:marked
  Delete the last line of the template with the `<my-hero-detail>` tags.
  
  删除模板最后带有`<my-hero-detail>`标签的那一行。
  
  We'll no longer show the full `HeroDetailComponent` here. 
  We're going to display the hero detail on its own page and route to it as we did in the dashboard.
  
  这里我们不再展示完整的`HeroDetailComponent`了。
  我们要在它自己的页面中显示英雄详情，并像我们在仪表盘中所做的那样路由到它。
  
  But we'll throw in a small twist for variety. 
  When the user selects a hero from the list, we *won't* go to the detail page.
  We'll show a *mini-detail* on *this* page instead and make the user click a button to navigate to the *full detail *page.
  
  但是，我们要做一点小小的改动。
  当用户从这个列表中选择一个英雄时，我们*不会*再跳转到详情页。
  而是在本页中显示一个*Mini版英雄详情*，并等用户点击一个按钮时，才导航到*完整版英雄详情*页。
  ### Add the *mini-detail*
  ### 添加*Mini版英雄详情*
  Add the following HTML fragment at the bottom of the template where the `<my-hero-detail>` used to be:
  
  在模板底部原来放`<my-hero-detail>`的地方添加下列HTML片段：
+makeExample('toh-5/ts/app/heroes.component.html','mini-detail')(format=".")
:marked
  After clicking a hero, the user should see something like this below the hero list:
  
  点击一个英雄，用户将会在英雄列表的下方看到这些：
  
figure.image-display
  img(src='/resources/images/devguide/toh/mini-hero-detail.png' alt="Mini版英雄详情" height="70")
:marked
  ### Format with the *UpperCasePipe*
  ### 使用*UpperCasePipe*格式化
  
  Notice that the hero's name is displayed in CAPITAL LETTERS. That's the effect of the `UpperCasePipe`
  that we slipped into the interpolation binding. Look for it right after the pipe operator, ( | ).
  
  注意，英雄的名字全被显示成大写字母。那是 `UpperCasePipe`的效果，借助它，我们能插手“插值表达式绑定”的过程。去管道操作符 ( | ) 后面找它。
+makeExample('toh-5/ts/app/heroes.component.html','pipe')(format=".")
:marked
  Pipes are a good way to format strings, currency amounts, dates and other display data.
  Angular ships with several pipes and we can write our own.
  
  管道擅长做下列工作：格式化字符串、金额、日期和其它显示数据。
  Angular自带了好几个管道，而且我们还可以写自己的管道。
.l-sub-section
  :marked
    Learn about pipes in the [Pipes](../guide/pipes.html) chapter.
    
    要学习关于管道的更多知识，参见[管道](../guide/pipes.html)一章。
:marked
  ### Move content out of the component file
  ### 把内容移出组件文件
  We are not done. We still have to update the component class to support navigation to the
  `HeroDetailComponent` when the user clicks the *View Details* button.
  
  这还没完。当用户点击*查看详情*按钮时，要让他能导航到`HeroDetailComponent`，我们仍然不得不修改组件类。
  
  This component file is really big. Most of it is either template or CSS styles. 
  It's difficult to find the component logic amidst the noise of HTML and CSS.
  
  这个组件文件太大了。它大部分都是模板或css样式。
  要想在HTML和CSS的噪音中看清组件的工作逻辑太难了。
  
  Let's migrate the template and the styles to their own files before we make any more changes:
  
  在做更多修改之前，我们先把模板和样式移到它们自己的文件中去：
  1. *Cut-and-paste* the template contents into a new `heroes.component.html` file.
  1. 把模板内容*剪切并粘贴*到新的`heroes.component.html`文件。
  1. *Cut-and-paste* the styles contents into a new `heroes.component.css` file.
  1. 把样式内容*剪切并粘贴*到新的`heroes.component.css`文件。
  1. *Set* the component metadata's `templateUrl` and `styleUrls` properties to refer to both files.
  1. *设置*组件元数据的`templateUrl`和`styleUrls`属性，来分别引用这两个文件。
  
  We no longer display the `HeroDetailComponent` in the `HeroesComponent` template because we're navigating to it.
  So we can remove it from the metadata `directives` array. The `directives` array is now empty so we delete it.
  We might as well delete the `HeroDetailComponent` import statement too.
  
  在`HeroesComponent`模板中，不需要再显示`HeroDetailComponent`，因为我们要导航到它。
  所以我们可以从元数据的`directives`数组中移除它。`directives`数组现在没东西了，因此我们也把它删掉。
  我们也同样可以删掉`import` `HeroDetailComponent`的语句。
  
  The revised component metadata looks like this:
  
  修改过的组件数据是这样的：
+makeExample('toh-5/ts/app/heroes.component.ts', 'metadata', 'app/heroes.component.ts (revised metadata)')(format=".")
:marked
  Now we can see what's going on as we update the component class along the same lines as the dashboard:
  
  现在，我们一下就明白该怎么像仪表盘中那样更新组件类了：
  1. Import the `router`
  1. 导入`router`
  1. Inject the `router` in the constructor (along with the `HeroService`)
  1. 把`router`注入到构造函数中（就像`HeroService`那样）
  1. Implement the `gotoDetail` method by calling the `router.navigate` method 
  with a two-part 'HeroDetail' *link parameters array*.
  1. 实现`gotoDetail`方法：以`HeroDetail`和*链接参数数组*为参数调用`router.navigate`方法。
  
  Here's the revised component class:
  
  下面是修改过的组件类：
+makeExample('toh-5/ts/app/heroes.component.ts', 'class', 'app/heroes.component.ts (类)')
:marked
  Refresh the browser and start clicking. 
  We can navigate around the app, from the dashboard to hero details and back,
  for heroes list to the mini-detail to the hero details and back to the heroes again. 
  We can jump back and forth between the dashboard and the heroes.
  
  刷新浏览器，并开始点击。
  我们能在应用中导航：从仪表盘到英雄详情再回来，从英雄列表到Mini版英雄详情到英雄详情，再回到英雄列表。
  我们可以在仪表盘和英雄列表之间跳来跳去。
  
  We've met all of the navigational requirements that propelled this chapter.
  
  我们已经满足了在本章开头儿设定的所有导航需求。

.l-main-section
:marked
  ## Styling the App
  ## 美化本应用
  The app is functional but pretty ugly.
  Our creative designer team provided some CSS files to make it look better.
  
  应用在功能上已经正常了，但还太丑。
  我们富有创意的设计师团队提供了一些CSS文件，能让它变得好看一些。

  ### A Dashboard with Style
  ### 具有样式的仪表盘
  The designers think we should display the dashboard heroes in a row of rectangles. 
  They've given us ~60 lines of CSS for this purpose including some simple media queries for responsive design.

  设计师认为我们应该把仪表盘的英雄们显示在一排方块中。
  他们给了我们大约60行CSS来实现它，包括一些简单的媒体查询语句来实现响应式设计。

  If we paste these ~60 lines into the component `styles` metadata,
  they'll completely obscure the component logic. 
  Let's not do that. It's easier to edit CSS in a separate `*.css` file anyway. 
  
  如果我们把这60来行CSS粘贴到组件元数据的`styles`中，它们会完全淹没组件的工作逻辑。
  不能这么做。在一个独立的`*.css`文件中编辑CSS当然会更简单。

  Add a `dashboard.component.css` file to the `app` folder and reference 
  that file in the component metadata's `styleUrls` array property like this:
  
  把`dashboard.component.css`文件添加到`app`目录下，并在组件元数据的`styleUrls`数组属性中引用它。就像这样：
+makeExample('toh-5/ts/app/dashboard.component.ts', 'css', 'app/dashboard.component.ts (styleUrls)')(format=".")
:marked
.l-sub-section
  :marked
    The `styleUrls` property is an array of style file names (with paths).
    We could list multiple style files from different locations if we needed them.
    As with `templateUrl`, we must specify the path _all the way back to the application root_.
    
    `styleUrls`属性是一个由样式文件的文件名（包括路径）组成的数组。
    如果需要，我们还可以列出来自多个不同位置的样式文件。
    和`templateUrl`一样，我们必须指定_相对于此应用根目录_的路径。
:marked
  ### Stylish Hero Details
  ### 美化英雄详情
  The designers also gave us CSS styles specifically for the `HeroDetailComponent`.
  
  设计师还给了我们`HeroDetailComponent`特有的CSS风格。
  
  Add a `hero-detail.component.css` to the `app` folder and refer to that file inside 
  the `styleUrls` array as we did for `DashboardComponent`.
  
  在`app`目录下添加`hero-detail.component.css`文件，并且在`styleUrls`数组中引用它 —— 就像当初在`DashboardComponent`中做过的那样。
  
  Here's the content for the aforementioned component CSS files.  
  
  上述组件的CSS文件内容如下：
+makeTabs(
  `toh-5/ts/app/hero-detail.component.css,
  toh-5/ts/app/dashboard.component.css`,
  null,
  `app/hero-detail.component.css,
  app/dashboard.component.css`)
:marked
  ### Style the Navigation Links
  ### 美化导航链接
  The designers gave us CSS to make the navigation links in our `AppComponent` look more like selectable buttons.
  We cooperated by surrounding those links in `<nav>` tags.
  
  设计师还给了我们一些CSS，用于让`AppComponent`中的导航链接看起来更像可被选择的按钮。
  要让它们协同工作，我们得把那些链接包含在`<nav>`标签中。
  
  Add a `app.component.css` file to the `app` folder with the following content.
  
  在`app`目录下添加一个`app.component.css`文件，内容如下：
+makeExample('toh-5/ts/app/app.component.css', 'css', 'app/app.component.css (导航样式)')
.l-sub-section
  :marked
    **The *router-link-active* class**
    
    ** *router-link-active* 类**
    
    The Angular Router adds the `router-link-active` class to the HTML navigation element 
    whose route matches the active route. All we have to do is define the style for it. Sweet!
    
    Angular路由器会为当前活动路由所在的导航元素加上`router-link-active`类。
    我们唯一要做的就是为它(`router-link-active`类)定义样式。真好！
:marked
  Set the `AppComponent`’s `styleUrls` property to this CSS file. 
  
  设置`AppComponent`的`styleUrls`属性，指向这个CSS文件。
+makeExample('toh-5/ts/app/app.component.ts','style-urls', 'app/app.component.ts (styleUrls)')(format=".")
:marked
  ### Global application styles
  ### 应用的全局样式
  When we add styles to a component, we're keeping everything a component needs 
  &mdash; HTML, the CSS, the code &mdash; together in one convenient place.
  It's pretty easy to package it all up and re-use the component somewhere else.
  
  当我们把样式添加到组件中时，我们假定组件所需的一切 —— HTML、CSS、程序代码 —— 都在紧邻的地方。
  这样，无论是把它们打包在一起还是在别的组件中复用它都会很容易。
  
  We can also create styles at the *application level* outside of any component.
  
  我们也可以在所有组件之外创建*应用级*样式。

  Our designers provided some basic styles to apply to elements across the entire app. 
  Add the following to a new file named `styles.css` in the root folder.
  
  我们的设计师提供了一组基础样式，这些样式应用到的元素横跨整个应用。
  把下面这个名叫`styles.css`的新文件添加到根目录中：
+makeExample('toh-5/ts/styles.1.css', '', 'styles.css (应用级样式)')(format=".")

:marked
  Reference this stylesheet within the `index.html` in the traditional manner.
  
  用传统的方式，在`index.html`中引用这个样式表。
+makeExample('toh-5/ts/index.html','css', 'index.html (link ref)')(format=".")
:marked
 Look at the app now. Our dashboard, heroes, and navigation links are styling!
 
 看看现在的应用！我们的仪表盘、英雄列表和导航链接都漂亮多了！
 
figure.image-display
  img(src='/resources/images/devguide/toh/dashboard-top-heroes.png' alt="查看导航栏")

.l-main-section
:marked
  ## Application structure and code
  ## 应用结构和代码
  
  Review the sample source code [in the live example for this chapter](/resources/live-examples/toh-5/ts/plnkr.html).
  Verify that we have the following structure:
  
  在[本章的在线例子](/resources/live-examples/toh-5/ts/plnkr.html)中回顾范例代码。请验证一下我们已经有了下列结构：

.filetree
  .file angular2-tour-of-heroes
  .children
    .file app
    .children
      .file app.component.ts
      .file app.component.css
      .file dashboard.component.css
      .file dashboard.component.html
      .file dashboard.component.ts
      .file hero.ts
      .file hero-detail.component.css
      .file hero-detail.component.html
      .file hero-detail.component.ts
      .file hero.service.ts
      .file heroes.component.css
      .file heroes.component.html
      .file heroes.component.ts
      .file main.ts
      .file mock-heroes.ts
    .file node_modules ...
    .file typings ...      
    .file index.html
    .file package.json
    .file styles.css
    .file systemjs.config.json
    .file tsconfig.json
    .file typings.json
:marked

.l-main-section
:marked
  ## Recap
  ## 总结

  ### The Road Behind
  ### 走过的路
  We travelled a great distance in this chapter.
  
  在本章中，我们往前走了很远：
  - We added the Angular *Component Router* to navigate among different components.
  - 我们添加了Angular*组件路由器*在各个不同组件之间导航。
  - We learned how to create router links to represent navigation menu items
  - 我们学会了如何创建路由链接来表示导航栏的菜单项。
  - We used router parameters to navigate to the details of user selected hero
  - 我们使用路由参数来导航到用户所选的英雄详情。
  - We shared the `HeroService` among multiple components
  - 我们在多个组件之间共享了`HeroService`服务。
  - We moved HTML and CSS out of the component file and into their own files.
  - 我们把HTML和CSS从组件中移出来，放到了它们自己的文件中。
  - We added the `uppercase` pipe to format data
  - 我们添加了一个`uppercase`管道，来格式化数据。

  ### The Road Ahead
  ### 前方的路
  We have much of the foundation we need to build an application.
  We're still missing a key piece: remote data access. 
  
  我们有了很多用于构建应用的基石。
  但我们仍然缺少很关键的一块儿：远程数据存取。
  
  In a forthcoming tutorial chapter, 
  we’ll replace our mock data with data retrieved from a server using http.
  
  在即将到来的章节中，我们将从硬编码模拟数据改为使用http服务从服务器获取数据。
<|MERGE_RESOLUTION|>--- conflicted
+++ resolved
@@ -466,15 +466,13 @@
 +makeExample('toh-5/ts/app/dashboard.component.ts', 'template-url', 'app/dashboard.component.ts (templateUrl)')(format=".")
 .l-sub-section
   :marked
-<<<<<<< HEAD
-    We specify the path _all the way back to the application root_. Angular doesn't support module-relative paths.
-    
-    我们指定的所有路径都是相对于该应用的根目录的。Angular不支持使用相对于当前模块的路径。
-=======
     We specify the path _all the way back to the application root_ &mdash; `app/` in this case &mdash; 
     because Angular doesn't support relative paths _by default_.
     We _can_ switch to [component-relative paths](../cookbook/component-relative-paths) if we prefer.
->>>>>>> 33b5829b
+    
+    我们指定的所有路径_都是相对于该应用的根目录（这里是`app/`）的_。
+    因为Angular_默认_不支持使用相对于当前模块的路径。
+    只要喜欢，我们也_可以_切换成[相对于组件的路径](../cookbook/component-relative-paths)模式。
 :marked
   Create that file with these contents:
   
