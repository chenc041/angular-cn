--- conflicted
+++ resolved
@@ -4,23 +4,16 @@
   # Routing Around the App
   # 应用中的路由
   We received new requirements for our Tour of Heroes application: 
-<<<<<<< HEAD
   
   我们收到了一份《英雄指南》的新需求：
-  * add a *Dashboard* view.
+  * Add a *Dashboard* view.
   * 添加一个*仪表盘*视图。
-  * navigate between the *Heroes* and *Dashboard* views.
+  * Navigate between the *Heroes* and *Dashboard* views.
   * 在*英雄列表*和*仪表盘*视图之间导航。
-  * clicking on a hero in either view navigates to a detail view of the selected hero.
+  * Clicking on a hero in either view navigates to a detail view of the selected hero.
   * 无论在哪个视图中点击一个英雄，都会导航到该英雄的详情页。
-  * clicking a *deep link* in an email opens the detail view for a particular hero; 
+  * Clicking a *deep link* in an email opens the detail view for a particular hero; 
   * 在邮件中点击一个*深链接*，会直接打开一个特定英雄的详情视图。
-=======
-  * Add a *Dashboard* view.
-  * Navigate between the *Heroes* and *Dashboard* views.
-  * Clicking on a hero in either view navigates to a detail view of the selected hero.
-  * Clicking a *deep link* in an email opens the detail view for a particular hero; 
->>>>>>> c50954d5
   
   When we’re done, users will be able to navigate the app like this:
   
@@ -34,15 +27,10 @@
 .l-sub-section
   :marked
     The [Routing and Navigation](../guide/router-deprecated.html) chapter covers the router in more detail
-<<<<<<< HEAD
     than we will in this tour.  
     
     [路由与导航](../guide/router-deprecated.html)一章覆盖了比该教程中更详细的路由知识。
     
-=======
-    than we will in this tutorial.  
-
->>>>>>> c50954d5
 p Run the #[+liveExampleLink2('', 'toh-5')] for this part.
 
 p 运行这部分的#[+liveExampleLink2('在线例子', 'toh-5')]。
@@ -102,23 +90,16 @@
   ## 行动计划
   Here's our plan
   
-<<<<<<< HEAD
   下面是我们的计划
   
-  * turn `AppComponent` into an application shell that only handles navigation.
-  * 把`AppComponent`变成应用程序的“壳”，它只处理导航。
-  * relocate the *Heroes* concerns within the current `AppComponent` to a separate `HeroesComponent`
-  * 把现在由`AppComponent`关注的*英雄们*移到一个独立的`HeroesComponent`中
-  * add routing
-  * 添加路由
-  * create a new `DashboardComponent`
-  * 添加一个新的`DashboardComponent`组件
-=======
   * turn `AppComponent` into an application shell that only handles navigation,
+  * 把`AppComponent`变成应用程序的“壳”，它只处理导航，
   * relocate the *Heroes* concerns within the current `AppComponent` to a separate `HeroesComponent`,
+  * 把现在由`AppComponent`关注的*英雄们*移到一个独立的`HeroesComponent`中，
   * add routing,
+  * 添加路由，
   * create a new `DashboardComponent`,
->>>>>>> c50954d5
+  * 添加一个新的`DashboardComponent`组件，
   * tie the *Dashboard* into the navigation structure.
   * 把*仪表盘*加入导航结构中。
 
@@ -153,7 +134,6 @@
   Instead of moving anything out of `AppComponent`, we'll just rename it `HeroesComponent`
   and create a new `AppComponent` shell separately.
 
-<<<<<<< HEAD
   `AppComponent`的职责已经被移交给`HeroesComponent`了。
   与其把`AppComponent`中所有的东西都搬过去，不如索性把它改名为`HeroesComponent`，然后单独创建一个新的`AppComponent`壳。
   
@@ -168,16 +148,7 @@
   * 把`my-app`选择器改名为`my-heroes`。
 
 :marked
-+makeExample('toh-5/ts/app/heroes.component.ts', 'heroes-component-renaming', 'app/heroes.component.ts (改名)')(format=".")
-=======
-  The steps are: rename the
-  * `app.component.ts` file to `heroes.component.ts`,
-  * `AppComponent` class to `HeroesComponent`,
-  * selector `my-app` to `my-heroes`.
-
-:marked
 +makeExample('toh-5/ts/app/heroes.component.ts', 'heroes-component-renaming', 'app/heroes.component.ts (showing renamings only)')(format=".")
->>>>>>> c50954d5
 
 :marked
   ## Create *AppComponent*
@@ -276,21 +247,16 @@
   
   The Angular router is a combination of multiple services (`ROUTER_PROVIDERS`), multiple directives (`ROUTER_DIRECTIVES`), 
   and a configuration decorator (`RouteConfig`). We'll import them all together:
-<<<<<<< HEAD
   
   Angular路由器是由多个服务(`ROUTER_PROVIDERS`)和多个指令(`ROUTER_DIRECTIVES`)以及一个配置装饰器(`RouteConfig`)组成的。我们一次性导入它们。
-+makeExample('toh-5/ts/app/app.component.2.ts', 'import-router', 'app.component.ts (导入router)')(format=".")
+  
++makeExample('toh-5/ts/app/app.component.2.ts', 'import-router', 'app/app.component.ts (router imports)')(format=".")
 :marked
   Next we update the `directives` and `providers` metadata arrays to *include* the router assets.
   
   接下来，我们要更新`directives`和`providers`元数据数组，来包含这些路由器部件。
-+makeExample('toh-5/ts/app/app.component.2.ts', 'directives-and-providers', 'app.component.ts (directives和providers)')(format=".")
-=======
-+makeExample('toh-5/ts/app/app.component.2.ts', 'import-router', 'app/app.component.ts (router imports)')(format=".")
-:marked
-  Next we update the `directives` and `providers` metadata arrays to *include* the router assets.
+  
 +makeExample('toh-5/ts/app/app.component.2.ts', 'directives-and-providers', 'app/app.component.ts (directives and providers)')(format=".")
->>>>>>> c50954d5
 :marked
   Notice that we also removed the `HeroesComponent` from the `directives` array.
   `AppComponent` no longer shows heroes; that will be the router's job. 
@@ -313,13 +279,10 @@
   *路由*告诉路由器，当用户点击链接或者把URL粘贴到浏览器地址栏时，应该显示哪个视图。
 
   Let's define our first route, a route to the `HeroesComponent`.
-<<<<<<< HEAD
   
   我们来定义第一个路由 —— 到`HeroesComponent`的路由。
-+makeExample('toh-5/ts/app/app.component.2.ts', 'route-config', 'app.component.ts (英雄列表的RouteConfig)')(format=".")
-=======
+  
 +makeExample('toh-5/ts/app/app.component.2.ts', 'route-config', 'app/app.component.ts (RouteConfig for heroes)')(format=".")
->>>>>>> c50954d5
 :marked
   `@RouteConfig` takes an array of *route definitions*. 
   We have only one route definition at the moment but rest assured, we'll add more. 
@@ -375,13 +338,10 @@
   我们当然不会真让用户往地址栏中粘贴路由的URL，而应该在模板中的什么地方添加一个a链接标签。点击时，就会导航到`HeroesComponent`组件。
   
   The revised template looks like this:
-<<<<<<< HEAD
   
   修改过的模板是这样的：
-+makeExample('toh-5/ts/app/app.component.2.ts', 'template', 'app.component.ts (英雄列表模板)')(format=".")
-=======
+  
 +makeExample('toh-5/ts/app/app.component.2.ts', 'template', 'app/app.component.ts (template v1)')(format=".")
->>>>>>> c50954d5
 :marked
   Notice the `[routerLink]` binding in the anchor tag. 
   We bind the `RouterLink` directive (another of the `ROUTER_DIRECTIVES`) to an array
@@ -460,13 +420,10 @@
   先导入`DashboardComponent`类，这样我们就可以在仪表盘的路由定义中引用它了。
   
   Add the following `'Dashboard'` route definition to the `@RouteConfig` array of definitions.
-<<<<<<< HEAD
   
   然后把下列`'Dashboard'`路由的定义添加到`@RouteConfig`数组中。
-+makeExample('toh-5/ts/app/app.component.ts','dashboard-route', 'app.component.ts (仪表盘路由)')(format=".")
-=======
+  
 +makeExample('toh-5/ts/app/app.component.ts','dashboard-route', 'app/app.component.ts (Dashboard route)')(format=".")
->>>>>>> c50954d5
 .l-sub-section
   :marked
     **useAsDefault**
@@ -488,11 +445,7 @@
   
   最后，在模板上添加一个到仪表盘的导航链接，就放在*英雄(Heroes)*链接的上方。
 
-<<<<<<< HEAD
-+makeExample('toh-5/ts/app/app.component.ts','template', 'app.component.ts (模板)')(format=".")
-=======
 +makeExample('toh-5/ts/app/app.component.ts','template', 'app/app.component.ts (template)')(format=".")
->>>>>>> c50954d5
 .l-sub-section
   :marked
     We nestled the two links within `<nav>` tags. 
@@ -528,13 +481,10 @@
     只要喜欢，我们也_可以_切换成[相对于组件的路径](../cookbook/component-relative-paths.html)模式。
 :marked
   Create that file with these contents:
-<<<<<<< HEAD
   
   使用下列内容创建文件：
-+makeExample('toh-5/ts/app/dashboard.component.html', null, 'dashboard.component.html')(format=".")
-=======
+  
 +makeExample('toh-5/ts/app/dashboard.component.html', null, 'app/dashboard.component.html')(format=".")
->>>>>>> c50954d5
 :marked
   We use `*ngFor` once again to iterate over a list of heroes and display their names. 
   We added extra `<div>` elements to help with styling later in this chapter.
@@ -562,14 +512,10 @@
   回忆一下，在前面的章节中，我们从`HeroesComponent`的`providers`数组中移除了`HeroService`服务，并把它添加到顶级组件`AppComponent`的`providers`数组中。
   
   That move created a singleton `HeroService` instance, available to *all* components of the application. 
-<<<<<<< HEAD
-  We'll inject and use it here in the `DashboardComponent` .
+  Angular will inject `HeroService` and we'll use it here in the `DashboardComponent`.
   
   这个改动创建了一个`HeroService`的单例对象，它对应用中的*所有*组件都有效。
-  在`DashboardComponent`组件中，我们要把它注入进来，并使用它。
-=======
-  Angular will inject `HeroService` and we'll use it here in the `DashboardComponent`.
->>>>>>> c50954d5
+  在`DashboardComponent`组件中，Angular会把`HeroService`注入进来，我们就能在`DashboardComponent`中使用它了。
 
   ### Get heroes
   ### 获取英雄数组
@@ -672,13 +618,10 @@
   ### 配置带参数的路由
   
   Here's the *route definition* we'll use.
-<<<<<<< HEAD
   
   下面是我们将使用的*路由定义*。
-+makeExample('toh-5/ts/app/app.component.ts','hero-detail-route', 'app/app.component.ts (到HeroDetailComponent的路由)')(format=".")
-=======
+  
 +makeExample('toh-5/ts/app/app.component.ts','hero-detail-route', 'app/app.component.ts (route to HeroDetailComponent)')(format=".")
->>>>>>> c50954d5
 :marked
   The colon (:) in the path indicates that `:id` is a placeholder to be filled with a specific hero `id` 
   when navigating to the `HeroDetailComponent`.
@@ -718,15 +661,11 @@
   ## Revise the *HeroDetailComponent*
   ## 修改*HeroDetailComponent*
   
-<<<<<<< HEAD
-  Before we rewrite the `HeroDetailComponent`, let's remember what it looks like now:
-  
-  在重写`HeroDetailComponent`之前，我们先记住它现在的样子：
-+makeExample('toh-4/ts/app/hero-detail.component.ts', null, 'app/hero-detail.component.ts (当前)')
-=======
   Before we rewrite the `HeroDetailComponent`, let's review what it looks like now:
+  
+  在重写`HeroDetailComponent`之前，我们先看看它现在的样子：
+  
 +makeExample('toh-4/ts/app/hero-detail.component.ts', null, 'app/hero-detail.component.ts (current)')
->>>>>>> c50954d5
 :marked
   The template won't change. We'll display a hero the same way. The big changes are driven by how we get the hero.
   
@@ -734,27 +673,19 @@
   
   We will no longer receive the hero in a parent component property binding.
   The new `HeroDetailComponent` should take the `id` parameter from the router's `RouteParams` service
-<<<<<<< HEAD
-  and use the `HeroService` to fetch the hero with that `id` from storage.
+  and use the `HeroService` to fetch the hero with that `id`.
   
   我们不会再从父组件的属性绑定中取得英雄数据。
   新的`HeroDetailComponent`应该从路由器的`RouteParams`服务中取得`id`参数，并通过`HeroService`服务获取具有这个指定`id`的英雄数据。
-=======
-  and use the `HeroService` to fetch the hero with that `id`.
->>>>>>> c50954d5
 
   We need an import statement to reference the `RouteParams`.
   
   我们需要一个import语句，来引用`RouteParams`。
 +makeExample('toh-5/ts/app/hero-detail.component.ts', 'import-route-params')(format=".")
 :marked
-<<<<<<< HEAD
-  We import the `HeroService`so we can fetch a hero`.
+  We import the `HeroService`so we can fetch a hero.
   
   我们导入了`HeroService`，现在就能获取一个英雄了。
-=======
-  We import the `HeroService`so we can fetch a hero.
->>>>>>> c50954d5
 +makeExample('toh-5/ts/app/hero-detail.component.ts', 'import-hero-service')(format=".")
 :marked
   We import the `OnInit` interface because we'll call the `HeroService` inside the `ngOnInit` component lifecycle hook.
@@ -850,25 +781,20 @@
 +makeExample('toh-5/ts/app/hero-detail.component.ts', 'template-url', 'app/hero-detail.component.ts (templateUrl)')(format=".")
 :marked
   Here's the (nearly) finished `HeroDetailComponent`:
-<<<<<<< HEAD
   
   下面是(几乎)完成的`HeroDetailComponent`：
-+makeExample('toh-5/ts/app/hero-detail.component.ts', 'v2', 'app/hero-detail.component.ts (最新版)')(format=".")
-:marked
-
-=======
+  
 +makeExample('toh-5/ts/app/hero-detail.component.ts', 'v2', 'app/hero-detail.component.ts (latest)')(format=".")
->>>>>>> c50954d5
+:marked
+
 
 .l-main-section
 :marked
   ## Select a *Dashboard* Hero
-<<<<<<< HEAD
+  
   ## 选择一个*仪表盘*中的英雄
-  When a user selects a hero in the dashboard, the app should navigate to the `HeroDetailComponent` to view and edit the selected hero.. 
-=======
+  
   When a user selects a hero in the dashboard, the app should navigate to the `HeroDetailComponent` to view and edit the selected hero.
->>>>>>> c50954d5
   
   当用户从仪表盘中选择了一位英雄时，本应用要导航到`HeroDetailComponent`以查看和编辑所选的英雄。
   
@@ -969,13 +895,9 @@
   ### 使用*UpperCasePipe*格式化
   
   Notice that the hero's name is displayed in CAPITAL LETTERS. That's the effect of the `UpperCasePipe`
-<<<<<<< HEAD
-  that we slipped into the interpolation binding. Look for it right after the pipe operator, ( | ).
+  that we slipped into the interpolation binding. Look for it right after the pipe operator ( | ).
   
   注意，英雄的名字全被显示成大写字母。那是 `UpperCasePipe`的效果，借助它，我们能插手“插值表达式绑定”的过程。去管道操作符 ( | ) 后面找它。
-=======
-  that we slipped into the interpolation binding. Look for it right after the pipe operator ( | ).
->>>>>>> c50954d5
 +makeExample('toh-5/ts/app/heroes.component.html','pipe')(format=".")
 :marked
   Pipes are a good way to format strings, currency amounts, dates and other display data.
@@ -1016,17 +938,14 @@
   So we can remove it from the metadata `directives` array. The `directives` array is now empty so we delete it.
   We might as well delete the `HeroDetailComponent` import statement too.
   
-<<<<<<< HEAD
   在`HeroesComponent`模板中，不需要再显示`HeroDetailComponent`，因为我们要导航到它。
   所以我们可以从元数据的`directives`数组中移除它。`directives`数组现在没东西了，因此我们也把它删掉。
   我们也同样可以删掉`import` `HeroDetailComponent`的语句。
   
-  The revised component metadata looks like this:
-  
-  修改过的组件数据是这样的：
-=======
   The revised `@Component` looks like this:
->>>>>>> c50954d5
+  
+  修改过的`@Component`是这样的：
+  
 +makeExample('toh-5/ts/app/heroes.component.ts', 'metadata', 'app/heroes.component.ts (revised metadata)')(format=".")
 :marked
   Now we can see what's going on as we update the component class along the same lines as the dashboard:
@@ -1037,12 +956,8 @@
   1. Inject the `router` in the constructor (along with the `HeroService`)
   1. 把`router`注入到构造函数中(就像`HeroService`那样)
   1. Implement the `gotoDetail` method by calling the `router.navigate` method 
-<<<<<<< HEAD
-  with a two-part 'HeroDetail' *link parameters array*.
+  with a two-part `HeroDetail` *link parameters array*.
   1. 实现`gotoDetail`方法：以`HeroDetail`和*链接参数数组*为参数调用`router.navigate`方法。
-=======
-  with a two-part `HeroDetail` *link parameters array*.
->>>>>>> c50954d5
   
   Here's the revised component class:
   
@@ -1133,13 +1048,10 @@
   要让它们协同工作，我们得把那些链接包含在`<nav>`标签中。
   
   Add a `app.component.css` file to the `app` folder with the following content.
-<<<<<<< HEAD
   
   在`app`目录下添加一个`app.component.css`文件，内容如下：
-+makeExample('toh-5/ts/app/app.component.css', 'css', 'app/app.component.css (导航样式)')
-=======
+  
 +makeExample('toh-5/ts/app/app.component.css', '', 'app/app.component.css (navigation styles)')
->>>>>>> c50954d5
 .l-sub-section
   :marked
     **The *router-link-active* class**
@@ -1170,24 +1082,16 @@
   
   我们也可以在所有组件之外创建*应用级*样式。
 
-<<<<<<< HEAD
-  Our designers provided some basic styles to apply to elements across the entire app. 
-  Add the following to a new file named `styles.css` in the root folder.
-  
-  我们的设计师提供了一组基础样式，这些样式应用到的元素横跨整个应用。
-  把下面这个名叫`styles.css`的新文件添加到根目录中：
-+makeExample('toh-5/ts/styles.1.css', '', 'styles.css (应用级样式)')(format=".")
-
-:marked
-  Reference this stylesheet within the `index.html` in the traditional manner.
-  
-  用传统的方式，在`index.html`中引用这个样式表。
-=======
   Our designers provided some basic styles to apply to elements across the entire app.
   These correspond to the full set of master styles that we 
   introduced earlier (see 
   [QuickStart, "Add some style"](../quickstart.html#!#add-some-style)).
   Here is an excerpt.
+  
+  我们的设计师提供了一组基础样式，这些样式应用到的元素横跨整个应用。
+  这些和我们前面引入的主样式全集是一样的(参见 
+  [快速起步, "添加一些样式"](../quickstart.html#!#add-some-style))。
+  下面是摘录：
 
 +makeExample('toh-5/ts/styles.1.css', 'toh-excerpt', 'styles.css (app styles excerpt)')(format=".")
 
@@ -1196,9 +1100,14 @@
 :marked
   Add a new file named `styles.css` in the root folder, if there isn't one already.
   Ensure that it contains the [master styles given here](!{styles_css}).
+  
+  如果在根目录下没有一个名叫`styles.css`的文件，就添加它。
+  确保它包含[这里给出的主样式](!{styles_css})。
 
   Also ensure this stylesheet is referenced in the traditional manner within `index.html`.
->>>>>>> c50954d5
+  
+  同时确保这个样式表在`index.html`中被使用传统方式引用了。
+  
 +makeExample('toh-5/ts/index.html','css', 'index.html (link ref)')(format=".")
 :marked
  Look at the app now. Our dashboard, heroes, and navigation links are styling!
@@ -1262,41 +1171,40 @@
   We travelled a great distance in this chapter.
   
   在本章中，我们往前走了很远：
+  
   - We added the Angular *Component Router* to navigate among different components.
-<<<<<<< HEAD
+  
   - 我们添加了Angular*组件路由器*在各个不同组件之间导航。
-  - We learned how to create router links to represent navigation menu items
+  
+  - We learned how to create router links to represent navigation menu items.
+  
   - 我们学会了如何创建路由链接来表示导航栏的菜单项。
-  - We used router parameters to navigate to the details of user selected hero
+  
+  - We used router parameters to navigate to the details of user selected hero.
+  
   - 我们使用路由参数来导航到用户所选的英雄详情。
-  - We shared the `HeroService` among multiple components
+  
+  - We shared the `HeroService` among multiple components.
+  
   - 我们在多个组件之间共享了`HeroService`服务。
+  
   - We moved HTML and CSS out of the component file and into their own files.
+  
   - 我们把HTML和CSS从组件中移出来，放到了它们自己的文件中。
-  - We added the `uppercase` pipe to format data
+  
+  - We added the `uppercase` pipe to format data.
+  
   - 我们添加了一个`uppercase`管道，来格式化数据。
-=======
-  - We learned how to create router links to represent navigation menu items.
-  - We used router parameters to navigate to the details of user selected hero.
-  - We shared the `HeroService` among multiple components.
-  - We moved HTML and CSS out of the component file and into their own files.
-  - We added the `uppercase` pipe to format data.
->>>>>>> c50954d5
 
   ### The Road Ahead
   ### 前方的路
   We have much of the foundation we need to build an application.
   We're still missing a key piece: remote data access. 
   
-<<<<<<< HEAD
   我们有了很多用于构建应用的基石。
   但我们仍然缺少很关键的一块儿：远程数据存取。
   
-  In a forthcoming tutorial chapter, 
-  we’ll replace our mock data with data retrieved from a server using http.
-  
-  在即将到来的章节中，我们将从硬编码模拟数据改为使用http服务从服务器获取数据。
-=======
   In the next chapter, 
   we’ll replace our mock data with data retrieved from a server using http.
->>>>>>> c50954d5
+  
+  在下一章，我们将从硬编码模拟数据改为使用http服务从服务器获取数据。
