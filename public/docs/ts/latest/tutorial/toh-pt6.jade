--- conflicted
+++ resolved
@@ -47,13 +47,9 @@
     Open a terminal/console window and enter the following command to
     start the TypeScript compiler, start the server, and watch for changes:
 
-<<<<<<< HEAD
     打开终端/控制台窗口，输入下列命令来启动 TypeScript 编译器，它会启动开发服务器，并监视文件变更：
 
-  code-example(language="bash").
-=======
   code-example(language="sh" class="code-shell").
->>>>>>> 747807e2
     npm start
 
 :marked
@@ -96,14 +92,10 @@
     So we register them all by adding `HttpModule` to the `imports` list of the `AppModule` where we
     bootstrap the application and its root `AppComponent`.
 
-<<<<<<< HEAD
     我们要能从本应用的任何地方访问这些服务，就要把`HttpModule`添加到`AppModule`的`imports`列表中。
     这里同时也是我们引导应用及其根组件`AppComponent`的地方。
 
-  +makeExample('app/app.module.ts', 'v1','app/app.module.ts (v1)')
-=======
   +makeExample('src/app/app.module.ts', 'v1','src/app/app.module.ts (v1)')
->>>>>>> 747807e2
 
   :marked
     Notice that we supply `!{_HttpModule}` as part of the *imports* !{_array} in root NgModule `AppModule`.
@@ -160,13 +152,9 @@
     The `forRoot` configuration method takes an `InMemoryDataService` class
     that primes the in-memory database as follows:
 
-<<<<<<< HEAD
     `forRoot`配置方法需要`InMemoryDataService`类实例，用来向内存数据库填充数据：
 
-+makeExample('app/in-memory-data.service.ts', 'init')(format='.')
-=======
 +makeExample('src/app/in-memory-data.service.ts', 'init')(format='.')
->>>>>>> 747807e2
 
 p This file replaces the #[code #[+adjExPath('mock-heroes.ts')]] which is now safe to delete.
 
@@ -197,13 +185,9 @@
 
   Look at our current `HeroService` implementation
 
-<<<<<<< HEAD
   来看看我们目前的`HeroService`的实现
 
-+makeExcerpt('toh-4/ts/app/hero.service.ts (old getHeroes)', 'get-heroes')
-=======
 +makeExcerpt('toh-4/ts/src/app/hero.service.ts (old getHeroes)', 'get-heroes')
->>>>>>> 747807e2
 
 :marked
   We returned a !{_Promise} resolved with mock heroes.
@@ -216,24 +200,16 @@
 
   That day has arrived! Let's convert `getHeroes()` to use HTTP.
 
-<<<<<<< HEAD
   这一天到来了！我们把`getHeroes()`换成用 HTTP。
 
-+makeExcerpt('app/hero.service.ts (updated getHeroes and new class members)', 'getHeroes')
-=======
 +makeExcerpt('src/app/hero.service.ts (updated getHeroes and new class members)', 'getHeroes')
->>>>>>> 747807e2
 
 :marked
   Our updated import statements are now:
 
-<<<<<<< HEAD
   更新后的导入声明如下：
 
-+makeExcerpt('app/hero.service.ts (updated imports)', 'imports')
-=======
 +makeExcerpt('src/app/hero.service.ts (updated imports)', 'imports')
->>>>>>> 747807e2
 
 - var _h3id = `http-${_promise}`
 :marked
@@ -263,13 +239,9 @@
     For *now* we get back on familiar ground by immediately
     converting that `Observable` to a `Promise` using the `toPromise` operator.
 
-<<<<<<< HEAD
     *现在*，我们先利用`toPromise`操作符把`Observable`直接转换成`Promise`对象，回到已经熟悉的地盘。
 
-  +makeExcerpt('app/hero.service.ts', 'to-promise', '')
-=======
   +makeExcerpt('src/app/hero.service.ts', 'to-promise', '')
->>>>>>> 747807e2
 
   :marked
     Unfortunately, the Angular `Observable` doesn't have a `toPromise` operator ...
@@ -283,19 +255,15 @@
     If we want those capabilities, we have to add the operators ourselves.
     That's as easy as importing them from the RxJS library like this:
 
-<<<<<<< HEAD
     有很多像`toPromise`这样的操作符，用于扩展`Observable`，为其添加有用的能力。
     如果我们希望得到那些能力，就得自己添加那些操作符。
     那很容易，只要从 RxJS 库中导入它们就可以了，就像这样：
 
-  +makeExcerpt('app/hero.service.ts', 'rxjs', '')
-=======
   +makeExcerpt('src/app/hero.service.ts', 'rxjs', '')
 
   .l-sub-section
     :marked
       You'll add more operators, and learn why you must do so, [later in this tutorial](#rxjs-imports).
->>>>>>> 747807e2
 
   :marked
     ### Extracting the data in the *then* callback
@@ -304,14 +272,10 @@
 
     In the *promise*'s `then` callback we call the `json` method of the HTTP `Response` to extract the
     data within the response.
-<<<<<<< HEAD
 
     在 *promise* 的`then`回调中，我们调用 HTTP 的`Reponse`对象的`json`方法，以提取出其中的数据。
 
-  +makeExcerpt('app/hero.service.ts', 'to-data', '')
-=======
   +makeExcerpt('src/app/hero.service.ts', 'to-data', '')
->>>>>>> 747807e2
 
 :marked
   That response JSON has a single `data` property.
@@ -349,26 +313,18 @@
 
   At the end of `getHeroes()` we `catch` server failures and pass them to an error handler:
 
-<<<<<<< HEAD
   在`getHeroes()`的最后，我们`catch`了服务器的失败信息，并把它们传给了错误处理器：
 
-+makeExcerpt('app/hero.service.ts', 'catch', '')
-=======
 +makeExcerpt('src/app/hero.service.ts', 'catch', '')
->>>>>>> 747807e2
 
 :marked
   This is a critical step!
   We must anticipate HTTP failures as they happen frequently for reasons beyond our control.
 
-<<<<<<< HEAD
   这是一个关键的步骤！
   我们必须预料到 HTTP 请求会失败，因为有太多我们无法控制的原因可能导致它们频繁出现各种错误。
 
-+makeExcerpt('app/hero.service.ts', 'handleError', '')
-=======
 +makeExcerpt('src/app/hero.service.ts', 'handleError', '')
->>>>>>> 747807e2
 
 - var rejected_promise = _docsFor == 'dart' ? 'propagated exception' : 'rejected promise';
 :marked
@@ -379,22 +335,9 @@
   We've also decided to return a user friendly form of the error to
   the caller in a !{rejected_promise} so that the caller can display a proper error message to the user.
 
-<<<<<<< HEAD
   我们还要通过一个被拒绝 (rejected) 的承诺来把该错误用一个用户友好的格式返回给调用者，
   以便调用者能把一个合适的错误信息显示给用户。
 
-  ### Unchanged `getHeroes` API
-
-  ### `getHeroes` API 没变
-
-  Although we made significant *internal* changes to `getHeroes()`, the public signature did not change.
-  We still return a !{_Promise}. We won't have to update any of the components that call `getHeroes()`.
-
-  虽然我们对`getHeroes()`做了一些重要的*内部*修改，该方法公开的函数签名却没有任何变化。
-  我们返回的仍然是一个承诺，不用被迫更新任何一个调用了`getHeroes()`的组件。
-
-  Our stakeholders are thrilled with the added flexibility from the API integration.
-=======
   ### Get hero by id
   The `HeroDetailComponent` asks the `HeroService` to fetch a single hero to edit.
   
@@ -414,6 +357,8 @@
   We also adjust to the fact that the `data` in the response is a single hero object rather than !{_an} !{_array}.
 
   ### Unchanged _getHeroes_ API
+  
+  ### `getHeroes` API 没变
 
   Although we made significant *internal* changes to `getHeroes()` and `getHero()`, 
   the public signatures did not change.
@@ -421,7 +366,6 @@
   We won't have to update any of the components that call them.
 
   Our stakeholders are thrilled with the web API integration so far.
->>>>>>> 747807e2
   Now they want the ability to create and delete heroes.
 
   我们的客户很欣赏这种富有弹性的 API 集成方式。
@@ -440,32 +384,21 @@
   We can edit a hero's name already in the hero detail view. Go ahead and try
   it. As we type, the hero name is updated in the view heading.
   But when we hit the `Back` button, the changes are lost!
-
-<<<<<<< HEAD
+  
   我们已经可以在英雄详情中编辑英雄的名字了。来试试吧。在输入的时候，页头上的英雄名字也会随之更新。
   不过当我们点了`Back（后退）`按钮时，这些修改就丢失了。
 
-.l-sub-section
-  :marked
-    Updates weren't lost before, what's happening?
-    When the app used a list of mock heroes, changes were made directly to the
-    hero objects in the single, app-wide shared list. Now that we are fetching data
-    from a server, if we want changes to persist, we'll need to write them back to
-    the server.
-
-    以前是不会丢失更新的，现在是怎么回事？
-    当该应用使用模拟出来的英雄列表时，修改的是一份全局共享的英雄列表，而现在改成了从服务器获取数据。
-    如果我们希望这些更改被持久化，我们就得把它们写回服务器。
-
-:marked
-=======
+
   Updates weren't lost before. What changed?
   When the app used a list of mock heroes, updates were applied directly to the
   hero objects within the single, app-wide, shared list. Now that we are fetching data
   from a server, if we want changes to persist, we'll need to write them back to
   the server.
-
->>>>>>> 747807e2
+  
+  以前是不会丢失更新的，怎么回事？
+  当该应用使用模拟出来的英雄列表时，修改的是一份全局共享的英雄列表，而现在改成了从服务器获取数据。
+  如果我们希望这些更改被持久化，我们就得把它们写回服务器。
+
   ### Save hero details
 
   ### 保存英雄详情
@@ -474,25 +407,17 @@
   to the end of the hero detail template, a save button with a `click` event
   binding that invokes a new component method named `save`:
 
-<<<<<<< HEAD
   我们先来确保对英雄名字的编辑不会丢失。先在英雄详情模板的底部添加一个保存按钮，它绑定了一个`click`事件，事件绑定会调用组件中一个名叫`save`的新方法：
 
-+makeExcerpt('app/hero-detail.component.html', 'save')
-=======
 +makeExcerpt('src/app/hero-detail.component.html', 'save')
->>>>>>> 747807e2
 
 :marked
   The `save` method persists hero name changes using the hero service
   `update` method and then navigates back to the previous view:
 
-<<<<<<< HEAD
   `save`方法使用 hero 服务的`update`方法来持久化对英雄名字的修改，然后导航回前一个视图：
 
-+makeExcerpt('app/hero-detail.component.ts', 'save')
-=======
 +makeExcerpt('src/app/hero-detail.component.ts', 'save')
->>>>>>> 747807e2
 
 :marked
   ### Hero service `update` method
@@ -503,13 +428,9 @@
   `getHeroes`, although we'll use an HTTP _put_ to persist changes
   server-side:
 
-<<<<<<< HEAD
   `update`方法的大致结构与`getHeroes`类似，不过我们使用 HTTP 的 *put* 方法来把修改持久化到服务端：
 
-+makeExcerpt('app/hero.service.ts', 'update')
-=======
 +makeExcerpt('src/app/hero.service.ts', 'update')
->>>>>>> 747807e2
 
 :marked
   We identify _which_ hero the server should update by encoding the hero id in
@@ -538,25 +459,17 @@
   Insert the following into the heroes component HTML, first thing after
   the heading:
 
-<<<<<<< HEAD
   把下列代码插入 heroes 组件的 HTML 中，放在标题的下面：
 
-+makeExcerpt('app/heroes.component.html', 'add')
-=======
 +makeExcerpt('src/app/heroes.component.html', 'add')
->>>>>>> 747807e2
 
 :marked
   In response to a click event, we call the component's click handler and then
   clear the input field so that it will be ready to use for another name.
 
-<<<<<<< HEAD
   当点击事件触发时，我们调用组件的点击处理器，然后清空这个输入框，以便用来输入另一个名字。
 
-+makeExcerpt('app/heroes.component.ts', 'add')
-=======
 +makeExcerpt('src/app/heroes.component.ts', 'add')
->>>>>>> 747807e2
 
 :marked
   When the given name is non-blank, the handler delegates creation of the
@@ -566,14 +479,10 @@
   并把这个新的英雄添加到我们的数组中。
 
   Finally, we implement the `create` method in the `HeroService` class.
-<<<<<<< HEAD
 
   最后，我们在`HeroService`类中实现这个`create`方法。
 
-+makeExcerpt('app/hero.service.ts', 'create')
-=======
 +makeExcerpt('src/app/hero.service.ts', 'create')
->>>>>>> 747807e2
 
 :marked
   Refresh the browser and create some new heroes!
@@ -595,24 +504,16 @@
   Add this button element to the heroes component HTML, right after the hero
   name in the repeated `<li>` tag:
 
-<<<<<<< HEAD
   把这个按钮元素添加到英雄列表组件的 HTML 中，把它放在`<li>`标签中的英雄名的后面：
 
-+makeExcerpt('app/heroes.component.html', 'delete', '')
-=======
 +makeExcerpt('src/app/heroes.component.html', 'delete', '')
->>>>>>> 747807e2
 
 :marked
   The `<li>` element should now look like this:
 
-<<<<<<< HEAD
   `<li>`元素应该变成了这样：
 
-+makeExcerpt('app/heroes.component.html', 'li-element')
-=======
 +makeExcerpt('src/app/heroes.component.html', 'li-element')
->>>>>>> 747807e2
 
 :marked
   In addition to calling the component's `delete` method, the delete button
@@ -625,13 +526,9 @@
 
   The logic of the `delete` handler is a bit trickier:
 
-<<<<<<< HEAD
   `delete`处理器的逻辑略复杂：
 
-+makeExcerpt('app/heroes.component.ts', 'delete')
-=======
 +makeExcerpt('src/app/heroes.component.ts', 'delete')
->>>>>>> 747807e2
 
 :marked
   Of course, we delegate hero deletion to the hero service, but the component
@@ -645,14 +542,10 @@
   We want our delete button to be placed at the far right of the hero entry.
   This extra CSS accomplishes that:
 
-<<<<<<< HEAD
   我们希望删除按钮被放在英雄条目的最右边。
   于是 CSS 变成了这样：
 
-+makeExcerpt('app/heroes.component.css', 'additions')
-=======
 +makeExcerpt('src/app/heroes.component.css', 'additions')
->>>>>>> 747807e2
 
 :marked
   ### Hero service `delete` method
@@ -661,13 +554,9 @@
 
   The hero service's `delete` method uses the _delete_ HTTP method to remove the hero from the server:
 
-<<<<<<< HEAD
   hero 服务的`delete`方法使用 HTTP 的 *delete* 方法来从服务器上移除该英雄：
 
-+makeExcerpt('app/hero.service.ts', 'delete')
-=======
 +makeExcerpt('src/app/hero.service.ts', 'delete')
->>>>>>> 747807e2
 
 :marked
   Refresh the browser and try the new delete functionality.
@@ -699,19 +588,14 @@
 
     An *observable* is a stream of events that we can process with array-like operators.
 
-<<<<<<< HEAD
     一个*可观察对象*是一个事件流，我们可以用数组型操作符来处理它。
 
-    Angular core has basic support for observables. We developers augment that support with
-    operators and extensions from the [RxJS Observables](http://reactivex.io/rxjs/) library.
-=======
     Angular core has basic support for observables. 
     We developers augment that support with operators and extensions from the
     <a href="http://reactivex.io/rxjs" target="_blank" title="RxJS">RxJS library</a>.
->>>>>>> 747807e2
     We'll see how shortly.
 
-    Angular 内核中提供了对可观察对象的基本支持。而我们这些开发人员可以自己从 [RxJS 可观察对象](http://reactivex.io/rxjs/)库中引入操作符和扩展。
+    Angular 内核中提供了对可观察对象的基本支持。而我们这些开发人员可以自己从 <a href="http://reactivex.io/rxjs" target="_blank" title="RxJS">RxJS</a> 库中引入操作符和扩展。
     我们会简短的讲解下如何做。
 
     Recall that our `HeroService` quickly chained the `toPromise` operator to the `Observable` result of `http.get`.
@@ -740,11 +624,8 @@
 
   ### Search-by-name
 
-<<<<<<< HEAD
   ### 按名搜索
 
-=======
->>>>>>> 747807e2
   We're going to add a *hero search* feature to the Tour of Heroes.
   As the user types a name into a search box, we'll make repeated HTTP requests for heroes filtered by that name.
 
@@ -753,25 +634,17 @@
 
   We start by creating `HeroSearchService` that sends search queries to our server's web api.
 
-<<<<<<< HEAD
   我们先创建`HeroSearchService`服务，它会把搜索请求发送到我们服务器上的 Web API。
 
-+makeExample('app/hero-search.service.ts')
-=======
 +makeExample('src/app/hero-search.service.ts')
->>>>>>> 747807e2
 
 :marked
   The `!{_priv}http.get()` call in `HeroSearchService` is similar to the one
   in the `HeroService`, although the URL now has a query string.
 
-<<<<<<< HEAD
   `HeroSearchService`中的`http.get()`调用和`HeroService`中的很相似，只是这次带了查询字符串。
   <span if-docs="ts">显著的不同是：我们不再调用`toPromise`，而是直接返回*可观察对象*。</span>
 
-  ### HeroSearchComponent
-
-=======
 +ifDocsFor('ts')
   :marked
     A more important difference: we no longer call `toPromise`.
@@ -783,33 +656,25 @@
     See the [discuss below about operators](#rxjs-imports).
 
 :marked
->>>>>>> 747807e2
   ### HeroSearchComponent
 
+  ### HeroSearchComponent
+
   Let's create a new `HeroSearchComponent` that calls this new `HeroSearchService`.
 
   我们再创建一个新的`HeroSearchComponent`来调用这个新的`HeroSearchService`。
 
   The component template is simple &mdash; just a text box and a list of matching search results.
 
-<<<<<<< HEAD
   组件模板很简单，就是一个输入框和一个显示匹配的搜索结果的列表。
 
-+makeExample('app/hero-search.component.html')
-
++makeExample('src/app/hero-search.component.html')
 :marked
   We'll also want to add styles for the new component.
 
   我们还要往这个新组件中添加样式。
 
-+makeExample('app/hero-search.component.css')
-
-=======
-+makeExample('src/app/hero-search.component.html')
-:marked
-  We'll also want to add styles for the new component.
 +makeExample('src/app/hero-search.component.css')
->>>>>>> 747807e2
 :marked
   As the user types in the search box, a *keyup* event binding calls the component's `search` method with the new search box value.
 
@@ -829,13 +694,9 @@
 
   Time to create the `HeroSearchComponent` class and metadata.
 
-<<<<<<< HEAD
   该创建`HeroSearchComponent`类及其元数据了。
 
-+makeExample('app/hero-search.component.ts')
-=======
 +makeExample('src/app/hero-search.component.ts')
->>>>>>> 747807e2
 
 :marked
   #### Search terms
@@ -844,13 +705,9 @@
 
   Let's focus on the `!{_priv}searchTerms`:
 
-<<<<<<< HEAD
   仔细看下这个`searchTerms`：
 
-+makeExcerpt('app/hero-search.component.ts', 'searchTerms', '')
-=======
 +makeExcerpt('src/app/hero-search.component.ts', 'searchTerms', '')
->>>>>>> 747807e2
 
 block search-criteria-intro
   :marked
@@ -874,14 +731,10 @@
   We're going to turn the stream
   of search terms into a stream of `Hero` !{_array}s and assign the result to the `heroes` property.
 
-<<<<<<< HEAD
   <span if-docs="ts">`Subject`也是一个`Observable`对象。</span>
   我们要把搜索词的流转换成`Hero`数组的流，并把结果赋值给`heroes`属性。
 
-+makeExcerpt('app/hero-search.component.ts', 'search', '')
-=======
 +makeExcerpt('src/app/hero-search.component.ts', 'search', '')
->>>>>>> 747807e2
 
 :marked
   If we passed every user keystroke directly to the `HeroSearchService`, we'd unleash a storm of HTTP requests.
@@ -956,50 +809,13 @@
     Our simple example prints the error to the console; a real life application should do better.
     Then we return an observable containing an empty array to clear the search result.
 
-<<<<<<< HEAD
     * `catch`拦截失败的可观察对象。这个简单的例子中只是把错误信息打印到控制台（但实际的应用需要做更多事），然后返回一个包含空数组的可观察对象，以清空搜索结果。
 
+  a#rxjs-imports
+  :marked
     ### Import RxJS operators
-
+    
     ### 导入 RxJS 操作符
-
-    The RxJS operators are not available in Angular's base `Observable` implementation.
-    We have to extend  `Observable` by *importing* them.
-
-    Angular 的基本版`Observable`实现中，RxJS 操作符是不可用的。
-    我们得*导入*它们，以扩展`Observable`。
-
-    We could extend `Observable` with just the operators we need here by
-    including the pertinent `import` statements at the top of this file.
-
-    通过在本文件的顶部写上适当的`import`语句，
-    我们可以为`Observable`扩展出这里用到的那些操作符。
-
-  .l-sub-section
-    :marked
-      Many authorities say we should do just that.
-
-      有很多权威人士建议我们这样做。
-
-  :marked
-    We take a different approach in this example.
-    We combine all of the RxJS `Observable` extensions that _our entire app_ requires into a single RxJS imports file.
-
-    在这个例子中，我们使用一些不同的方法。
-    我们把整个应用中要用的那些 RxJS `Observable`扩展组合在一起，放在一个单独的 RxJS 导入文件中。
-
-  +makeExample('app/rxjs-extensions.ts')(format='.')
-
-  :marked
-    We load them all at once by importing `rxjs-extensions` at the top of `AppModule`.
-
-    我们在顶级的`AppModule`中导入`rxjs-extensions`就可以一次性加载它们。
-
-  +makeExcerpt('app/app.module.ts', 'rxjs-extensions')(format='.')
-=======
-  a#rxjs-imports
-  :marked
-    ### Import RxJS operators
 
     Most RxJS operators are not included in Angular's base `Observable` implementation.
     The base implementation includes only what Angular itself requires.
@@ -1016,7 +832,6 @@
     We don't need the operator symbols themselves. 
     In each case, the mere act of importing the library
     loads and executes the library's script file which, in turn, adds the operator to the `Observable` class.
->>>>>>> 747807e2
 
 :marked
   ### Add the search component to the dashboard
@@ -1025,13 +840,9 @@
 
   We add the hero search HTML element to the bottom of the `DashboardComponent` template.
 
-<<<<<<< HEAD
   将表示“英雄搜索”组件的 HTML 元素添加到`DashboardComponent`模版的最后面。
 
-+makeExample('app/dashboard.component.html')(format='.')
-=======
 +makeExample('src/app/dashboard.component.html')(format='.')
->>>>>>> 747807e2
 
 - var _declarations = _docsFor == 'dart' ? 'directives' : 'declarations'
 - var declFile = _docsFor == 'dart' ? 'src/app/dashboard.component.ts' : 'src/app/app.module.ts'
