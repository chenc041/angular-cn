include _util-fns

// #docregion intro
:marked
  # Angular 2词汇表

  Angular 2 has a vocabulary of its own.
  Most Angular 2 terms are everyday English words
  with a specific meaning within the Angular system.

  Angular 2有自己的词汇表。
  虽然大多数的Angular 2短语都是日常用语，但是在Angular体系中，它们有特别的含义。

  We have gathered here the most prominent terms
  and a few less familiar ones that have unusual or
  unexpected definitions.

  我们搜集了常用词和少量具有独特或反直觉含义的罕用词。

  [A](#A) [B](#B) [C](#C) [D](#D) [E](#E) [F](#F) [G](#G) [H](#H) [I](#I)
  [J](#J) [K](#K) [L](#L) [M](#M) [N](#N) [O](#O) [P](#P) [Q](#Q) [R](#R)
  [S](#S) [T](#T) [U](#U) [V](#V) [W](#W) [X](#X) [Y](#Y) [Z](#Z)
// #enddocregion intro

// #docregion a1
<a id="A"></a>
// #enddocregion a1
.l-main-section
:marked
  ## Annotation
  ## 注解（Annotation）
.l-sub-section
  :marked
    In practice a synonym for [Decoration](#decorator).
    
    [装饰器（Decoration）](#decorator)在实践中的同义词。
// #enddocregion a-1
// #docregion a-2
:marked
  ## Attribute Directive
  ## 属性型指令（Attribute Directive）
.l-sub-section
  :marked
    A category of [Directive](#directive) that can listen to and modify the behavior of
    other HTML elements, attributes, properties, and components. They are usually represented
    as HTML attributes, hence the name.

    [指令](#directive)分类中的一种。它允许监听或修改其它HTML元素、属性、组件的行为。它们通常用作HTML属性，就像它的名字所暗示的那样。
    
    The `ngClass` directive for adding and removing CSS class names is a good example of
    an Attribute Directive.
    
    `ngClass`指令就是典型的属性型指令。它可以添加或移除CSS类名。
// #enddocregion a-2

// #docregion b-c
- var lang = current.path[1]
- var decorator = lang === 'dart' ? 'annotation' : '<a href="#decorator">decorator</a>'
- var atSym = lang === 'js' ? '' : '@'
<a id="B"></a>
.l-main-section
:marked
  ## Barrel
  ## 封装桶（Barrel）
.l-sub-section
  :marked
    A barrel is a way to *rollup exports* from several modules into a single convenience module.
    The barrel itself is a module file that re-exports *selected* exports of other modules.
    
    封装桶是把一系列模块中的 *导出结果* 归纳进一个单一的快捷模块的一种方式。
    封装桶本身是一个模块文件，它重新导出来自其它模块的 *选中的* 导出
    
    Imagine three modules in a `heroes` folder:
    
    假设在`heroes`目录下有三个模块：
  code-example(format='').
    // heroes/hero.component.ts
    export class HeroComponent {}
    
    // heroes/hero.model.ts
    export class Hero {}
    
    // heroes/hero.service.ts
    export class HeroService {}
  :marked
    Without a barrel, a consumer would need three import statements:
    
    假如没有封装桶，消费者就需要三条import语句：
  code-example(format='').
    import { HeroComponent } from '../heroes/hero.component.ts';
    import { Hero }          from '../heroes/hero.model.ts';
    import { HeroService }   from '../heroes/hero.service.ts';
  :marked
    We can add a barrel to the `heroes` folder (called `index` by convention) that exports all of these items:
    
    我们可以在`heroes`目录下添加一个封装桶（按规约叫做`index`），它导出所有这三条：
  code-example(format='').
    export * from './hero.model.ts';   // re-export all of its exports
    export * from './hero.service.ts'; // re-export all of its exports
    export { HeroComponent } from './hero.component.ts'; // re-export the named thing
  :marked
    Now a consumer can import what it needs from the barrel.
    
    现在，消费者就可以从这个封装桶中导入它需要的东西了。
  code-example(format='').
    import { Hero, HeroService } from '../heroes'; // index is implied
  :marked
    The Angular [scoped packages](#scoped-package) each have a barrel named `index`.
    
    Angular的每个[范围化包](#scoped-package)都有一个叫做`index`的封装桶。
// #enddocregion b-c
:marked
  That's why we can write this:
  
  这就是为什么我们可以这样写的原因：
+makeExample('../docs/_fragments/quickstart/ts/app/app.component.ts', 'import')(format=".")
// #docregion b-c

:marked
  ## Binding
  ## 绑定
.l-sub-section
  :marked
    Almost always refers to [Data Binding](#data-binding) and the act of
    binding an HTML object property to a data object property.

    几乎都是指的[数据绑定](#data-binding)和将一个HTML对象属性绑定到一个数据对象属性的行为。

    May refer to a [Dependency Injection](#dependency-injection) binding
    between a "token" or "key" and a dependency [provider](#provider).
    This more rare usage should be clear in context.

    有可能指的是[依赖注入](#dependency-injection)在一个Token或Key和一个依赖的[Provider](#provider)之间的绑定。
    这种用法很少，而且一般都会在上下文中写清楚。

:marked
  ## Bootstrap
  ## 启动/引导
.l-sub-section
  :marked
    We launch an Angular application by "bootstrapping" it with the `bootstrap` method.
    The `bootstrap` method identifies an application's top level "root" [Component](#component)
    and optionally registers service [providers](#provider) with the
    [dependency injection system](#dependency-injection).

    我们通过一个名叫`bootstrap`的类方法来引导Angular应用程序。这个`bootstrap`类方法会识别应用程序的顶级“根”[组件](#component)，
    并可能通过[依赖注入体系](#dependency-injection)注册服务的[Provider](#provider)。

    One can bootstrap multiple apps in the same `index.html`, each with its own top level root.
    
    你可以在同一个`index.html`中引导多个应用，每个应用都有自己的顶级根组件。

<a id="C"></a>
.l-main-section
:marked
  ## camelCase
  ## 驼峰式命名法
.l-sub-section
  :marked
    The practice of writing compound words or phrases such that each word or abbreviation begins with a capital letter 
    _except the first letter which is a lowercase letter_. 

    驼峰式命名法是指除了首字母要小写外，每个单词或缩写都以大写字母开头儿的形式来书写复合词或短语的一种实践。

    Function, property, and method names are typically spelled in camelCase. Examples include: `square`, `firstName` and `getHeroes`.

    函数、属性和方法命名一般都使用驼峰式拼写法。比如`square`, `firstName` 和 `getHeroes`等。

    This form is also known as **lower camel case**, to distinguish it from **upper camel case** which we call [PascalCase](#pascalcase).
    When we write "camelCase" in this documentation we always mean *lower camel case*.

    这种形式也被叫做**小驼峰式命名法（lower camel case）**，以区分于**大驼峰式命名法**（我们也叫Pascal命名法）。
    当我们在文档中提到“驼峰式命名法（camelCase）”的时候，所指的都是小驼峰命名法。

:marked
  ## Component
  ## 组件
.l-sub-section
  :marked
    An Angular class responsible for exposing data
    to a [View](#view) and handling most of the view’s display
    and user-interaction logic.

    组件是一个用来把数据展示到[视图](#view)，并处理几乎所有视图显示以及用户交互逻辑的Angular类。

    The Component is one of the most important building blocks in the Angular system.
    It is, in fact, an Angular [Directive](#directive) with a companion [Template](#template).

    组件是Angular系统的最重要的基本构造块儿之一。
    它其实是一个拥有[模板](#template)的[指令](#directive)。

    The  developer applies the `#{atSym}Component` !{decorator} to
    the component class, thereby attaching to the class the essential component metadata
    that Angular needs to create a component instance and render it with its template
    as a view.

    开发人员使用`#{atSym}Component`!{decoratorCn}来装饰一个组件类，也就是把这个核心组件的元数据附加到类上。
    Angular利用这个元数据信息，来创建一个组件实例，并把组件的模板作为视图渲染出来。

    Those familiar with "MVC" and "MVVM" patterns will recognize
    the Component in the role of "Controller" or "View Model".

    如果你熟悉 "MVC" 和 "MVVM" 架构模式，就会意识到“组件”充当了“控制器”和“视图模型”的角色。
// #enddocregion b-c

// #docregion d1
<a id="D"></a>
.l-main-section
:marked
  ## dash-case
  ## 中线命名法
.l-sub-section
  :marked
    The practice of writing compound words or phrases such that each word is separated by a dash or hyphen (-). 

    使用中线来分隔每个单词来编写词汇或短语的方法叫做中线命名法（dash-case）。

    Directive selectors and the root of filenames are often spelled in dash-case. Examples include: `my-app` and the `hero-list.component.ts`.

    指令的选择器和文件名通常都是通过中线命名法来命名的。比如`my-app` 和 `hero-list.component.ts`。

    This form is also known as [kebab-case](#kebab-case).

    这种命名法也被称为烤串命名法[kebab-case](#kebab-case)。

:marked
  ## Data Binding
  ## 数据绑定
.l-sub-section
  :marked
    Applications display data values to a user and respond to user
    actions (clicks, touches, keystrokes).

    应用程序会将数据展示给用户，并对用户的操作（点击、触屏、按键）做出回应。
    
    We could push application data values into HTML, attach
    event listeners, pull changed values from the screen, and
    update application data values ... all by hand.
    
    我们当然可以自己处理这些操作：将数据显示到HTML网页，添加事件监听器，从屏幕获取数据变化，然后更新数据等等……

    Or we could declare the relationship between an HTML widget
    and an application data source ... and let a data binding
    framework handle the details.
    
    或者，我们也可以声明HTML小部件和数据源的关系……，让一个数据绑定框架来处理所有细节。

    Data Binding is that second approach. Angular has a rich
    data binding framework with a variety of data binding
    operations and supporting declaration syntax.
    
    这第二种方法就是数据绑定。Angular有一个非常强大的数据绑定框架，具有多种用来数据绑定的操作，并支持声明语法规则。

     The many forms of binding include:
<<<<<<< HEAD
     绑定形式包括：
     * [Interpolation](guide/template-syntax.html#interpolation)
     * [插值表达式（Interpolation）](guide/template-syntax.html#interpolation)
     * [Property Binding](guide/template-syntax.html#property-binding)
     * [属性绑定（Property Binding）](guide/template-syntax.html#property-binding)
     * [Event Binding](guide/template-syntax.html#event-binding)
     * [事件绑定（Event Binding）](guide/template-syntax.html#event-binding)
     * [Attribute Binding](guide/template-syntax.html#attribute-binding)
     * [Attribute绑定（Attribute Binding）](guide/template-syntax.html#attribute-binding)
     * [Class Binding](guide/template-syntax.html#class-binding)
     * [类绑定（Class Binding）](guide/template-syntax.html#class-binding)
     * [Style Binding](guide/template-syntax.html#style-binding)
     * [样式绑定（Style Binding）](guide/template-syntax.html#style-binding)
     * [Two-way data binding with ngModel](guide/template-syntax.html#ng-model)
     * [基于ngModel的双向数据绑定（Two-way data binding with ngModel）](guide/template-syntax.html#ng-model)
     
    Learn more about data binding in the
    [Template Syntax](guide/template-syntax.html#data-binding) chapter.
    
    要了解关于数据绑定的更多知识，请参见[模板语法](guide/template-syntax.html#data-binding)一章。
=======
     * [Interpolation](/docs/ts/latest/guide/template-syntax.html#interpolation)
     * [Property Binding](/docs/ts/latest/guide/template-syntax.html#property-binding)
     * [Event Binding](/docs/ts/latest/guide/template-syntax.html#event-binding)
     * [Attribute Binding](/docs/ts/latest/guide/template-syntax.html#attribute-binding)
     * [Class Binding](/docs/ts/latest/guide/template-syntax.html#class-binding)
     * [Style Binding](/docs/ts/latest/guide/template-syntax.html#style-binding)
     * [Two-way data binding with ngModel](/docs/ts/latest/guide/template-syntax.html#ng-model)

    Learn more about data binding in the
    [Template Syntax](/docs/ts/latest/guide/template-syntax.html#data-binding) chapter.
>>>>>>> 301aaddd

// #enddocregion d1
<a id="decorator"></a> <a id="decoration"></a>
:marked
  ## Decorator | Decoration
  ## 装饰器
.l-sub-section
  :marked
    A Decorator is a **function** that adds metadata to a class, its members (properties, methods) and function arguments.
    
    装饰器是一个**函数**，这个函数将元数据添加到类、类成员（属性、方法）和函数上。
    
    Decorators are a JavaScript language [feature](https://github.com/wycats/javascript-decorators), implemented in TypeScript and proposed for ES2016 (AKA ES7).
    
    装饰器是一个JavaScript的语言[特性](https://github.com/wycats/javascript-decorators)，装饰器在TypeScript里面已经采纳并实现了，并被推荐到了ES2016（也就是ES7）。

    We apply a decorator by positioning it
    immediately above or to the left of the thing it decorates.
    
    我们应用装饰器的方法是把装饰器放到被装饰对象的上面或左边。

    Angular has its own set of decorators to help it interoperate with our application parts.
    Here is an example of a `@Component` decorator that identifies a
    class as an Angular [Component](#component) and an `@Input` decorator applied to a property
    of that component.
    
    Angular使用自己的一套装饰器来实现应用程序各部分之间的相互操作。
    下面的例子中使用了`@Component`装饰器来将一个类标记为一个Angular[组件](#component)，并用`@Input`装饰器来装饰该组件的一个属性。
    
    The elided object argument to the `@Component` decorator would contain the pertinent component metadata.
    
    `@Component`装饰器中被省略的参数对象还可以包含和组件有关的元数据。
    
    ```
    @Component({...})
    export class AppComponent {
      constructor(@Inject('SpecialFoo') public foo:Foo) {}
      @Input() name:string;
    }
    ```
    
    The scope of a decorator is limited to the language feature
    that it decorates. None of the decorations shown here will "leak" to other
    classes appearing below it in the file.
    
    一个装饰器的作用范围会被限制在它所装饰的东西上，这是一个语言级特性。在上面这个例子中，就算其它类在同一个文件中紧跟着上面的类也不会有任何装饰器“泄露”到其它类。

  .alert.is-important
    :marked
      Always include the parentheses `()` when applying a decorator.
      A decorator is a **function** that must be called when applied.
      
      永远别忘了在装饰器后面加括号`()`。因为装饰器是 **函数** ，在应用它的时候一定要被调用。

// #docregion d2
:marked
  ## Dependency Injection
  ## 依赖注入
.l-sub-section
  :marked
    Dependency Injection is both a design pattern and a mechanism
    for creating and delivering parts of an application to other
    parts of an application that request them.
    
    依赖注入既是设计模式，同时也是一种机制：当应用程序的一些部件需要另一些部件的时候，使用依赖注入机制来创建被请求的部件并将其注入到发出请求的部件。

    Angular developers prefer to build applications by defining many simple parts
    that each do one thing well and then wire them together at runtime.
    
    Angular开发者喜欢的构建应用程序的方法是：定义许多精简小部件，每个小部件只做一件事并做好它，然后在运行期把这些精简小部件装配在一起组成应用程序。

    These parts often rely on other parts. An Angular [Component](#component)
    part might rely on a service part to get data or perform a calculation. When a
    part "A" relies on another part "B", we say that "A" depends on "B" and
    that "B" is a dependency of "A".
    
    这些小部件通常会依赖其它小部件。一个Angular[组件](#component)可能依赖一个“服务”部件来获取数据或者处理运算。当部件A要靠另一个部件B才能工作，我们就说A依赖B，B是A的“依赖”。

    We can ask a "Dependency Injection System" to create "A"
    for us and handle all the dependencies.
    If "A" needs "B" and "B" needs "C", the system resolves that chain of dependencies
    and returns a fully prepared instance of "A".
    
    我们可以让“依赖注入系统”为我们创建一个部件A并处理所有A的“依赖”。如果A需要B，B需要C，这个系统便解析这个依赖链，给我们返回一个完全准备好的A实例。

    Angular provides and relies upon its own sophisticated
    [Dependency Injection](dependency-injection.html) system
    to assemble and run applications by "injecting" application parts
    into other application parts where and when needed.
    
    Angular提供并使用自己设计精密的[依赖注入](dependency-injection.html)系统来组装和运行应用程序：在要用时，将一些部件“注入”到另一些部件里面。

    At the core is an [`Injector`](#injector) that returns dependency values on request.
    The expression `injector.get(token)` returns the value associated with the given token.
    
    依赖注入的核心是一个[`Injector`](#injector)，这个注入器按需返回依赖部件。`injector.get(token)`方法返回和提供的Token参数相关的依赖部件。

    A token is an Angular type (`OpaqueToken`). We rarely deal with tokens directly; most
    methods accept a class name (`Foo`) or a string ("foo") and Angular converts it
    to a token. When we write `injector.get(Foo)`, the injector returns
    the value associated with the token for the `Foo` class, typically an instance of `Foo` itself.
    
    Token是一个Angular中的类型(`OpaqueToken`)。我们很少需要直接接触Token。绝大多数类方法都接受类名称 (`Foo`)或者字符串("foo")，Angular把这些类名称和字符串转换为Token。
    当我们调用`injector.get(Foo)`时，注入器返回用`Foo`类生成的的Token对应的依赖值，这个依赖值通常是`Foo`类的实例。

    Angular makes similar requests internally during many of its operations
    as when it creates a [`Component`](#AppComponent) for display.
    
    Angular在创建[组件](#AppComponent)以供显示的过程中，会在内部执行很多类似的依赖注入请求。

    The `Injector` maintains an internal map of tokens to dependency values.
    If the `Injector` can't find a value for a given token, it creates
    a new value using a `Provider` for that token.
    
    `注入器`维护一个Token与其对应的依赖值对照图。如果`Injector`不能找到一个Token对应的依赖值，它就会使用`Provider`来创建一个依赖值。

    A [Provider](#provider) is a recipe for
    creating new instances of a dependency value associated with a particular token.
    
    `Provider`(#provider)是使用指定Token来创建相应依赖实例的“菜谱”之一。

    An injector can only create a value for a given token if it has
    a `Provider` for that token in its internal provider registry.
    Registering providers is a critical preparatory step.
    
    如果在注入器的内部注册表中，一个Token对应的依赖值是一个`Provider`，那么注入器就得为这个Token创建一个依赖值。所以注册Provider是一个非常关键的准备步骤。

    Angular registers some of its own providers with every injector.
    We can register our own providers. Quite often the best time to register a `Provider`
    is when we [bootstrap](#bootstrap) the application.
    There are other opportunities to register as well.
    
    Angular会为每个注册器注册很多自己的内建Provider。我们也可以注册自己的Provider。通常注册Provider的最佳时间是在应用程序开始[引导](#bootstrap)的时候。
    当然，我们也有其它很多机会注册Provider。

<<<<<<< HEAD
    Learn more in the [Dependency Injection](guide/dependency-injection.html) chapter.
    
    要了解关于依赖注入的更多知识，请参见[依赖注入](guide/dependency-injection.html)一章。
    
=======
    Learn more in the [Dependency Injection](/docs/ts/latest/guide/dependency-injection.html) chapter.
>>>>>>> 301aaddd
:marked
  ## Directive
  ## 指令
.l-sub-section
  :marked
    An Angular class responsible for creating, re-shaping, and interacting with HTML elements
    in the browser DOM. Directives are Angular's most fundamental feature.

    指令是一个Angular类，这个类负责创建和重塑浏览器DOM中的HTML元素，同时负责与HTML元素的互动。指令是Angular中最基本的特性。

    A Directive is almost always associated with an HTML element or attribute.
    We often refer to such an element or attribute as the directive itself.
    When Angular finds a directive in an HTML template,
    it creates the matching directive class instance
    and gives that instance control over that portion of the browser DOM.
    
    指令几乎都是关联到HTML元素或属性(Attribute)的。我们通常把这些关联的HTML元素或者属性(Attribute)当做指令本身。
    当Angular在HTML模板中遇到一个指令的时候，它就找出一个与该指令匹配的类，创建此类的实例，然后把浏览器中这部分DOM的控制权交给该实例。

    Developers can invent custom HTML markup (e.g., `<my-directive>`) to
    associate with their custom directives. They add this custom markup to HTML templates
    as if they were writing native HTML. In this way, directives become extensions of
    HTML itself.
    
    开发人员可以为自定义指令指定自定义的HTML标签（比如`<my-directive>`），然后，他们就可以像写原生HTML一样把这些自定义标签放到HTML模板里了。
    这样，指令就变成了HTML本身的拓展。

    Directives fall into one of three categories:
    
    指令包括了一下三个类别：
    
    1. [Components](#component) that combine application logic with an HTML template to
    render application [views]. Components are usually represented as HTML elements.
    They are the building blocks of an Angular application and the
    developer can expect to write a lot of them.    
    1. [组件](#component): 用来程序逻辑和一个用来渲染视图的HTML模板[views]。组件一般表示成HTML元素的形式。它们是用来构建Angular应用程序的基本单元。可以预料，开发人员将会写很多很多组件。

    1. [Attribute Directives](#attribute-directive) that can listen to and modify the behavior of
    other HTML elements, attributes, properties, and components. They are usually represented
    as HTML attributes, hence the name.
    1. [属性型指令](#attribute-directive)：可以监控和修改其它HTML元素、HTML属性(Attribute)、DOM属性(Property)以及组件等的行为。它们一般表示为HTML元素的属性(Attibute)，故名。

    1. [Structural Directives](#structural-directive), a directive responsible for
    shaping or re-shaping HTML layout, typically by adding, removing, or manipulating
    elements and their children.
    1. [结构型指令](#structural-directive)：负责塑造或重塑HTML布局。这一般是通过添加、删除或者操作HTML元素及其子元素来实现的。
// #enddocregion d2

// #docregion e1
<a id="E"></a>
// #enddocregion e1
// #docregion e2
.l-main-section
:marked
  ## ECMAScript  
.l-sub-section
  :marked
    The [official JavaScript language specification](https://en.wikipedia.org/wiki/ECMAScript).
    
    [官方JavaScript语言规范](https://en.wikipedia.org/wiki/ECMAScript)
    
    The latest approved version of JavaScript is
    [ECMAScript 2015](http://www.ecma-international.org/ecma-262/6.0/)
    (AKA "ES2015" or "ES6") and many Angular 2 developers will write their applications
    either in this version of the language or a dialect that strives to be
    compatible with it such as [TypeScript](#typesScript).
    
    最新的被认可的JavaScript版本是[ECMAScript 2015](http://www.ecma-international.org/ecma-262/6.0/)，（也叫“ES2015”或“ES6”）。Angular 2的开发者要么使用这个版本的JavaScript，要么使用与这个版本兼容的语言，比如[TypeScript](#typesScript)。
   
    Most modern browsers today only support the prior "ECMAScript 5" (AKA ES5) standard.
    Applications written in ES2015 or one of its dialects must be "[transpiled](#transpile)"
    to ES5 JavaScript.
    
    目前，几乎所有现代游览器都只支持上一个版本的“ECMAScript 5” （也就是ES5）标准。使用ES2015或者其它兼容语言开发的应用程序，都必须被“[转译](#transpile)”成ES5 JavaScript。

    Angular 2 developers may choose to write in ES5 directly.
    
    Angular 2的开发者也可以选择直接使用ES5编程。
    
:marked
  ## ECMAScript 2015  
.l-sub-section
  :marked
    The latest released version of JavaScript,
    [ECMAScript 2015](http://www.ecma-international.org/ecma-262/6.0/)
    (AKA "ES2015" or "ES6")
    
    最新发布的JavaScript版本，[ECMAScript 2015](http://www.ecma-international.org/ecma-262/6.0/)
    (即 "ES2015" 或 "ES6")
:marked
  ## ES2015
.l-sub-section
  :marked
    Short hand for "[ECMAScript 2015](#ecmascript=2015)".
    
    “[ECMAScript 2015](#ecmascript=2015)”的简写。
:marked
  ## ES6
.l-sub-section
  :marked
    Short hand for "[ECMAScript 2015](#ecmascript=2015)".
    
    [ECMAScript 2015](#ecmascript=2015)的简写。
:marked
  ## ES5
.l-sub-section
  :marked
    Short hand for "ECMAScript 5", the version of JavaScript run by most modern browsers.
    See [ECMAScript](#ecmascript).
    
    “ECMAScript 5”的简写，大部分现代浏览器使用的JavaScript版本。参见[ECMAScript](#ecmascript)。
// #enddocregion e2

// #docregion f-l
<a id="F"></a>
<a id="G"></a>
<a id="H"></a>
<a id="I"></a>
.l-main-section
:marked
  ## Injector
  ## 注入器
.l-sub-section
  :marked
    An object in the Angular [dependency injection system](#dependency-injection)
    that can find a named "dependency" in its cache or create such a thing
    with a registered [provider](#provider).

    Angular[依赖注入系统](#dependency-injection)中的一个对象，它可以在自己的缓存中找到一个“有名字的依赖”或者利用一个已注册的[provider](#provider)创建这样的依赖。
:marked
  ## Input
.l-sub-section
  :marked
    A directive property that can be the ***target*** of a
    [Property Binding](/docs/ts/latest/guide/template-syntax.html#property-binding).
    Data values flow *into* this property from the data source identified
    in the template expression to the right of the equal sign.
    
    指令属性可以作为[属性绑定](guide/template-syntax.html#property-binding)的目标。数据值会从模板表达式等号右侧的数据源中，流入这个属性。

<<<<<<< HEAD
    See the [Template Syntax](guide/template-syntax.html#inputs-outputs) chapter.
    
    参见[模板语法Template Syntax](guide/template-syntax.html#inputs-outputs)一章。
=======
    See the [Template Syntax](/docs/ts/latest/guide/template-syntax.html#inputs-outputs) chapter.
>>>>>>> 301aaddd

:marked
  ## Interpolation
  ## 插值表达式
.l-sub-section
  :marked
    A form of [Property Data Binding](#data-binding) in which a
    [template expression](#template-expression) between double-curly braces
    renders as text.  That text may be concatenated with neighboring text
    before it is assigned to an element property
    or displayed between element tags as in this example.
    
    [属性数据绑定](#data-binding) 的形式之一：位于双大括号中的[模板表达式](#template-expression)会被渲染成文本。在被赋值给元素属性或者显示在元素标签中之前，这些文本可能先与周边的文本合并，参见下面的例子。

  code-example(language="html" escape="html").
    <label>My current hero is {{hero.name}}</label>

  :marked
    Learn more about interpolation in the
<<<<<<< HEAD
    [Template Syntax](guide/template-syntax.html#interpolation) chapter.
    
    要学习关于插值表达式的更多知识，参见[模板语法](guide/template-syntax.html#interpolation)一章。
=======
    [Template Syntax](/docs/ts/latest/guide/template-syntax.html#interpolation) chapter.

>>>>>>> 301aaddd

<a id="J"></a>

.l-main-section
<a id="K"></a>
:marked
  ## kebab-case
  ## 烤串命名法
.l-sub-section
  :marked
    The practice of writing compound words or phrases such that each word is separated by a dash or hyphen (-). 
     
    使用中线（-）分隔每个单词来书写复合词或短语的命名方法。
    
    Directive selectors and the root of filenames are often spelled in kebab-case. Examples include: `my-app` and the `hero-list.component.ts`.
    
    指令选择器和文件名等一般都用烤串命名法。比如`my-app`和`hero-list.component.ts`。
    
    This form is also known as [dash-case](#dash-case).
    
    这种形式也叫[中线命名法](#dash-case)。

<a id="L"></a>
.l-main-section
:marked
  ## Lifecycle Hooks
  ## 生命周期钩子
.l-sub-section
  :marked
    [Directives](#directive) and [Components](#component) have a lifecycle
    managed by Angular as it creates, updates and destroys them.
    
    [指令Directives](#directive)和[组件Components](#component)具有生命周期，它们由Angular在创建、更新和销毁它们的过程中进行管理。

    Developers can tap into key moments in that lifecycle by implementing
    one or more of the "Lifecycle Hook" interfaces.
    
    开发者可以通过实现一个或多个“生命周期钩子”接口，切入到生命周期中的关键时间点。

    Each interface has a single hook method whose name is the interface name prefixed with `ng`.
    For example, the `OnInit` interface has a hook method names `ngOnInit`.
    
    每个接口只有一个钩子方法，方法名一般是接口的名字加前缀 `ng`。比如，`OnInit`接口的钩子类的方法名为 `ngOnInit`。

    Angular calls these hook methods in the following order:
    
    Angular会按照下面的顺序调用钩子类方法：
    
    * `ngOnChanges` - called when an [input](#input)/[output](#output) binding values change
    * `ngOnChanges` - 在[输入input](#input)/[输出output](#output)绑定的值变化的时候调用。
    * `ngOnInit` - after the first `ngOnChanges`
    * `ngOnInit` - 在第一个`ngOnChanges`后调用。
    * `ngDoCheck` - developer's custom change detection
    * `ngDoCheck` - 开发者自定义变化监测器。
    * `ngAfterContentInit` - after component content initialized
    * `ngAfterContentInit` - 在组件初始化以后调用。
    * `ngAfterContentChecked` - after every check of component content
    * `ngAfterContentChecked` - 在检查每个组件内容后调用。
    * `ngAfterViewInit` - after component's view(s) are initialized
    * `ngAfterViewInit` - 在组件试图初始化后调用。
    * `ngAfterViewChecked` - after every check of a component's view(s)
    * `ngAfterViewChecked` - 在检查每个组件试图后调用
    * `ngOnDestroy` - just before the directive is destroyed.
    * `ngOnDestroy` - 在指令销毁前调用。

<<<<<<< HEAD
    Learn more in the [Lifecycle Hooks](guide/lifecycle-hooks.html) chapter.
    
    要了解更多，参见[生命周期钩子Lifecycle Hooks](guide/lifecycle-hooks.html)一章。 
=======
    Learn more in the [Lifecycle Hooks](/docs/ts/latest/guide/lifecycle-hooks.html) chapter.
>>>>>>> 301aaddd
// #enddocregion f-l

// #docregion m1
<a id="M"></a>
// #enddocregion m1
// #docregion m2
.l-main-section
:marked
  ## Module
  ## 模块
.l-sub-section
  :marked
    Angular apps are modular.
    
    Angular应用程序是模块化的。
    
    In general, we assemble our application from many modules, both the ones we write ourselves
    and the ones we acquire from others.
    
    一般来说，我们用模块来组装我们的应用程序，这些模块包含我们自己编写的模块和从其它地方获取的模块。

    A typical module is a cohesive block of code dedicated to a single purpose.
    
    典型的模块，是具有单一用途的内聚代码块。

    A module **exports** something of value in that code, typically one thing such as a class.
    A module that needs that thing, **imports** it.
    
    模块一般 **输出** 一个东西：类。
    模块如果需要什么东西，那就 **导入** 它。

    The structure of Angular modules and the import/export syntax
    is based on the [ES2015](#es2015) module standard
    described [here](http://www.2ality.com/2014/09/es6-modules-final.html).
    
    Angular的模块结构和输出/导入语法是基于[ES2015](#es2015)模块化标准的，参见[这里](http://www.2ality.com/2014/09/es6-modules-final.html).

    An application that adheres to this standard requires a module loader to
    load modules on request and resolve inter-module dependencies.
    Angular does not ship with a module loader and does not have a preference
    for any particular 3rd party library (although most samples use SystemJS).
    Application developers may pick any module library that conforms to the standard
    
    采用这个标准的应用程序需要一个模块装载器来按需装载模块并解析模块的依赖关系。Angular不包含任何模块装载器，也不偏爱哪一个第三方库(虽然几乎所有例子都使用SystemJs)。
    应用程序开发者可以自己选择任何与这个标准兼容的模块化库。

    Modules are typically named after the file in which the exported thing is defined.
    The Angular [DatePipe](https://github.com/angular/angular/blob/master/modules/@angular/common/src/pipes/date_pipe.ts)
    class belongs to a feature module named `date_pipe` in the file `date_pipe.ts`.

    模块一般与它用于导出东西的文件同名。比如, Angular的[日期管道DatePipe](https://github.com/angular/angular/blob/master/modules/angular2/src/common/pipes/date_pipe.ts)类属于名叫`date_pipe`的特性模块，位于文件`date_pipe.ts`中。
    
    Developers rarely access Angular feature modules directly.
    We usually import them from one of the Angular [scoped packages](#scoped-package) such as `@angular/core`.

    开发者很少需要直接访问Angular的特性模块。
    我们通常从一个Angular的[**范围化包**](#scoped-package)中导入它们，比如`@angular/core`。

// #enddocregion m2

// #docregion n-s
- var lang = current.path[1]
- var decorator = lang === 'dart' ? 'annotation' : '<a href="#decorator">decorator</a>'
- var decoratorCn = lang === 'dart' ? '注解' : '<a href="#decorator">装饰器</a>'
- var atSym = lang === 'js' ? '' : '@'
<a id="N"></a>
<a id="O"></a>
.l-main-section
:marked
  ## Output
  ## 输出
.l-sub-section
  :marked
    A directive property that can be the ***target*** of an
    [Event Binding](/docs/ts/latest/guide/template-syntax.html#property-binding).
    Events stream *out* of this property to the receiver identified
    in the template expression to the right of the equal sign.
<<<<<<< HEAD
    
    输出（Output）是指令的一个属性，它可作为[事件绑定Event Binding](guide/template-syntax.html#property-binding)的 **目标** 。
    事件流可以通过这个属性，流出到接收者（模板表达式等号的右边就是接收者）。
    
    See the [Template Syntax](guide/template-syntax.html#inputs-outputs) chapter.
    
    参见[模板语法Template Syntax](guide/template-syntax.html#inputs-outputs)一章。
=======

    See the [Template Syntax](/docs/ts/latest/guide/template-syntax.html#inputs-outputs) chapter.
>>>>>>> 301aaddd

.l-main-section
<a id="P"></a>
:marked
  ## PascalCase
  ## Pascal命名法
.l-sub-section
  :marked
    The practice of writing compound words or phrases such that each word or abbreviation begins with a capital letter. 
    Class names are typically spelled in PascalCase. Examples include: `Person` and `Customer`.
    
    遵循“每个单词都用大写开头”的规则的书写复合词或短语的命名方法叫做Pascal命名法。类名一般都采用Pascal命名法。比如`Person`和`Customer`
    
    This form is also known as **upper camel case**, to distinguish it from **lower camel case** which we simply call [camelCase](#camelcase).
    In this documentation, "PascalCase" means *upper camel case* and  "camelCase" means *lower camel case*.
    
    这种命名法也叫**大驼峰式命名法**，以区别于 **小驼峰式命名法”或[驼峰式命名法camelCase](#camelCase)** 。
    在本教程中，“Pascal命名法”都是指的*大驼峰式命名法”，“驼峰式命名法”指的都是“小驼峰式命名法”

:marked
  ## Pipe
  ## 管道
.l-sub-section
  :marked
    An Angular pipe is a function that transforms input values to output values for
    display in a [view](#view). We use the `#{atSym}Pipe` !{decorator}
    to associate the pipe function with a name. We then can use that
    name in our HTML to declaratively transform values on screen.
    
    Angular的管道是一个函数，用于把输入值转换为输出值以供视图[view](#view)显示。我们使用 `#{atSym}Pipe` !{decoratorCn}来把管道函数关联到它的名字上。
    然后，我们可以在HTML中利用它的名字来声明：如何在显示时把输入值转换为输出值。
    
    Here's an example that uses the built-in `currency` pipe to display
    a numeric value in the local currency.
    
    下面这个例子就是用内建的`currency`管道把数字值显示为本地货币格式。

  code-example(language="html" escape="html").
    <label>Price: </label>{{product.price | currency}}
  :marked
<<<<<<< HEAD
    Learn more in the chapter on [pipes](guide/pipes.html) .
    
    要了解更多，参见[管道pipes](guide/pipes.html)一章。
=======
    Learn more in the chapter on [pipes](/docs/ts/latest/guide/pipes.html) .
>>>>>>> 301aaddd

:marked
  ## Provider
.l-sub-section
  :marked
    A Provider creates a new instance of a dependency for the Dependency Injection system.
    It relates a lookup token to code - sometimes called a "recipe" - that can create a dependency value.
    
    依赖注入系统依靠Provider来创建依赖的实例。它把一个查阅用的Token关联到代码（有时也叫“配方”），可以创建依赖值。
    
    For example, `new Provider(Foo, {useClass: Foo})` creates a `Provider`
    that relates the `Foo` token to a function that creates a new instance of the `Foo` class.
    
    比如，`new Provider(Foo, {useClass: Foo})`创建一个`Provider`，把`Foo`Token联系到一个函数，这个函数创建一个`Foo`类的实例。

    There are other ways to create tokens and recipes.
    See [Dependency Injection](#dependency-injection) chapter to learn more.
    
    还有其它一些方法建立Token和方剂。
    参见[依赖注入Dependency Injection](#dependency-injection)以获取更多信息。 

.l-main-section
<a id="Q"></a>
<a id="R"></a>
:marked
  ## Router
  ## 路由器
.l-sub-section
  :marked
    Most applications consist of many screens or [views](#view).
    The user navigates among them by clicking links and buttons
    and taking other similar actions that cause the application to
    replace one view with another.
    
    大部分应用程序包含多个屏或视图[views](#view)。用户通过点击链接、按钮和其它类似动作，在它们之间穿梭，这样应用程序从一个视图变换到另一个视图。

    The Angular [Component Router](/docs/ts/latest/guide/router.html) is a richly featured mechanism for configuring
    and managing the entire view navigation process including the creation and destruction
    of views.
    
    Angular的[组件路由器Component Router](guide/router.html)是一个设置和管理整个视图导航过程的特性非常丰富的机制，包括建立和销毁视图。
    
:marked
  ## Routing Component
  ## 路由组件
.l-sub-section
  :marked
    A [Component](#component) with an attached router.

    路由组件是一个附加了路由的[组件Component](#component)。

    In most cases, the component became attached to a [router](#router) by means
    of a `#{atSym}RouterConfig` #{decorator} that defined routes to views controlled by this component.
    
    在大部分情况下，通过`#{atSym}RouterConfig` #{decorator}装饰器，这个组件通常会被附加一个[router路由器](#router)，来定义被这个组件控制的多个视图的路径。

    The component's template has a `RouterOutlet` element where it can display views produced by the router.
    
    组件的模板有一个`路由出口RouterOutlet`元素，用来显示被路由器提供的视图。

    It likely has anchor tags or buttons with `RouterLink` directives that users can click to navigate.
    
    它很大可能还会有一些有`RouterLink`指令的a标签或按钮，用户可以用来点击导航。

<a id="S"></a>
.l-main-section
:marked
  ## Scoped Package
.l-sub-section
  :marked
    Angular modules are delivered within *scoped packages* such as `@angular/core`, `@angular/common`, `@angular/platform-browser-dynamic`,
    `@angular/http`, and `@angular/router`.

    A [*scoped package*](https://docs.npmjs.com/misc/scope) is a way to group related *npm* packages.
    
    We import a scoped package the same way we'd import a *normal* package. 
    The only difference, from a consumer perspective, 
    is that the package name begins with the Angular *scope name*, `@angular`.
// #enddocregion n-s
+makeExample('../docs/_fragments/architecture/ts/app/app.component.ts', 'import')(format=".")
// #docregion n-s

:marked
  ## Structural Directive
  ## 结构型指令
.l-sub-section
  :marked
    A category of [Directive](#directive) that can
    shape or re-shape HTML layout, typically by adding, removing, or manipulating
    elements and their children.

    一类可以通过添加、删除或操作元素和其子级，来塑造或重塑HTML布局的指令，
    
    The `ngIf` "conditional element" directive and the `ngFor` "repeater" directive are
    good examples in this category.
    
    `ngIf`"有条件的元素conditional element"指令和 `ngFor` "循环器repeater"指令是很好的结构型指令。
    
// #enddocregion n-s

// #docregion t1
<a id="T"></a>
.l-main-section
:marked
  ## Template
  ## 模板
.l-sub-section
  :marked
    A template is a chunk of HTML that Angular uses to render a [view](#view) with
    the support and continuing guidance of an Angular [Directive](#directive),
    most notably a [Component](#component).

<<<<<<< HEAD
    模板是一块HTML。在Angular指令（最典型的 指令[组件Component](#component)）的支持和范围下，Angular用它来渲染试图。
    
    We write templates in a special [Template Syntax](guide/template-syntax.html).
    
    我们使用特殊的[模板语法Template Syntax](guide/template-syntax.html)来编写模板。
=======
    We write templates in a special [Template Syntax](/docs/ts/latest/guide/template-syntax.html).
>>>>>>> 301aaddd

:marked
  ## Template Expression
  ## 模板表达式
.l-sub-section
  :marked
    An expression in a JavaScript-like syntax that Angular evaluates within
    a [data binding](#data-binding).  Learn how to write template expressions
    in the [Template Syntax](/docs/ts/latest/guide/template-syntax.html#template-expressions) chapter.

    Angular在[数据绑定data binding](#data-binding)内求值的类似JavaScript语法的表达式。在[模板语法Template Syntax](guide/template-syntax.html#template-expressions)章节了解更多模板表达式的知识。
// #enddocregion t1
// #docregion t2
:marked
  ## Transpile
  ## 编译
.l-sub-section
  :marked
    The process of transforming code written in one form of JavaScript
    (e.g., TypeScript) into another form of JavaScript  (e.g., [ES5](#es5)).

    把用JavaScript形式语言（比如TypeScript）编写的程序转换到另一个形式的JavaScript（例如[ES5](#es5))。
 :marked
  ## TypeScript
.l-sub-section
  :marked
    A version of JavaScript that supports most [ECMAScript 2015](#ecmascript=2015)
    language features and many features that may arrive in future versions
    of JavaScript such as [Decorators](#decorator).
    
    一个支持几乎所有[ECMAScript 2015](#ecmascript=2015)语言特性和一些将来版本可能有的特性（比如装饰器[Decorators](#decorator)）的JavaScript语言。

    TypeScript is also noteable for its optional typing system which gives
    us compile-time type-checking and strong tooling support (e.g. "intellisense",
    code completion, refactoring, and intelligent search). Many code editors
    and IDEs support TypeScript either natively or with plugins.
    
    TypeScript同时也以其可选的类型系统出名。该类型系统给我们提供编译时间类型检查和强大的工具支持（比如“Intellisense”， 自动代码补齐，重构和智能搜索等）。许多程序编辑器和开发环境自带TypeScript支持或者通过插件支持。

    TypeScript is the preferred language for Angular 2 development although
    we are welcome to write in other JavaScript dialects such as [ES5](#es5).
    
    TypeScript是Angular 2推荐使用的语言，当然，我们也欢迎使用其它JavaScript语言，比如[ES5](#es5)。

    Angular 2 itself is written in TypeScript.
    
    Angular 2自身是用TypeScript编写的。

    Learn more about TypeScript on its [website](http://www.typescriptlang.org/).
    
    在TypeScript[官方网站](http://www.typescriptlang.org/)了解更多情况。
    
// #enddocregion t2

// #docregion u-z
<a id="U"></a>
<a id="V"></a>
.l-main-section
:marked
  ## View
  ## 视图
.l-sub-section
  :marked
    A view is a portion of the screen that displays information and responds
    to user actions such as clicks, mouse moves, and keystrokes.

    视图是屏幕的一块用于显示信息并回应用户动作，比如点击、移动鼠标和按键等。

    Angular renders a view under the control of one or more [Directives](#directive),
    especially  [Component](#component) directives and their companion [Templates](#template).
    The Component plays such a prominent role that we often
    find it convenient to refer to a component as a view.
    
    Angular在一个或多个[指令](#directive)的控制下渲染视图，尤其是[组件](#component)指令和它配带的[模板](#template)。
    组件扮演非常突出的角色，我们甚至经常为了方便，把组件代替视图来提及。

    Views often contain other views and any view might be loaded and unloaded
    dynamically as the user navigates through the application, typically
    under the control of a [router](#router).
    
    视图一般包含其它视图，任何视图在用户在应用程序中导航的时候，可能被动态加载或卸载，一般[路由器](#router)的控制下进行。

.l-main-section
<a id="W"></a>
<a id="X"></a>
<a id="Y"></a>
<a id="Z"></a>
:marked
  ## Zones
  ## 区域
.l-sub-section
  :marked
    Zones are a mechanism for encapsulating and intercepting
    a JavaScript application's asynchronous activity.
    
    区域是一个封装和截听JavaScript应用程序异步动作的机制。

    The browser DOM and JavaScript have a limited number
    of asynchronous activities, activities such as DOM events (e.g., clicks),
    [promises](https://developer.mozilla.org/en-US/docs/Web/JavaScript/Reference/Global_Objects/Promise), and
    [XHR](https://developer.mozilla.org/en-US/docs/Web/API/XMLHttpRequest)
    calls to remote servers.
    
    浏览器DOM和JavaScript之间有一些有限数量的异步活动，比如Dom事件（比如点击）、[承诺promises](https://developer.mozilla.org/en-US/docs/Web/JavaScript/Reference/Global_Objects/
    Promise)、和[XHR](https://developer.mozilla.org/en-US/docs/Web/API/XMLHttpRequest)查询远程服务等。

    Zones intercept all of these activities and give a "zone client" the opportunity
    to take action before and after the async activity completes.
    
    区域能截听所有这些活动，并给“区域客户端”机会在异步活动完成之前和之后采取行动。

    Angular runs our application in a zone where it can respond to
    asynchronous events by checking for data changes and updating
    the information it displays via [data binding](#data-binding).
    
    Angular在一个区域内运行我们的应用程序，在这个区域内，它可以对异步事件做出反应，通过检查数据变化、利用数据绑定[data binding](#data-binding)更新信息显示。

    Learn more about zones in this
    [Brian Ford video](https://www.youtube.com/watch?v=3IqtmUscE_U).
    
    在这里学习 [Brian Ford video](https://www.youtube.com/watch?v=3IqtmUscE_U)更多关于区域的知识。
// #enddocregion u-z<|MERGE_RESOLUTION|>--- conflicted
+++ resolved
@@ -252,39 +252,26 @@
     这第二种方法就是数据绑定。Angular有一个非常强大的数据绑定框架，具有多种用来数据绑定的操作，并支持声明语法规则。
 
      The many forms of binding include:
-<<<<<<< HEAD
      绑定形式包括：
-     * [Interpolation](guide/template-syntax.html#interpolation)
-     * [插值表达式（Interpolation）](guide/template-syntax.html#interpolation)
-     * [Property Binding](guide/template-syntax.html#property-binding)
-     * [属性绑定（Property Binding）](guide/template-syntax.html#property-binding)
-     * [Event Binding](guide/template-syntax.html#event-binding)
-     * [事件绑定（Event Binding）](guide/template-syntax.html#event-binding)
-     * [Attribute Binding](guide/template-syntax.html#attribute-binding)
-     * [Attribute绑定（Attribute Binding）](guide/template-syntax.html#attribute-binding)
-     * [Class Binding](guide/template-syntax.html#class-binding)
-     * [类绑定（Class Binding）](guide/template-syntax.html#class-binding)
-     * [Style Binding](guide/template-syntax.html#style-binding)
-     * [样式绑定（Style Binding）](guide/template-syntax.html#style-binding)
-     * [Two-way data binding with ngModel](guide/template-syntax.html#ng-model)
-     * [基于ngModel的双向数据绑定（Two-way data binding with ngModel）](guide/template-syntax.html#ng-model)
+     * [Interpolation](/docs/ts/latest/guide/template-syntax.html#interpolation)
+     * [插值表达式（Interpolation）](/docs/ts/latest/guide/template-syntax.html#interpolation)
+     * [Property Binding](/docs/ts/latest/guide/template-syntax.html#property-binding)
+     * [属性绑定（Property Binding）](/docs/ts/latest/guide/template-syntax.html#property-binding)
+     * [Event Binding](/docs/ts/latest/guide/template-syntax.html#event-binding)
+     * [事件绑定（Event Binding）](/docs/ts/latest/guide/template-syntax.html#event-binding)
+     * [Attribute Binding](/docs/ts/latest/guide/template-syntax.html#attribute-binding)
+     * [Attribute绑定（Attribute Binding）](/docs/ts/latest/guide/template-syntax.html#attribute-binding)
+     * [Class Binding](/docs/ts/latest/guide/template-syntax.html#class-binding)
+     * [类绑定（Class Binding）](/docs/ts/latest/guide/template-syntax.html#class-binding)
+     * [Style Binding](/docs/ts/latest/guide/template-syntax.html#style-binding)
+     * [样式绑定（Style Binding）](/docs/ts/latest/guide/template-syntax.html#style-binding)
+     * [Two-way data binding with ngModel](/docs/ts/latest/guide/template-syntax.html#ng-model)
+     * [基于ngModel的双向数据绑定（Two-way data binding with ngModel）](/docs/ts/latest/guide/template-syntax.html#ng-model)
      
     Learn more about data binding in the
-    [Template Syntax](guide/template-syntax.html#data-binding) chapter.
-    
-    要了解关于数据绑定的更多知识，请参见[模板语法](guide/template-syntax.html#data-binding)一章。
-=======
-     * [Interpolation](/docs/ts/latest/guide/template-syntax.html#interpolation)
-     * [Property Binding](/docs/ts/latest/guide/template-syntax.html#property-binding)
-     * [Event Binding](/docs/ts/latest/guide/template-syntax.html#event-binding)
-     * [Attribute Binding](/docs/ts/latest/guide/template-syntax.html#attribute-binding)
-     * [Class Binding](/docs/ts/latest/guide/template-syntax.html#class-binding)
-     * [Style Binding](/docs/ts/latest/guide/template-syntax.html#style-binding)
-     * [Two-way data binding with ngModel](/docs/ts/latest/guide/template-syntax.html#ng-model)
-
-    Learn more about data binding in the
     [Template Syntax](/docs/ts/latest/guide/template-syntax.html#data-binding) chapter.
->>>>>>> 301aaddd
+    
+    要了解关于数据绑定的更多知识，请参见[模板语法](guide/template-syntax.html#data-binding)一章。    
 
 // #enddocregion d1
 <a id="decorator"></a> <a id="decoration"></a>
@@ -420,14 +407,10 @@
     Angular会为每个注册器注册很多自己的内建Provider。我们也可以注册自己的Provider。通常注册Provider的最佳时间是在应用程序开始[引导](#bootstrap)的时候。
     当然，我们也有其它很多机会注册Provider。
 
-<<<<<<< HEAD
-    Learn more in the [Dependency Injection](guide/dependency-injection.html) chapter.
+    Learn more in the [Dependency Injection](/docs/ts/latest/guide/dependency-injection.html) chapter.
     
     要了解关于依赖注入的更多知识，请参见[依赖注入](guide/dependency-injection.html)一章。
     
-=======
-    Learn more in the [Dependency Injection](/docs/ts/latest/guide/dependency-injection.html) chapter.
->>>>>>> 301aaddd
 :marked
   ## Directive
   ## 指令
@@ -566,15 +549,11 @@
     Data values flow *into* this property from the data source identified
     in the template expression to the right of the equal sign.
     
-    指令属性可以作为[属性绑定](guide/template-syntax.html#property-binding)的目标。数据值会从模板表达式等号右侧的数据源中，流入这个属性。
-
-<<<<<<< HEAD
-    See the [Template Syntax](guide/template-syntax.html#inputs-outputs) chapter.
-    
-    参见[模板语法Template Syntax](guide/template-syntax.html#inputs-outputs)一章。
-=======
+    指令属性可以作为[属性绑定](/docs/ts/latest/guide/template-syntax.html#property-binding)的目标。数据值会从模板表达式等号右侧的数据源中，流入这个属性。
+
     See the [Template Syntax](/docs/ts/latest/guide/template-syntax.html#inputs-outputs) chapter.
->>>>>>> 301aaddd
+    
+    参见[模板语法Template Syntax](/docs/ts/latest/guide/template-syntax.html#inputs-outputs)一章。
 
 :marked
   ## Interpolation
@@ -594,14 +573,9 @@
 
   :marked
     Learn more about interpolation in the
-<<<<<<< HEAD
-    [Template Syntax](guide/template-syntax.html#interpolation) chapter.
-    
-    要学习关于插值表达式的更多知识，参见[模板语法](guide/template-syntax.html#interpolation)一章。
-=======
     [Template Syntax](/docs/ts/latest/guide/template-syntax.html#interpolation) chapter.
-
->>>>>>> 301aaddd
+    
+    要学习关于插值表达式的更多知识，参见[模板语法](/docs/ts/latest/guide/template-syntax.html#interpolation)一章。
 
 <a id="J"></a>
 
@@ -667,13 +641,9 @@
     * `ngOnDestroy` - just before the directive is destroyed.
     * `ngOnDestroy` - 在指令销毁前调用。
 
-<<<<<<< HEAD
-    Learn more in the [Lifecycle Hooks](guide/lifecycle-hooks.html) chapter.
-    
-    要了解更多，参见[生命周期钩子Lifecycle Hooks](guide/lifecycle-hooks.html)一章。 
-=======
     Learn more in the [Lifecycle Hooks](/docs/ts/latest/guide/lifecycle-hooks.html) chapter.
->>>>>>> 301aaddd
+    
+    要了解更多，参见[生命周期钩子Lifecycle Hooks](/docs/ts/latest/guide/lifecycle-hooks.html)一章。 
 // #enddocregion f-l
 
 // #docregion m1
@@ -751,18 +721,13 @@
     [Event Binding](/docs/ts/latest/guide/template-syntax.html#property-binding).
     Events stream *out* of this property to the receiver identified
     in the template expression to the right of the equal sign.
-<<<<<<< HEAD
-    
-    输出（Output）是指令的一个属性，它可作为[事件绑定Event Binding](guide/template-syntax.html#property-binding)的 **目标** 。
+    
+    输出（Output）是指令的一个属性，它可作为[事件绑定Event Binding](/docs/ts/latest/guide/template-syntax.html#property-binding)的 **目标** 。
     事件流可以通过这个属性，流出到接收者（模板表达式等号的右边就是接收者）。
     
-    See the [Template Syntax](guide/template-syntax.html#inputs-outputs) chapter.
-    
-    参见[模板语法Template Syntax](guide/template-syntax.html#inputs-outputs)一章。
-=======
-
     See the [Template Syntax](/docs/ts/latest/guide/template-syntax.html#inputs-outputs) chapter.
->>>>>>> 301aaddd
+    
+    参见[模板语法Template Syntax](/docs/ts/latest/guide/template-syntax.html#inputs-outputs)一章。
 
 .l-main-section
 <a id="P"></a>
@@ -803,13 +768,9 @@
   code-example(language="html" escape="html").
     <label>Price: </label>{{product.price | currency}}
   :marked
-<<<<<<< HEAD
-    Learn more in the chapter on [pipes](guide/pipes.html) .
-    
-    要了解更多，参见[管道pipes](guide/pipes.html)一章。
-=======
     Learn more in the chapter on [pipes](/docs/ts/latest/guide/pipes.html) .
->>>>>>> 301aaddd
+    
+    要了解更多，参见[管道pipes](/docs/ts/latest/guide/pipes.html)一章。
 
 :marked
   ## Provider
@@ -922,15 +883,11 @@
     the support and continuing guidance of an Angular [Directive](#directive),
     most notably a [Component](#component).
 
-<<<<<<< HEAD
     模板是一块HTML。在Angular指令（最典型的 指令[组件Component](#component)）的支持和范围下，Angular用它来渲染试图。
     
-    We write templates in a special [Template Syntax](guide/template-syntax.html).
-    
-    我们使用特殊的[模板语法Template Syntax](guide/template-syntax.html)来编写模板。
-=======
     We write templates in a special [Template Syntax](/docs/ts/latest/guide/template-syntax.html).
->>>>>>> 301aaddd
+    
+    我们使用特殊的[模板语法Template Syntax](/docs/ts/latest/guide/template-syntax.html)来编写模板。
 
 :marked
   ## Template Expression
