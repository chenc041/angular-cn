--- conflicted
+++ resolved
@@ -808,12 +808,6 @@
   :marked
     Read more in the page on [pipes](!{docsLatest}/guide/pipes.html).
 
-<<<<<<< HEAD
-    要了解更多，参见[管道](/docs/ts/latest/guide/pipes.html)一章。
-
-- var _ProviderUrl = docsLatest+'/api/'+(lang == 'dart' ? 'angular2.core' : 'core/index')+'/Provider-class.html'
-=======
->>>>>>> 19a9e355
 :marked
   ## Provider
   ## 提供商(Provider)
