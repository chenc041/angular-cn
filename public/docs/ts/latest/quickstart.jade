block includes
  include _util-fns

:marked
<<<<<<< HEAD
  Angular applications are made of _components_.
  
  Angular 应用是由*组件*组成的。
  
=======
  Angular applications are made up of _components_.
>>>>>>> 747807e2
    A _component_ is the combination of an HTML template and a component class that controls a portion of the screen. Here is an example of a component that displays a simple string:
    
    *组件*由 HTML 模板和组件类组成，组件类控制视图。下面是一个显示简单字符串的组件:

+makeExample('src/app/app.component.ts')(format='.')

<<<<<<< HEAD
:marked
  You can try this out without installing anything. Open the <live-example>QuickStart example !{_on_Plunkr}</live-example> in another tab
  and follow along.
  
  无需任何安装就可以试试它。在另一个浏览器标签页打开并跟随<live-example> Plunker 上的《快速起步》例子</live-example>。
=======
block qs-src-online-and-local
  .l-sub-section
    :marked
      Try this **<live-example>QuickStart example on Plunker</live-example>** without installing anything.
      Try it locally with the [***QuickStart seed***](guide/setup.html "Setup for local development with the QuickStart seed")
      and prepare for development of a real Angular application.
>>>>>>> 747807e2

:marked
  Every component begins with an `@Component` [!{_decorator}](glossary.html#!{_decorator} '"!{_decorator}" explained')
  <span if-docs="ts">function</span> that
  <span if-docs="ts">takes a _metadata_ object. The metadata object</span> describes how the HTML template and component class work together.
<<<<<<< HEAD
  
  每个组件都以`@Component`[装饰器](glossary.html#!{_decorator} '"!{_decorator}" explained')<span if-docs="ts">函数</span>开始，它<span if-docs="ts">接受一个_元数据_对象参数。该元素对象</span>描述了 HTML 模板和组件类是如何一起工作的。
  
  The `selector` property tells Angular to display the component inside a custom `<my-app>` tag in the `index.html`.
  
  `selector`属性为 Angular 指定了在`index.html`中的自定义`<my-app>`标签里显示该组件。
  
+makeExample('index.html','my-app','index.html (inside <body>)')(format='.')
=======

  The `selector` property tells Angular to display the component inside a custom `<my-app>` tag in the `index.html`.
+makeExample('src/index.html','my-app','index.html (inside <body>)')(format='.')
>>>>>>> 747807e2
:marked
  The `template` property defines a message inside an `<h1>` header.
  The message starts with "Hello" and ends with `{{name}}`,
  which is an Angular [interpolation binding](guide/displaying-data.html) expression.
<<<<<<< HEAD
  At runtime, Angular replaces `{{name}}` with the value of the component's `name` property. 
  
  `template`属性定义了`<h1>`标题里的一条消息。
  该消息以 “Hello” 开始，以 Angular [插值绑定](guide/displaying-data.html)表达式`{{name}}`结束。
  在运行时，Angular 用组件的`name`属性值替换`{{name}}`。
  
  In the example, change the component class's `name` property from `'Angular'` to `'World'` and see what happens.
  
  在本例中，将组件类的`name`属性从`'Angular'`改为`'World'`，看看会发生什么。
  
=======
  At runtime, Angular replaces `{{name}}` with the value of the component's `name` property.
>>>>>>> 747807e2
  Interpolation binding is one of many Angular features you'll discover in this documentation.
  
  插值绑定是 Angular 的特征之一。你将在本文档中探索更多 Angular 的特征。

+ifDocsFor('ts')
  :marked
    In the example, change the component class's `name` property from `'Angular'` to `'World'` and see what happens.

  .callout.is-helpful
    header A word about TypeScript
    
    header 关于 TypeScript
    p.
      This example is written in <a href="http://www.typescriptlang.org/" target="_blank" title="TypeScript">TypeScript</a>, a superset of JavaScript. Angular
      uses TypeScript because its types make it easy to support developer productivity with tooling. You can also write Angular code in JavaScript; <a href="cookbook/ts-to-js.html">this guide</a> explains how.
      
    p.
      本例是用 JavaScript 的一个超集 <a href="http://www.typescriptlang.org/" target="_blank" title="TypeScript">TypeScript</a> 编写的。
      Angular 使用 TypeScript 是因为它的类型可以帮助工具提高开发者效率。你也可以用 JavaScript 编写 Angular 代码，参见<a href="cookbook/ts-to-js.html">本指南</a>。

.l-sub-section
    :marked
        ### Next step
        
        ### 下一步

<<<<<<< HEAD
        To learn how to write a real application, your next step is to set up a local development
        environment and begin exploring with code. The [**Developer Guide**](guide/index.html)
        shows you how.
        
        要学习如何编写应用，你的下一步是构建本地开发环境，并开始一边编程一边探索，参见[**开发者指南**](guide/index.html)。
=======
        Start [**learning Angular**](guide/learning-angular.html "Learning Angular").
>>>>>>> 747807e2
<|MERGE_RESOLUTION|>--- conflicted
+++ resolved
@@ -2,40 +2,25 @@
   include _util-fns
 
 :marked
-<<<<<<< HEAD
-  Angular applications are made of _components_.
-  
-  Angular 应用是由*组件*组成的。
-  
-=======
   Angular applications are made up of _components_.
->>>>>>> 747807e2
     A _component_ is the combination of an HTML template and a component class that controls a portion of the screen. Here is an example of a component that displays a simple string:
     
+  Angular 应用是由*组件*组成的。
     *组件*由 HTML 模板和组件类组成，组件类控制视图。下面是一个显示简单字符串的组件:
 
 +makeExample('src/app/app.component.ts')(format='.')
 
-<<<<<<< HEAD
-:marked
-  You can try this out without installing anything. Open the <live-example>QuickStart example !{_on_Plunkr}</live-example> in another tab
-  and follow along.
-  
-  无需任何安装就可以试试它。在另一个浏览器标签页打开并跟随<live-example> Plunker 上的《快速起步》例子</live-example>。
-=======
 block qs-src-online-and-local
   .l-sub-section
     :marked
       Try this **<live-example>QuickStart example on Plunker</live-example>** without installing anything.
       Try it locally with the [***QuickStart seed***](guide/setup.html "Setup for local development with the QuickStart seed")
       and prepare for development of a real Angular application.
->>>>>>> 747807e2
-
+  
 :marked
   Every component begins with an `@Component` [!{_decorator}](glossary.html#!{_decorator} '"!{_decorator}" explained')
   <span if-docs="ts">function</span> that
   <span if-docs="ts">takes a _metadata_ object. The metadata object</span> describes how the HTML template and component class work together.
-<<<<<<< HEAD
   
   每个组件都以`@Component`[装饰器](glossary.html#!{_decorator} '"!{_decorator}" explained')<span if-docs="ts">函数</span>开始，它<span if-docs="ts">接受一个_元数据_对象参数。该元素对象</span>描述了 HTML 模板和组件类是如何一起工作的。
   
@@ -43,32 +28,17 @@
   
   `selector`属性为 Angular 指定了在`index.html`中的自定义`<my-app>`标签里显示该组件。
   
-+makeExample('index.html','my-app','index.html (inside <body>)')(format='.')
-=======
-
-  The `selector` property tells Angular to display the component inside a custom `<my-app>` tag in the `index.html`.
 +makeExample('src/index.html','my-app','index.html (inside <body>)')(format='.')
->>>>>>> 747807e2
 :marked
   The `template` property defines a message inside an `<h1>` header.
   The message starts with "Hello" and ends with `{{name}}`,
   which is an Angular [interpolation binding](guide/displaying-data.html) expression.
-<<<<<<< HEAD
   At runtime, Angular replaces `{{name}}` with the value of the component's `name` property. 
+  Interpolation binding is one of many Angular features you'll discover in this documentation.
   
   `template`属性定义了`<h1>`标题里的一条消息。
   该消息以 “Hello” 开始，以 Angular [插值绑定](guide/displaying-data.html)表达式`{{name}}`结束。
   在运行时，Angular 用组件的`name`属性值替换`{{name}}`。
-  
-  In the example, change the component class's `name` property from `'Angular'` to `'World'` and see what happens.
-  
-  在本例中，将组件类的`name`属性从`'Angular'`改为`'World'`，看看会发生什么。
-  
-=======
-  At runtime, Angular replaces `{{name}}` with the value of the component's `name` property.
->>>>>>> 747807e2
-  Interpolation binding is one of many Angular features you'll discover in this documentation.
-  
   插值绑定是 Angular 的特征之一。你将在本文档中探索更多 Angular 的特征。
 
 +ifDocsFor('ts')
@@ -93,12 +63,6 @@
         
         ### 下一步
 
-<<<<<<< HEAD
-        To learn how to write a real application, your next step is to set up a local development
-        environment and begin exploring with code. The [**Developer Guide**](guide/index.html)
-        shows you how.
+        Start [**learning Angular**](guide/learning-angular.html "Learning Angular").
         
-        要学习如何编写应用，你的下一步是构建本地开发环境，并开始一边编程一边探索，参见[**开发者指南**](guide/index.html)。
-=======
-        Start [**learning Angular**](guide/learning-angular.html "Learning Angular").
->>>>>>> 747807e2
+        开始[**学习 Angular**](guide/learning-angular.html "学习 Angular").
