--- conflicted
+++ resolved
@@ -1,23 +1,3 @@
-<<<<<<< HEAD
-include _util-fns
-
-:marked
-  Our QuickStart goal is to build and run a super-simple Angular 2 application in TypeScript.
-
-  在“快速起步”中，我们的目标是构建并运行一个超级简单的Angular 2应用 —— 使用TypeScript语言
-
-  # Download the code
-  # 下载代码
-  In a hurry?
-  [Download the QuickStart source](https://github.com/angular/quickstart/blob/master/README.md)
-  and start coding.
-
-  等不及了？立刻[下载“快速起步”源码](https://github.com/angular/quickstart/blob/master/README.md)
-  开写！
-
-  ## See It Run!
-  ## 让它跑起来！
-=======
 block includes
   include _util-fns
   - var _Install = 'Install'
@@ -26,7 +6,6 @@
   - var _angular_core_uri = '@angular/core'
   - var _appDir = 'app'
   - var _indexHtmlDir = 'project root'
->>>>>>> 31fe01e0
 
 :marked
   Our QuickStart goal is to build and run a super-simple
@@ -48,34 +27,11 @@
     | &nbsp;in #[a(href="http://plnkr.co/" title="Plunker" target="_blank") plunker]
   | &nbsp;and displays the simple message:
 
-  试试这个 <a href="/resources/live-examples/quickstart/ts/plnkr.html" target="_blank">在线例子</a>，
-  它将在<a href="http://plnkr.co/" title="Plunker" target="_blank">plunker</a>中加载这个范例，并显示一条简短的消息：
-
 figure.image-display
   img(src='/resources/images/devguide/quickstart/my-first-app.png' alt="“快速起步”应用的输出")
 
-
 h1 Build this app!
 :marked
-<<<<<<< HEAD
-  # Learn
-  # 学习
-  Of course we don't build apps to run in plunker.
-  The following steps establish a development environment for the documentation samples
-  that also can be the foundation for our real world applications. At a high level, we will
-  
-  当然，如果只是想在plunker中跑起来，我们不需要构建这些应用。
-  下列步骤是用来指引你为文档中的这些例子建立开发环境的，它同样也能作为将来我们开发真实应用的基础。大体来说，我们将：
-
-  - set up the [development environment](#devenv)
-  - 安装 [开发环境](#devenv)
-  - write the app's Angular [root component](#component)
-  - 写本应用的Angular[根组件](#component)
-  - write [main.ts](#main) which tells Angular to display the root component
-  - 写一个 [main.ts](#main)，它将告诉Angular如何显示根组件
-  - write the [host web page](#index) (`index.html`)
-  - 写一个[宿主页面](#index)(`index.html`)
-=======
   - [Prerequisite](#prereq): Install #{_prereq}
   - [Step 1](#create-and-configure): Create the app’s project folder and
     define package dependencies and special project setup
@@ -85,21 +41,12 @@
   - [Step 5](#build-and-run): Build and run the app
   - [Make some changes to the app](#make-some-changes)
   - [Wrap up](#wrap-up)
->>>>>>> 31fe01e0
 
 .l-main-section
 h2#prereq Prerequisite: #{_prereq}
 
 block setup-tooling
   :marked
-<<<<<<< HEAD
-    We'll see many code blocks as we pursue this agenda. They're all easy to copy and paste:
-    
-    在此日程中，我们将会看到很多代码块。它们都很容易拷贝和粘贴：
-  code-example(format='.', language='html').
-    点击右边的图标来把代码片段拷贝到剪贴板 ==========>
-
-=======
     Install **[Node.js® and npm](https://nodejs.org/en/download/)**
     if they are not already on your machine.
 
@@ -113,7 +60,6 @@
       from github and follow its brief instructions.
 
 .l-main-section
->>>>>>> 31fe01e0
 button(class="verbose off md-primary md-button md-ink-ripple", type="button", onclick="verbose(false)").
   Hide explanations
 button(class="verbose off md-primary md-button md-ink-ripple", type="button", onclick="verbose(false)").
@@ -126,17 +72,6 @@
   :marked
     *Explanations* describe the concepts and reasons behind the instructions.
     Explanations have a thin border on the left like *this* block of text.
-<<<<<<< HEAD
-        
-    *解释* 描述操作指南背后的概念和理由。解释就像 *现在这块儿* 文字一样，会在左侧显示一个细边框。
-
-    Click *Hide Explanations* to show only the instructions.
-    Click it again to see everything again.
-
-    点击 *隐藏解释* 可以只显示操作指南。再点一次就可以再次看到所有内容。
-
-a(id="devenv")
-=======
 
     Click *Hide Explanations* to show only the instructions.
     Click *View Explanations* to see everything again.
@@ -147,55 +82,12 @@
   code-example(format="nocode").
     Click the glyph on the right to copy code snippets to the clipboard  ==>
 
->>>>>>> 31fe01e0
 .l-main-section
 h2#create-and-configure Step 1: Create and configure the project
 
 - var _package_and_config_files = _docsFor == 'dart' ? 'pubspec.yaml' : 'package definition and configuration files'
 
 :marked
-<<<<<<< HEAD
-  ## Development Environment
-  ## 开发环境
-
-  We need to set up our development environment: 
-  
-  我们要设置开发环境：
-  * install node and npm
-  * 安装 node 和 npm
-  * create an [application project folder](#app-folder)
-  * 创建一个 [应用项目目录](#app-folder)
-  * add a [tsconfig.json](#tsconfig) to guide the TypeScript compiler
-  * 添加一个[tsconfig.json](#tsconfig)来为TypeScript编译器提供指导
-  * add a [typings.json](#typings) that identifies missing TypeScript definition files
-  * 添加一个[typings.json](#typings)来指出所缺的TypeScript定义文件
-  * add a [package.json](#package-json) that defines the packages and scripts we need
-  * 添加一个[package.json](#package-json)来定义我们所需的依赖包和脚本
-  * install the npm packages and typings files
-  * 安装npm包和typings文件
-
-a(id="install-npm")
-:marked
-  **Install [node and npm](https://nodejs.org/en/download/)** if not already on your machine.
-  
-  如果你机器上还没有的话，请**安装[node和npm](https://nodejs.org/en/download/)** 。
-
-a(id="app-folder")
-:marked
-  Create a **new project folder**
-  
-  创建一个 **新项目目录**
-code-example(format="").
-  mkdir angular2-quickstart
-  cd    angular2-quickstart
-
-a(id="tsconfig")
-:marked
-  Add a **tsconfig.json** file to the project folder and copy/paste the following:
-  
-  添加一个 **tsconfig.json** 文件到项目文件夹，并且拷贝/粘贴下列内容：
-+makeJson('quickstart/ts/tsconfig.1.json', null, 'tsconfig.json')(format=".")
-=======
   In this step we:
   * [(a) Create the project folder](#create-the-project-folder)
   * [(b) Add #{_package_and_config_files}](#add-config-files)
@@ -206,7 +98,6 @@
 code-example(language="sh").
   mkdir angular2-quickstart
   cd    angular2-quickstart
->>>>>>> 31fe01e0
 
 h3#add-config-files (b) Add #{_package_and_config_files}
 block package-and-config-files
@@ -248,144 +139,6 @@
     We install the packages listed in `package.json` using `npm`. Enter the
     following command in a terminal window (command window in Windows):
 
-<<<<<<< HEAD
-  这个`tsconfig.json`文件将为TypeScript编译器提供指引。
-  要学习更多，参见<a href="guide/typescript-configuration.html#tsconfig" target="_blank">TypeScript配置</a>一章。
-
-a(id="typings")
-:marked
-  Add a **typings.json** file to the project folder and copy/paste the following:
-  
-  添加一个 **typings.json** 文件到项目文件夹，并且拷贝/粘贴下列内容：
-+makeJson('quickstart/ts/typings.1.json', null, 'typings.json')(format=".")
-
-.l-verbose-section
-  :marked
-    Many JavaScript libraries extend the JavaScript environment with features and syntax
-    that the TypeScript compiler doesn't recognize natively. We teach it about these capabilities with
-    <a href="http://www.typescriptlang.org/Handbook#writing-dts-files" target="_blank">TypeScript type definition files</a>
-    &mdash; *d.ts files* &mdash; which we identify in a `typings.json` file.
-
-    有很多JavaScript库扩展了JavaScript开发环境，使其支持原生TypeScript编译器无法自动识别的特性和语法。
-    我们通过
-    <a href="http://www.typescriptlang.org/Handbook#writing-dts-files" target="_blank">TypeScript类型定义文件</a>
-    让它具备这些能力。&mdash; *d.ts 文件* &mdash; 我们把这些记录在 `typings.json` 文件中。
-
-    We go a little deeper into *typings* in the 
-    <a href="guide/typescript-configuration.html#typings" target="_blank">TypeScript Configuration</a> chapter.
-
-    我们将在
-    <a href="guide/typescript-configuration.html#typings" target="_blank">TypeScript配置</a>一章中深入讲解 *typings*
-
-a(id="package-json")
-:marked
-  Add a **package.json** file to the project folder and copy/paste the following:
-
-  添加一个 **package.json** 文件到项目文件夹，并且拷贝/粘贴下列内容：
-+makeJson('quickstart/ts/package.1.json', null, 'package.json')(format=".")
-
-.l-verbose-section
-  :marked
-    ### Adding the libraries we need with *npm*
-    ### 用 *npm* 添加我们所需的库
-    Angular application developers rely on the  <a href="https://docs.npmjs.com/" target="_blank"><i>npm</i></a>
-    package manager to install the libraries their apps require. 
-    The Angular team recommends the starter-set of packages specified in the `dependencies` and `devDependencies`
-    sections.
-    See the [npm packages](guide/npm-packages.html) chapter for details.
-    
-    Angular应用程序开发者靠 <a href="https://docs.npmjs.com/" target="_blank"><i>npm</i></a> 安装应用程序所需的库。
-    Angular开发组在`dependencies`和`devDependencies`中指定了建议初学者们使用的依赖包。
-    要了解详情，参见[npm包](guide/npm-packages.html)一章。
-
-    ### Helpful scripts
-    ### 有用的脚本
-    We've included a number of npm scripts in our suggested `package.json` to handle common development tasks:
-    
-    我们在建议的`package.json`中内置了几个npm脚本来处理常见的开发任务：
-  +makeJson('quickstart/ts/package.1.json',{paths: 'scripts'}, 'package.json (脚本)')(format=".")
-
-  :marked
-    We execute most npm scripts in the following way: `npm run` + *script-name*. 
-    Some commands (such as `start` don't require the `run` keyword).
-    
-    我们可以通过运行`npm run` + *脚本名* 的形式执行大多数npm脚本。
-    有些命令（如`start`）不需要用`run`关键字。
-
-    Here's what these scripts do:
-    
-    下面是这些脚本所做的事情：
-
-    * `npm start` - run the compiler and a server  at the same time, both in "watch mode"
-    
-    * `npm start` - 同时运行编译器和一个服务器，并且都开启"监视模式"
-
-    * `npm run tsc` - run the TypeScript compiler once
-    
-    * `npm run tsc` - 运行一次TypeScript编译器
-
-    * `npm run tsc:w` - run the TypeScript compiler in watch mode;
-    the process keeps running, awaiting changes to TypeScript files and re-compiling when it sees them.
-    
-    * `npm run tsc:w` - 在监视模式运行TypeScript编译器：
-    进程持续运行，并等待TypeScript文件发生变化，一旦变化就重新编译它。
-
-    * `npm run lite` - run the <a href="https://www.npmjs.com/package/lite-server" target="_blank">lite-server</a>,
-    a light-weight, static file server, written and maintained by 
-    <a href="http://johnpapa.net/" target="_blank">John Papa</a> 
-    with excellent support for Angular apps that use routing.
-    
-    * `npm run lite` - 运行 <a href="https://www.npmjs.com/package/lite-server" target="_blank">轻量级服务器</a>,
-    一个轻量级的静态文件服务器，由
-    <a href="http://johnpapa.net/" target="_blank">John Papa</a>
-    编写和维护，为用到路由的Angular应用提供了卓越支持。
-
-    * `npm run typings` - runs the [*typings* tool](#typings)
-    
-    * `npm run typings` - 运行 [*typings*工具](#typings)
-
-    * `npm postinstall` - called by *npm* automatically *after* it successfully completes package installation.
-    This script installs the [TypeScript definition files](#typings) this app requires.
-
-    * `npm postinstall` - 由 *npm* 在依赖包安装成功 *之后* 自动调用。
-    这个脚本安装本应用所需的[TypeScript定义文件](#typings)
-
-:marked
-  **Install these packages** by entering the following *npm* command in a terminal window (command window in Windows):
-  
-  通过在终端窗口（Windows下是command窗口）中输入下列 *npm* 命令来 **安装这些依赖包** ：
-code-example(format="").
-  npm install
-
-.alert.is-important
-  :marked
-    Scary <span style="color:red; font-weight: bold">error messages in red</span> may appear **during** install. 
-    The install typically recovers from these errors and finishes successfully.
-
-    在 **安装过程中** ，可能出现可怕的<span style="color:red; font-weight: bold">红色错误信息</span>。
-    别担心，安装过程通常能从这些错误中自行恢复，并最终成功。
-  .l-verbose-section(class="l-verbose-inherit")
-    :marked
-      #### npm errors and warnings
-      #### npm错误和警告
-
-      All is well if there are no console messages starting with `npm ERR!` *at the end* of **npm install**. 
-      There might be a few `npm WARN` messages along the way &mdash; and that is perfectly fine.
-
-      如果在 **npm install** 的 *末尾* 没有以`npm ERR!`开头的控制台信息，就说明没问题。
-      还可能有一些类似的`npm WARN`开头的信息 —— 这也没问题。
-
-      We often see an `npm WARN` message after a series of `gyp ERR!` messages. 
-      Ignore them. A package may try to re-compile itself using `node-gyp`.
-      If the re-compile fails, the package recovers (typically with a pre-built version)
-      and everything works.
-      
-      我们通常会在一系列`gyp ERR!`消息后面看到一个`npm WARN`消息。
-      忽略它们。依赖包可能尝试使用`node-gyp`重新编译自己。
-      如果重新编译失败，依赖包会尝试恢复（通常使用一个预编译的版本），它们仍然能正常工作。
-
-      Just make sure there are no `npm ERR!` messages at the end of `npm install`.
-=======
   code-example(language="sh").
     npm install
 
@@ -440,55 +193,15 @@
 
       * `npm run postinstall` - called by *npm* automatically *after* it successfully completes package installation.
       This script installs the [TypeScript definition files](#{_typingsUri}) defined in `typings.json`
->>>>>>> 31fe01e0
 
       只要确保在`npm install`的末尾没有`npm ERR!`消息就可以了！
 
 :marked
   **We're all set.** Let's write some code.
 
-<<<<<<< HEAD
-  **全部设置完毕！** 写点代码吧。
-
-
-a(id="component")
-=======
->>>>>>> 31fe01e0
 .l-main-section
 h2#root-component Step 2: Our first Angular component
 :marked
-<<<<<<< HEAD
-  ## Our First Angular Component
-  ## 我们的第一个Angular组件
-  Let's create a folder to hold our application and add a super-simple Angular component.
-
-  我们来创建一个文件夹来存放应用程序，并且添加一个超级简单的Angular组件。
-
-  **Create an *app* sub-folder** off the root directory and make it the current directory
-
-  在根目录下 **创建一个 *app* 子目录** 并且让它成为当前目录
-code-example(format="").
-  mkdir app
-  cd    app
-
-a(id="app-component")
-:marked
-  **Add a component file** named *app.component.ts* and paste the following lines:
-  
-  **添加一个组件文件** ，命名为 *app.component.ts* 并粘贴下列代码：
-+makeExample('quickstart/ts/app/app.component.ts', null, 'app/app.component.ts')(format=".")
-
-.l-verbose-section
-  :marked
-    ### AppComponent is the root of the application
-    ### AppComponent就是应用的根
-
-    Every Angular app has at least one root component, conventionally named `AppComponent`,
-    that hosts the client user experience.
-    
-    每个Angular应用都有至少一个根组件，按照规约命名为`AppComponent`，作为用户界面的宿主。
-
-=======
   Let's create a folder to hold our application and add a super-simple Angular component.
 
   **Create #{_an} #{_appDir} subfolder** off the project root directory:
@@ -509,7 +222,6 @@
 
     Every Angular app has at least one **root component**, conventionally named `AppComponent`,
     that hosts the client user experience.
->>>>>>> 31fe01e0
     Components are the basic building blocks of Angular applications.
     A component controls a portion of the screen &mdash; a *view* &mdash; through its associated template.
 
@@ -518,28 +230,6 @@
     This QuickStart has only one, extremely simple component.
     But it has the essential structure of every component we'll ever write:
 
-<<<<<<< HEAD
-    这个“快速起步”只有一个非常简单的组件，但麻雀虽小，五脏俱全 —— 它具备了我们将来写的组件的基本结构。
-    
-    * One or more <a href="javascript: why('component-import')">import</a>
-    statements to reference the things we need.
-
-    * 一个或多个<a href="javascript: why('component-import')">import</a>语句来引入我们所需的文件。
-    
-    * A <a href="javascript: why('decorator')">@Component decorator</a> 
-    that tells Angular what template to use and how to create the component.
-
-    * 一个<a href="javascript: why('decorator')">@Component装饰器</a>
-    来告诉Angular，使用哪个模板，以及怎样创建这个组件。
-
-    * A <a href="javascript: why('class')">component class</a>
-    that controls the appearance and behavior of a view through its template.
-
-    * 一个<a href="javascript: why('class')">component类</a>
-    来通过它的模板控制一个视图的外观和行为。
-
-  a(id="component-import")
-=======
     * One or more [import](#component-import)
     statements to reference the things we need.
     * A [@Component #{_decorator}](#component-decorator)
@@ -548,49 +238,10 @@
     that controls the appearance and behavior of a view through its template.
 
   a#component-import
->>>>>>> 31fe01e0
   :marked
     ### Import
-    ### 导入（Import）
 
     Angular apps are modular. They consist of many files each dedicated to a purpose.
-<<<<<<< HEAD
-
-    Angular应用都是模块化的。它们由很多职责明确的文件组成。
-          
-    Angular itself is modular. It is a collection of library modules
-    each made up of several, related features that we'll use to build our application.
-
-    Angular本身也是模块化的。它包括一系列的库模块，这些模块包括了一系列相关的特性，以便我们可以拿来构建自己的应用。
-    
-    When we need something from a module, we import it. 
-    Here we import the Angular `Component` decorator function from
-    `@angular/core` because we need it to define our component.
-
-    当我们需要一个模块中的某些东西时，我们引入（import）它。
-    在这里，我们从`@angular/core`中引入了`Component`装饰器（Decorator），我们需要用它来定义我们的组件。
-
-  +makeExample('quickstart/ts/app/app.component.ts', 'import', 'app/app.component.ts (导入)')(format=".")
-
-  a(id="component-decorator")
-  :marked
-    ### @Component decorator
-    ### @Component装饰器
-
-    `Component` is a **decorator** function that takes a *metadata* object.
-    The metadata tell Angular how to create and use this component.
-
-    `Component`是一个 **装饰器** 函数，它用来获得一个 *元数据（Metadata）* 对象。
-    `元数据`会告诉Angular，如何创建和使用这个组件。
-
-    We apply this function to the component class 
-    by prefixing the function with the **@** symbol and invoking it with the metadata object
-    just above the class:
-
-    我们通过给这个组件类加上 **@Component** 前缀，并且传入元数据对象来使用它。
-
-  +makeExample('quickstart/ts/app/app.component.ts', 'metadata', 'app/app.component.ts (元数据)')(format=".")
-=======
     Angular itself is modular. It is a collection of library modules
     each made up of several, related features that we'll use to build our application.
 
@@ -606,7 +257,6 @@
       `Component` is a *decorator function* that takes a *metadata object* as argument.
       We apply this function to the component class by prefixing the function with the
       **@** symbol and invoking it with a metadata object, just above the class.
->>>>>>> 31fe01e0
   :marked
     `@Component` is #{_a} *#{_decorator}* that allows us to associate *metadata* with the
     component class.
@@ -614,21 +264,12 @@
 
   +makeExcerpt('app/app.component.ts', 'metadata')
 
-<<<<<<< HEAD
-    这个特别的元数据对象有两个字段：`selector`和`template`。
-
+  block annotation-fields
+    :marked
+      This particular metadata object has two fields, a `selector` and a `template`.
+  :marked
     The **selector** specifies a simple CSS selector for an HTML element that represents the component.
 
-    **selector**字段指定了一个简单的CSS选择器，用于指出放置此组件的HTML元素。
-
-=======
-  block annotation-fields
-    :marked
-      This particular metadata object has two fields, a `selector` and a `template`.
-  :marked
-    The **selector** specifies a simple CSS selector for an HTML element that represents the component.
-
->>>>>>> 31fe01e0
     >The element for this component is named `my-app`.
     Angular creates and displays an instance of our `AppComponent`
     wherever it encounters a `my-app` element in the host HTML.
@@ -640,68 +281,22 @@
     The **template** specifies the component's companion template,
     written in an enhanced form of HTML that tells Angular how to render this component's view.
 
-<<<<<<< HEAD
-    **template**字段指定了此组件的模板。
-    它用一种增强的HTML形式写成，用来告诉Angular如何渲染此组件的视图。
-    
-    >Our template is a single line of HTML announcing "*My First Angular App*".
-
-    >我们的模板中只有一行HTML：“*My First Angular App*”
-    
-=======
     >Our template is a single line of HTML announcing "*My First Angular 2 App*".
 
->>>>>>> 31fe01e0
     >A more advanced template could contain data bindings to component properties
     and might identify other application compoents which have their own templates.
     These templates might identify yet other components.
     In this way an Angular application becomes a tree of components.
 
-<<<<<<< HEAD
-    >更高级的模板还可以包含到组件属性的数据绑定。还可以包含其它组件，这些组件还可以有自己的模板。
-    这些模板中还可以进一步包含其它组件。从这个意义上讲，一个Angular应用就是一棵组件树。
-
-  a(id="component-class")
-=======
->>>>>>> 31fe01e0
   :marked
     ### Component class
     ### Component类
     At the bottom of the file is an empty, do-nothing class named `AppComponent`.
-<<<<<<< HEAD
-
-    文件的最底下，是一个空的，什么也不做的类，叫做`AppComponent`。
-  +makeExample('quickstart/ts/app/app.component.ts', 'export', 'app/app.component.ts (类)')(format=".")
-=======
   +makeExcerpt('app/app.component.ts', 'class')
->>>>>>> 31fe01e0
   :marked
     When we're ready to build a substantive application,
     we can expand this class with properties and application logic.
     Our `AppComponent` class is empty because we don't need it to do anything in this QuickStart.
-<<<<<<< HEAD
-
-    当我们打算构建一个真实的应用时，可以通过添加属性和应用逻辑来扩展这个类。
-    但我们不需要在这个“快速起步”中做这些事，所以这里的`AppComponent`类是空的。
-
-    We **export** `AppComponent` so that we can **import** it elsewhere in our application,
-    as we'll see when we create `main.ts`.
-
-    我们**导出**`AppComponent`，以便我们可以在应用的其它地方**导入**它 —— 比如我们创建`main.ts`时。
-a(id="main")
-.l-main-section
-:marked
-  ## Show it with *main.ts*
-  ## 通过 *main.ts* 显示它
-  Now we need something to tell Angular to load the root component
-
-  现在，我们还需要做点什么来让Angular加载这个根组件。
-  
-  Add a new file , `main.ts`, to the `app/` folder as follows:
-
-  添加一个新文件，`main.ts`，到`app/`目录下，比如：
-+makeExample('quickstart/ts/app/main.ts', null, 'app/main.ts')(format=".")
-=======
   +ifDocsFor('ts')
     :marked
       We **export** `AppComponent` so that we can **import** it elsewhere in our application,
@@ -716,7 +311,6 @@
     Create the file #[code #[+adjExPath('app/main.ts')]] with the following content:
 
 +makeProjExample('app/main.ts')
->>>>>>> 31fe01e0
 
 .l-verbose-section
   :marked
@@ -727,63 +321,21 @@
     1. Angular's browser `bootstrap` function
     1. Angular的浏览器`bootstrap`（引导）函数
     1. The application root component, `AppComponent`.
-<<<<<<< HEAD
-    1. 应用的根组件：`AppComponent`。
-    
-    Then we call `bootstrap` with `AppComponent`.
-
-    然后，我们调用`bootstrap`函数，并且把`AppComponent`传进去。
- 
-    ### Bootstrapping is platform-specific
-    ### “启动”是平台相关的
-    Notice that we import the `bootstrap` function from `@angular/platform-browser-dynamic`,
-    not `@angular/core`.
-
-    注意，我们是从`@angular/platform-browser-dynamic`中引入的`bootstrap`函数，而不是从`@angular2/core`中。
-
-=======
 
     Then we call `bootstrap` with `AppComponent`.
 
     ### Bootstrapping is platform-specific
     Notice that we import the `bootstrap` function from `#{_angular_browser_uri}`,
     not `#{_angular_core_uri}`.
->>>>>>> 31fe01e0
     Bootstrapping isn't core because there isn't a single way to bootstrap the app.
     True, most applications that run in a browser call the bootstrap function from
     this library.
 
-<<<<<<< HEAD
-    “引导”不是核心的一部分，因为没有单一的途径来启动应用。诚然，大部分应用都是在浏览器中调用`bootstrap`函数的。
-
-=======
->>>>>>> 31fe01e0
     But it is possible to load a component in a different environment.
     We might load it on a mobile device with [Apache Cordova](https://cordova.apache.org/) or [NativeScript](https://www.nativescript.org/).
     We might wish to render the first page of our application on the server
     to improve launch performance or facilitate
     [SEO](http://www.google.com/webmasters/docs/search-engine-optimization-starter-guide.pdf).
-<<<<<<< HEAD
-
-    但从其它环境中加载组件也是可能的。
-    我们可能通过[Apache Cordova](https://cordova.apache.org/) 或 [NativeScript](https://www.nativescript.org/) 在移动设备中加载它。
-    我们可能希望在服务器中渲染我们的第一个页面来提高启动效率或
-    让[SEO](http://static.googleusercontent.com/media/www.google.com/en//webmasters/docs/search-engine-optimization-starter-guide.pdf)更加容易。
-
-    These targets require a different kind of bootstrap function that we'd import from a different library.
-
-    要达成这些目标，我们需要从其它库中引入一个不同类型的`bootstrap`函数。
-  
-    ### Why create a separate ***main.ts*** file?
-    ### 为什么创建一个分离的 ***main.ts*** 文件？
-
-    The *main.ts* file is tiny. This is just a QuickStart.
-    We could have folded its few lines into the `app.component` file
-    and spared ourselves some complexity.
-
-    *main.ts* 文件非常小。它只是一个“快速起步”，没几行代码。我们本可以把它装进`app.component`文件来减少不必要的复杂度。
-
-=======
     These targets require a different kind of bootstrap function that we'd import from a different library.
 
     ### Why create separate *main.#{_docsFor}* and app component files?
@@ -793,7 +345,6 @@
     We could have merged these two files into one
     and spared ourselves some complexity.
 
->>>>>>> 31fe01e0
     We'd rather demonstrate the proper way to structure an Angular application.
     App bootstrapping is a separate concern from presenting a view.
     Mixing concerns creates difficulties down the road.
@@ -811,192 +362,6 @@
 .l-main-section
 h2#index Step 4: Add #[code index.html]
 :marked
-<<<<<<< HEAD
-  ## Add the `index.html`
-  ## 添加`index.html`
-  The `index.html` is the web page that hosts the application
-  
-  `index.html`是存放本应用的宿主页面。
-  
-  Navigate to the **project root folder**.
-  
-  切换到 **项目根目录**。
-
-code-example(format="").
-  cd ..
-:marked
-  Create an`index.html` file in this root folder and paste the following lines:
-  
-  在根目录下创建`index.html`文件并粘贴下列代码：
-
-+makeExample('quickstart/ts/index.html', null, 'index.html')(format=".")
-.l-verbose-section
-  :marked
-    There are three noteworthy sections of HTML
-    
-    HTML中有三点值得注意：
-
-    1. The JavaScript [libraries](#libraries)
-    
-    1. JavaScript [库](#libraries)
-    
-    2. Configuration of [SystemJS](#systemjs) where we also import and run the
-    `main` file that we just wrote. //TODO reword this a bit
-    
-    2. 配置[SystemJS](#systemjs)，以便引入和运行我们刚才写的`main`文件。
-    
-    3. The [&lt;my-app>](#my-app) tag in the `<body>` which is *where our app lives!*
-    
-    3. `<body>`中的[&lt;my-app>](#my-app)标签是*供我们的应用“生活”的地方。*
-
-  a(id="libraries")
-  :marked
-    ### Libraries
-    ### 库
-    We loaded the following scripts
-    
-    我们加载下列脚本：
-
-  +makeExample('quickstart/ts/index.html', 'libraries', 'index.html')(format=".")
-  :marked
-    We began with Internet Explorer polyfills. 
-    IE requires polyfills to run
-    an application that relies on ES2015 promises and dynamic module loading.
-    Most applications need those capabilities and most applications
-    should run in Internet Explorer. //TODO es6-shim are not IE polyfills or they are?
-
-    一开始，我们先进行IE的polyfill（译注：指填充，用js来弥补浏览器原本不具备的能力）。
-    IE需要填充才能正确运行依赖ES2015 Promise（译注：ES2015的新特性，用于支持异步代码）和动态模块加载特性的应用程序。
-    大多数应用还是得运行在IE中，所以我们需要这些能力。
-
-    Next are the polyfills for Angular2, `zone.js` and `reflect-metadata`.
-    
-    接下来是Angular2的填充库(Polyfill)、`zone.js` 和 `reflect-metadata`。
-    
-    Then the [SystemJS](#systemjs) library for module loading.
-    
-    然后是为实现模块加载功能而引入的[SystemJS](#systemjs)库。
-  .l-sub-section
-    :marked
-      Our QuickStart doesn't use the Reactive Extensions 
-      but any substantial application will want them
-      when working with observables.
-      We added the library here in QuickStart so we don't forget later.//TODO this subsection needs to be moved for when we cover the systemjs.config.js
-      
-      我们的“快速起步”不会用到响应式扩展，但是大量的应用需要它们来提供Observable（译注：响应式编程的核心特性，指监视数据的变更以便做出响应）特性。
-      我们把它加到“快速起步”中，以免将来忘了。//TODO 当我们覆盖到systemjs.config.js时，我们得把这些内容移过去。
-
-  :marked
-    We'll make different choices as we gain experience and
-    become more concerned about production qualities such as
-    load times and memory footprint.
-    
-    如果我们变得更有经验、更关心产品质量（如加载时间、内存足迹等），将来也可以做出不同的选择。
-
-  a(id="systemjs")
-  :marked
-    ### SystemJS Configuration
-    ### SystemJS配置
-
-    The QuickStart uses <a href="https://github.com/systemjs/systemjs" target="_blank">SystemJS</a>
-      to load application and library modules. 
-    There are alternatives that work just fine including the well-regarded 
-    <a href="https://webpack.github.io/" target="_blank">webpack</a>.
-    SystemJS happens to be a good choice but we want to be clear that it was a choice and not a preference.
-    
-    本“快速起步”使用<a href="https://github.com/systemjs/systemjs" target="_blank">SystemJS</a>来加载应用和库模块。
-    还有一些其它候选者也能很好地工作，比如备受推崇的<a href="https://webpack.github.io/" target="_blank">webpack</a>。
-    SystemJS是一个好的选择，但要清楚，它只是我们给你的“选择之一”，而不是“推荐”。
-    
-    All module loaders require configuration and all loader configuration 
-    becomes complicated rather quickly as soon as the file structure diversifies and
-    we start thinking about building for production and performance.
-    
-    所有loader（模块加载器）都需要配置，并且文件结构很快就会变得多样，loader的配置也会变得复杂，那时候我们就要开始考虑产品构建和性能问题了。
-    
-    We suggest becoming well-versed in the loader of your choice.
-    Learn more about SystemJS configuration
-    <a href="https://github.com/systemjs/systemjs/blob/master/docs/config-api.md" target="_blank">here</a>.
-    
-    我们建议你要精通你所选的loader。
-    学习如何配置SystemJS的更多知识，参见<a href="https://github.com/systemjs/systemjs/blob/master/docs/config-api.md" target="_blank">这里</a>。
-
-    With those cautions in mind, what are we doing in this QuickStart configuration?
-    
-    好好记住这些，我们再来看看“快速起步”中的配置做了点什么。
-
-  +makeExample('quickstart/ts/systemjs.config.1.js', null, 'systemjs.config.js')(format=".")
-  :marked
-    Our QuickStart makes such requests when one of its
-    application TypeScript files has an import statement like this:
-    
-    在我们的“快速起步”中，当应用中的TypeScript文件出现像这样的import语句时，SystemJS就会处理这些请求：
-
-  +makeExample('quickstart/ts/app/main.ts', 'app-component', 'main.ts (摘录)')(format=".")
-  :marked
-    Notice that the module name (after `from`) does not mention a filename extension. 
-    The `packages:` configuration tells SystemJS to default the extension to 'js', a JavaScript file.
-    
-    注意，模块名（`from`后面）并不包含文件的扩展名。
-    `package:`配置项告诉SystemJS使用'js'扩展名，也就是加载一个JavaScript文件。
-    
-    That makes sense because we transpile TypeScript to JavaScript
-    <i>before</i> running the application</a>.
-    
-    这是因为我们在运行应用程序<i>之前</i>会执行从TypeScript到JavaScript的转译（transpile）。
-
-  .l-sub-section
-    :marked
-      #### Transpiling in the browser
-      #### 在浏览器中转译
-      In the live example on plunker we transpile (AKA compile) to JavaScript in the browser
-      on the fly. That's fine for a demo. That's not our preference for development or production.
-      
-      在plunker上的在线例子中，我们在浏览器中随时转译（也可以叫编译）到JavaScript。对于演示来说，这足够了。
-      但这并不是用在开发环境或产品环境时的推荐方式。
-      
-      We recommend transpiling (AKA compiling) to JavaScript during a build phase 
-      before running the application for several reasons including:
-      
-      我们建议在运行应用之前的build阶段转译（编译）到JavaScript，理由包括：
-      
-      * We see compiler warnings and errors that are hidden from us in the browser.
-      
-      * 我们可以看到编译器的警告和错误，但浏览器中不行。
-      
-      * Pre-compilation simpifies the module loading process and 
-      it's much easier to diagnose problems when this is a separate, external step.
-      
-      * 预编译简化了模块加载过程，而且当它成为分离、外部的步骤时，更容易诊断问题。
-        
-      * Pre-compilation means a faster user experience because the browser doesn't waste time compiling.
-      
-      * 预编译意味着更快的用户体验，因为浏览器不用浪费时间去编译了。
-      
-      * We iterate development faster because we only re-compile changed files.
-      We notice the difference as soon as the app grows beyond a handful of files.
-      
-      * 我们的迭代开发会更快，因为我们只需要重新编译那些有变化的文件。当应用程序快速膨胀成一大堆文件时，你会体验到这些差异。
-      
-      * Pre-compilation fits into a continuous integration process of build, test, deploy.
-      
-      * 预编译更适应CI（持续集成）过程：构建、测试、部署。
-
-  :marked
-    The `System.import` call tells SystemJS to import the `main` file 
-    (`main.js` ... after transpiling `main.ts`, remember?).
-    `main` is where we tell Angular to launch the application.
-    We also catch and log launch errors to the console. 
-    
-    `System.import`调用告诉SystemJS引入`main`文件。（`main.js`，从`main.ts`转译而来的，还记得吧？）
-    `main`是我们让Angular启动应用的地方。
-    我们还会把启动过程中的错误捕获并记录到控制台中。
-    
-    All other modules are loaded upon request
-    either by an import statement or by Angular itself.
-    
-    在接下来的请求中，所有其它模块都会被加载 —— 不管是被import语句还是Angular自身。
-=======
   In the *#{_indexHtmlDir}* folder
   create an `index.html` file and paste the following lines into it:
 
@@ -1106,7 +471,6 @@
       either by an import statement or by Angular itself.
 
       ### *&lt;my-app&gt;*
->>>>>>> 31fe01e0
 
   a(id="my-app")
   :marked
@@ -1114,129 +478,6 @@
     metadata, finds the `my-app` selector, locates an element tag named `my-app`,
     and renders our application's view between those tags.
 
-<<<<<<< HEAD
-    当Angular在`main.ts`中调用`bootstrap`函数时，它读取`AppComponent`的元数据，发现选择器是`my-app`，于是它定位到一个元素名为`my-app`的DOM元素，并且把我们的应用加载到这个标签中。
-.l-main-section
-:marked
-  ## Add some style
-  ## 添加一些样式
-  Styles aren't essential but they're nice and the `index.html` assumes we have
-  a stylesheet called `styles.css`.
-
-  样式不是必备的，但是它让我们的应用更漂亮。`index.html`假设我们有一个名叫`styles.css`的样式表。
-
-  Create a `styles.css` in the root folder and start styling, perhaps with this set:
-  
-  在根目录下创建一个`styles.css`文件来加上样式，这个文件可能是这样的：
-
-+makeExample('quickstart/ts/styles.1.css', null, 'styles.css (摘录)')(format=".")
-
-.l-main-section
-:marked
-  ## Compile and run!
-  ## 编译和运行
-  
-  Open a terminal window and enter this command:
-  
-  打开terminal（终端）窗口，并且敲如下命令：
-code-example(format="").
-  npm start
-:marked
-  That command runs two parallel node processes
-
-  此命令会运行两个并行的node进程：
-
-  1. The TypeScript compiler in watch mode
-  1. TypeScript编译器，运行在监视（watch）模式
-  1. A static server called **lite-server** that loads `index.html` in a browser
-  and refreshes the browser when application files change
-  1. 一个名叫 **lite-server** 的静态服务器，它把`index.html`加载到浏览器中
-  这样，当应用的文件发生变化时，它会自动刷新浏览器。
-
-  In a few moments, a browser tab should open and display
-  
-  稍后，一个浏览器页标签就会打开并显示出来。
-
-figure.image-display
-  img(src='/resources/images/devguide/quickstart/my-first-app.png' alt="“快速起步”应用的输出")
-
-:marked
-  Congratulations!  We are in business.
-  
-  恭喜！我们的生意来了！
-
-  ### Make some changes
-  ### 做点改变
-  
-  Try changing the message to "My SECOND Angular 2 app".
-  
-  试着把消息内容改成“我的第二个Angular2应用”。
-  
-  The TypeScript compiler and `lite-server` are watching.
-  They should detect the change, recompile the TypeScript into JavaScript,
-  refresh the browser, and display the revised message.
-
-  TypeScript编译器和`lite-server`都在监视。
-  它们会检测到文件的变化，重新把这个TypeScript文件编译成JavaScript文件，刷新浏览器，并且显示修改过的消息。
-
-  It's a nifty way to develop an application!
-  
-  这就是我们开发应用程序的方式，多漂亮！
-  
-  We close the terminal window when we're done to terminate both the compiler and the server.
-  
-  当终止了编译器和服务器之后，我们可以关闭terminal窗口。
-
-.l-main-section
-:marked
-  ## Final structure
-  ## 最终结构
-  Our final project folder structure looks like this:
-  
-  最终的项目目录结构会是这样的：
-
-.filetree
-  .file angular2-quickstart
-  .children
-    .file app
-    .children
-      .file app.component.ts
-      .file main.ts
-    .file node_modules ...
-    .file typings    
-    .children
-      .file typings.d.ts
-      .file ...
-    .file index.html
-    .file package.json
-    .file styles.css
-    .file system.config.js
-    .file tsconfig.json
-    .file typings.json
-:marked
-  And here are the files:
-  
-  一共有这些文件：
-  
-+makeTabs(`
-quickstart/ts/app/app.component.ts,
-quickstart/ts/app/main.ts,
-quickstart/ts/index.html,
-quickstart/ts/package.1.json,
-quickstart/ts/tsconfig.1.json,
-quickstart/ts/typings.1.json,
-quickstart/ts/styles.1.css,
-quickstart/ts/system.config.1.js`
-,null,
-`app/app.component.ts,
-app/main.ts,
-index.html,
-package.json,
-tsconfig.json,
-typings.json,
-styles.css,
-system.config.js`)
-=======
 :marked
   ### Add some style
   Styles aren't essential but they're nice, and `index.html` assumes we have
@@ -1305,7 +546,6 @@
       .file systemjs.config.js
       .file tsconfig.json
       .file typings.json
->>>>>>> 31fe01e0
 :marked
   Here are the file contents:
 
@@ -1331,12 +571,7 @@
 
 .l-main-section
 :marked
-<<<<<<< HEAD
-  ## Wrap Up
-  ## 完工！
-=======
   ## What next?
->>>>>>> 31fe01e0
   Our first application doesn't do much. It's basically "Hello, World" for Angular 2.
   
   我们的第一个应用没做什么，它只是Angular 2的“Hello, World”。
@@ -1345,24 +580,6 @@
   created a simple `index.html`, and launched with a
   static file server. That's about all we'd expect to do for a "Hello, World" app.
 
-<<<<<<< HEAD
-  我们让自己的Angular 2处女航保持简单：我们写一个小的Angular组件，添加一些JavaScript库到`index.html`，并且启动一个静态文件服务器。
-  这就是我们想通过“Hello, World”应用去表现的一切。
-
-  **We have greater ambitions.**
-  
-  **我们的雄心壮志**
-
-  The good news is that the overhead of setup is (mostly) behind us. 
-  We'll probably only touch the `package.json` to update libraries.
-  We'll likely open `index.html` only if we need to add a library or some css stylesheets.
-
-  好消息是：准备阶段已经结束了。
-  我们将来可能只是修改`package.json`来升级依赖库。
-  如果需要添加一些库或一些css样式表，我们可以打开`index.html`。
-
-  We're about to take the next step and build a small application that 
-=======
   **We have greater ambitions!**
 block what-next-ts-overhead
   :marked
@@ -1371,7 +588,6 @@
     We'll likely open `index.html` only if we need to add a library or some css stylesheets.
 :marked
   We're about to take the next step and build a small application that
->>>>>>> 31fe01e0
   demonstrates the great things we can build with Angular 2.
 
   我们将要开始下一步：构建一个小型应用，以示范更多有意思的Angular 2特性。
