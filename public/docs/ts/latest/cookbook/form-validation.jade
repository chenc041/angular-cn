include ../_util-fns

a#top
:marked
  Improve overall data quality by validating user input for accuracy and completeness.

<<<<<<< HEAD
  我们可以通过验证用户输入的准确性和完整性，来增强整体数据质量。

  In this cookbook we show how to validate user input in the UI and display useful validation messages 
=======
  This cookbook shows how to validate user input in the UI and display useful validation messages
>>>>>>> f1345962
  using first the template-driven forms and then the reactive forms approach.

  在本烹饪书中，我们展示在界面中如何验证用户输入，并显示有用的验证信息，先使用模板驱动表单方式，再使用响应式表单方式。

.l-sub-section
  :marked
    Read more about these choices in the [Forms](../guide/forms.html)
    and the [Reactive Forms](../guide/reactive-forms.html) guides.

    参见[表单章节](../guide/forms.html)了解关于这些选择的更多知识。

a#toc
:marked
  ## Contents

<<<<<<< HEAD
  ## 目录

    [Simple Template-Driven Forms](#template1)

    [简单的模板驱动表单](#template1)

    [Template-Driven Forms with validation messages in code](#template2)

    [代码中拥有验证信息的模板驱动表单](#template2)

    [Reactive Forms with validation in code](#reactive)

    [代码中拥有验证的响应式表单](#reactive)

    [Custom validation](#custom-validation)

    [自定义验证](#custom-validation)

    [Testing](#testing)
=======
    * [Simple template-driven forms](#template1)
    * [Template-driven forms with validation messages in code](#template2)

      * [Component Class](#component-class)
      * [The benefits of messages in code](#improvement)
      * [`FormModule` and template-driven forms](#formmodule)

    * [Reactive forms with validation in code](#reactive)

      * [Switch to the `ReactiveFormsModule`](#reactive-forms-module)
      * [Component template](#reactive-component-template)
      * [Component class](#reactive-component-class)

        * [`FormBuilder` declaration](#formbuilder)
        * [Committing hero value changes](#committing-changes)

    * [Custom validation](#custom-validation)

      * [Custom validation directive](#custom-validation-directive)

    * [Testing considerations](#testing)
>>>>>>> f1345962

    [测试](#testing)

a#live-example
:marked
<<<<<<< HEAD
  **Try the live example to see and download the full cookbook source code**

  **查看在线例子，并下载整个烹饪书的源代码**

live-example(name="cb-form-validation" embedded img="cookbooks/form-validation/plunker.png") 在线例子
=======
  **Try the live example to see and download the full cookbook source code.**
live-example(name="cb-form-validation" embedded img="cookbooks/form-validation/plunker.png")
>>>>>>> f1345962

.l-main-section
a#template1
:marked
   ## Simple template-driven forms

<<<<<<< HEAD
   ## 简单的模板驱动表单

   In the template-driven approach, you arrange 
=======
   In the template-driven approach, you arrange
>>>>>>> f1345962
   [form elements](https://developer.mozilla.org/en-US/docs/Web/Guide/HTML/Forms_in_HTML) in the component's template.

   在模板驱动表单方法中，你在组件的模板中组织[表单元素](https://developer.mozilla.org/en-US/docs/Web/Guide/HTML/Forms_in_HTML)。

   You add Angular form directives (mostly directives beginning `ng...`) to help
   Angular construct a corresponding internal control model that implements form functionality.
   In template-drive forms, the control model is _implicit_ in the template.

<<<<<<< HEAD
   你可以添加Angular表单指令（通常为以`ng`开头的指令）来帮助Angular构建对应的内部控制模型，以实现表单功能。
   控制模型在模板中是**隐式**的。

   To validate user input, you add [HTML validation attributes](https://developer.mozilla.org/en-US/docs/Web/Guide/HTML/HTML5/Constraint_validation) 
   to the elements. Angular interprets those as well, adding validator functions to the control model.

   要验证用户输入，你添加[HTML验证属性](https://developer.mozilla.org/en-US/docs/Web/Guide/HTML/HTML5/Constraint_validation)到元素中。
   Angular拦截这些元素，添加验证器函数到控制模型中。

   Angular exposes information about the state of the controls including 
   whether the user has "touched" the control or made changes and if the control values are valid.

   Angular暴露关于控制状态的信息，包括用户是否已经“触摸“了控制器，或者用户已经作了更新和控制器的值是否还有效。

   In the first template validation example, 
   we add more HTML to read that control state and update the display appropriately.
   Here's an excerpt from the template html for a single input box control bound to the hero name:

   在第一个模板验证例子中，我们添加了更多HTML，来读取控制器状态并适当更新显示。
   下面是模板HTML中提取的，一个绑定到英雄名字的输入框控制器：
=======
   To validate user input, you add [HTML validation attributes](https://developer.mozilla.org/en-US/docs/Web/Guide/HTML/HTML5/Constraint_validation)
   to the elements. Angular interprets those as well, adding validator functions to the control model.

   Angular exposes information about the state of the controls including
   whether the user has "touched" the control or made changes and if the control values are valid.

   In this first template validation example,
   notice the HTML that reads the control state and updates the display appropriately.
   Here's an excerpt from the template HTML for a single input control bound to the hero name:
>>>>>>> f1345962
+makeExample('cb-form-validation/ts/src/app/template/hero-form-template1.component.html','name-with-error-msg','template/hero-form-template1.component.html (Hero name)')(format='.')

:marked
  Note the following:
<<<<<<< HEAD

  请注意一下几点：

  - The `<input>` element carries the HTML validation attributes: `required`, `minlength`, and `maxlength`.

    `<input>`元素具有HTML验证属性：`required`、`minlength`、和 `maxlength`。

  - We set the `name` attribute of the input box to `"name"` so Angular can track this input element and associate it
  with an Angular form control called `name` in its internal control model.

    我们设置输入框的`name`属性为`"name"`，这样Angular可以跟踪这个输入元素，并将其内部控制器模型的一个名为`name`的Angular表单控制关联起来。

  - We use the `[(ngModel)]` directive to two-way data bind the input box to the `hero.name` property.

    我们使用`[(ngModel)]`指令，将输入框双向数据绑定到`hero.name`属性。
  
  - We set a template variable (`#name`) to the value `"ngModel"` (always `ngModel`).
  This gives us a reference to the Angular `NgModel` directive 
  associated with this control that we can use _in the template_
  to check for control states such as `valid` and `dirty`.

    我们将模板变量(`#name`)赋值为`"ngModel"` (总是 `ngModel`)。
  它为我们提供了与这个控制器关联的Angular `NgModel`指令的引用，我们在模板中使用它，以检查控制器状态，比如`valid`和`dirty`。

  - The `*ngIf` on `<div>` element reveals a set of nested message `divs` but only if there are "name" errors and
  the control is either `dirty` or `touched`.

    `<div>`元素的`*ngIf`揭露了一套嵌套消息`divs`，但是只在有“name”错误和控制器为`dirty`或者`touched`。

  - Each nested `<div>` can present a custom message for one of the possible validation errors.
  We've prepared messages for `required`, `minlength`, and `maxlength`.
=======

  * The `<input>` element carries the HTML validation attributes: `required`, `minlength`, and `maxlength`.

  * The `name` attribute of the input is set to `"name"` so Angular can track this input element and associate it
  with an Angular form control called `name` in its internal control model.

  * The `[(ngModel)]` directive allows two-way data binding between the input box to the `hero.name` property.

  * The template variable (`#name`) has the value `"ngModel"` (always `ngModel`).
  This gives you a reference to the Angular `NgModel` directive
  associated with this control that you can use _in the template_
  to check for control states such as `valid` and `dirty`.

  * The `*ngIf` on the `<div>` element reveals a set of nested message `divs` but only if there are "name" errors and
  the control is either `dirty` or `touched`.

  * Each nested `<div>` can present a custom message for one of the possible validation errors.
  There are messages for `required`, `minlength`, and `maxlength`.
>>>>>>> f1345962

    每个嵌套的`<div>`为其中一个可能出现的验证错误显示一条自定义消息。我们已经为`required`、`minlength`、和 `maxlength`准备了消息。

  The full template repeats this kind of layout for each data entry control on the form.
<<<<<<< HEAD

  整个模板为表单上的每种数据输入控制器重复这种布局。

=======
a#why-check
>>>>>>> f1345962
.l-sub-section
  :marked
    #### Why check _dirty_ and _touched_?

<<<<<<< HEAD
    #### 为何检查**dirty**和**touched**？

    We shouldn't show errors for a new hero before the user has had a chance to edit the value.
    The checks for `dirty` and `touched` prevent premature display of errors.

    当用户创建一个新英雄时，在还没有机会输入之前，我们不应该显示任何错误。
    检查`dirty`和`touched`防止了这种过早的错误显示。

    Learn about `dirty` and `touched` in the [Forms](../guide/forms.html) chapter.

    参见[表单](../guide/forms.html)章，学习关于`dirty`和`touched`的知识。
=======
    The app shouldn't show errors for a new hero before the user has had a chance to edit the value.
    The checks for `dirty` and `touched` prevent premature display of errors.

    Learn about `dirty` and `touched` in the [Forms](../guide/forms.html) guide.
>>>>>>> f1345962
:marked
  The component class manages the hero model used in the data binding
  as well as other code to support the view.

  组件类管理用于数据绑定的英雄模型，它还有其他支持视图的代码。

+makeExample('cb-form-validation/ts/src/app/template/hero-form-template1.component.ts','class','template/hero-form-template1.component.ts (class)')

:marked
   Use this template-driven validation technique when working with static forms with simple, standard validation rules.

   在处理简单的、拥有标准验证规则的静态表单时，使用这种模板驱动验证方法。

   Here are the complete files for the first version of `HeroFormTemplateCompononent` in the template-driven approach:

   下面是第一个版本的使用模板驱动方法的`HeroFormTemplateComponent`：

+makeTabs(
  `cb-form-validation/ts/src/app/template/hero-form-template1.component.html,
   cb-form-validation/ts/src/app/template/hero-form-template1.component.ts`,
  '',
  `template/hero-form-template1.component.html,
   template/hero-form-template1.component.ts`)

.l-main-section
a#template2
:marked
  ## Template-driven forms with validation messages in code

<<<<<<< HEAD
  ## 验证消息在代码中的模板驱动表单

  While the layout is straightforward, 
  there are obvious shortcomings with the way we handle validation messages:

  虽然布局很直观，但是我们处理验证消息的方法有明显的缺陷：

  * It takes a lot of HTML to represent all possible error conditions. 
  This gets out of hand when there are many controls and many validation rules.

    它使用了很多HTML来表现所有可能出现的错误情况。
  如果有太多控制器和太多验证规则，我们就失去了控制。
  
  * We're not fond of so much JavaScript logic in HTML.

    我们不喜欢在HTML里面插入这么多JavaScript。

  * The messages are static strings, hard-coded into the template. 
  We often require dynamic messages that we should shape in code.

    这些消息是静态的字符串，被硬编码到模板中。我们通常要求在代码中可以塑造的动态消息。

  We can move the logic and the messages into the component with a few changes to 
  the template and component.

  只需要对模板和组件做出一些修改，我们可以将逻辑和消息移到组件中。
  
  Here's the hero name again, excerpted from the revised template ("Template 2"), next to the original version:

  下面也是关于英雄名字的控制器，从修改后的模板（"Template 2"）中抽取出来，与原来的版本相比：
=======
  While the layout is straightforward,
  there are obvious shortcomings with the way it's handling validation messages:

  * It takes a lot of HTML to represent all possible error conditions.
  This gets out of hand when there are many controls and many validation rules.

  * There's a lot of JavaScript logic in the HTML.

  * The messages are static strings, hard-coded into the template.
  It's easier to maintain _dynamic_ messages in the component class.

  In this example, you can move the logic and the messages into the component with a few changes to
  the template and component.

  Here's the hero name again, excerpted from the revised template
  (Template 2), next to the original version:
>>>>>>> f1345962
+makeTabs(
  `cb-form-validation/ts/src/app/template/hero-form-template2.component.html,
   cb-form-validation/ts/src/app/template/hero-form-template1.component.html`,
  'name-with-error-msg, name-with-error-msg',
  `hero-form-template2.component.html (name #2),
   hero-form-template1.component.html (name #1)`)

:marked
  The `<input>` element HTML is almost the same. There are noteworthy differences:
<<<<<<< HEAD

  `<input>`元素的HTML几乎一样。但是下列有值得注意的区别：
  
  - The hard-code error message `<div>` are gone.

    硬编码的错误消息`<div>`消失了。
=======
>>>>>>> f1345962

  * The hard-code error message `<divs>` are gone.

  * There's a new attribute, `forbiddenName`, that is actually a custom validation directive.
  It invalidates the control if the user enters "bob" in the name `<input>`([try it](#live-example)).
  See the [custom validation](#custom-validation) section later in this cookbook for more information
  on custom validation directives.

<<<<<<< HEAD
    添加了一个新属性`forbiddenName`，它实际上是一个自定义验证指令。
  如果用户名字中的任何地方输入“bob”，该指令变将控制器标记为无效（[试试](#live-example)）。
  我们在本烹饪书后面介绍了[自定义验证指令](#custom-validation)。

  - The `#name` template variable is gone because we no longer refer to the Angular control for this element.

    模板变量`#name`消失了，因为我们不再需要为这个元素引用Angular控制器。

  - Binding to the new `formErrors.name` property is sufficent to display all name validation error messages.

    绑定到新的`formErrors.name`属性，就可以处理所有名字验证错误信息了。

  #### Component class

  #### 组件类

  The original component code stays the same.
  We _added_ new code to acquire the Angular form control and compose error messages.
=======
  * The `#name` template variable is gone because the app no longer refers to the Angular control for this element.

  * Binding to the new `formErrors.name` property is sufficent to display all name validation error messages.

a#component-class
:marked
  ### Component class
  The original component code for Template 1 stayed the same; however,
  Template 2 requires some changes in the component. This section covers the code
  necessary in Template 2's component class to acquire the Angular
  form control and compose error messages.
>>>>>>> f1345962

  原来的组件代码还是一样。我们**添加**了新的代码，来获取Angular表单控制器和撰写错误信息。

  The first step is to acquire the form control that Angular created from the template by querying for it.

<<<<<<< HEAD
  第一步是获取Angular通过查询模板而生成的表单控制器。

  Look back at the top of the component template where we set the 
=======
  Look back at the top of the component template at the
>>>>>>> f1345962
  `#heroForm` template variable in the `<form>` element:

  回头看组件模板顶部，我们在`<form>`元素中设置`#heroForm`模板变量：

+makeExample('cb-form-validation/ts/src/app/template/hero-form-template1.component.html','form-tag','template/hero-form-template1.component.html (form tag)')(format='.')

:marked
  The `heroForm` variable is a reference to the control model that Angular derived from the template.
<<<<<<< HEAD
  We tell Angular to inject that model into the component class's `currentForm` property using a `@ViewChild` query:

  `heroFrom`变量是Angular从模板衍生出来的控制模型的引用。
  我们利用`@ViewChild`来告诉Angular注入这个模型到组件类的`currentForm`属性：

=======
  Tell Angular to inject that model into the component class's `currentForm` property using a `@ViewChild` query:
>>>>>>> f1345962
+makeExample('cb-form-validation/ts/src/app/template/hero-form-template2.component.ts','view-child','template/hero-form-template2.component.ts (heroForm)')(format='.')

:marked
  Some observations:

<<<<<<< HEAD
  一些细节：

  - Angular `@ViewChild` queries for a template variable when you pass it 
  the name of that variable as a string (`'heroForm'` in this case).

    Angular的`@ViewChild`使用传入的模板变量的字符串名字（这里是`'heroForm'`），来查询对应的模板变量。

  - The `heroForm` object changes several times during the life of the component, most notably when we add a new hero.
  We'll have to re-inspect it periodically.

    `heroForm`对象在组件的生命周期内变化了好几次，最值得注意的是当我们添加一个新英雄时的变化。我们必须定期重新检测它。

  - Angular calls the `ngAfterViewChecked` [lifecycle hook method](../guide/lifecycle-hooks.html#afterview) 
  when anything changes in the view.
  That's the right time to see if there's a new `heroForm` object.

    当视图有任何变化时，Angular调用`ngAfterViewChecked`[生命周期钩子方法](../guide/lifecycle-hooks.html#afterview)。这是查看是否有新`heroForm`对象的最佳时机。 
  
  - When there _is_ a new `heroForm` model, we subscribe to its `valueChanged` _Observable_ property.

    当出现新`heroForm`模型时，我们订阅它的`valueChanged`**可观察**属性。

  The `onValueChanged` handler looks for validation errors after every user keystroke.  

  `onValueChanged`处理器在每次用户键入后查找验证错误。

=======
  * Angular `@ViewChild` queries for a template variable when you pass it
  the name of that variable as a string (`'heroForm'` in this case).

  * The `heroForm` object changes several times during the life of the component, most notably when you add a new hero.
  Periodically inspecting it reveals these changes.

  * Angular calls the `ngAfterViewChecked` [lifecycle hook method](../guide/lifecycle-hooks.html#afterview)
  when anything changes in the view.
  That's the right time to see if there's a new `heroForm` object.

  * When there _is_ a new `heroForm` model, `formChanged()` subscribes to its `valueChanges` _Observable_ property.
  The `onValueChanged` handler looks for validation errors after every keystroke.
>>>>>>> f1345962
+makeExample('cb-form-validation/ts/src/app/template/hero-form-template2.component.ts','handler','template/hero-form-template2.component.ts (handler)')(format='.')

:marked
  The `onValueChanged` handler interprets user data entry.
  The `data` object passed into the handler contains the current element values.
  The handler ignores them. Instead, it iterates over the fields of the component's `formErrors` object.

  `onValueChanged`处理器拦截用户数据输入。
  包含当前元素值得`data`对象被传入处理器。
  处理器忽略它们。相反，它迭代组件的`formErrors`对象。

  The `formErrors` is a dictionary of the hero fields that have validation rules and their current error messages.
  Only two hero properties have validation rules, `name` and `power`.
  The messages are empty strings when the hero data are valid.

<<<<<<< HEAD
  `formErrors`是一个词典，包含了拥有验证规则和当前错误消息的英雄控件。
  只有两个英雄属性有验证规则，`name`和`power`。
  当英雄数据有效时，这些消息的值为空字符串。

  For each field, the handler

  对于每个控件，这个处理器：

    - clears the prior error message if any
    
      如果有之前的错误信息，清楚它们

    - acquires the field's corresponding Angular form control

      获取控件对应的Angular表单控制器

    - if such a control exists _and_ its been changed ("dirty") _and_ its invalid ...

      如果这样的控制器存在，并且它被更新（“dirty”）**以及**它无效...

    - the handler composes a consolidated error message for all of the control's errors.

      处理器便为所有控制器的错误合成一条错误消息。

  We'll need some error messages of course, a set for each validated property, one message per validation rule:

  很显然，我们需要一些错误消息，每个验证的属性都需要一套，每个验证规则需要一条消息：

=======
  For each field, the `onValueChanged` handler does the following:
    * Clears the prior error message, if any.
    * Acquires the field's corresponding Angular form control.
    * If such a control exists _and_ it's been changed ("dirty")
    _and_ it's invalid, the handler composes a consolidated error message for all of the control's errors.

  Next, the component needs some error messages of course&mdash;a set for each validated property with
  one message per validation rule:
>>>>>>> f1345962
+makeExample('cb-form-validation/ts/src/app/template/hero-form-template2.component.ts','messages','template/hero-form-template2.component.ts (messages)')(format='.')
:marked
  Now every time the user makes a change, the `onValueChanged` handler checks for validation errors and produces messages accordingly.

<<<<<<< HEAD
  现在，每次用户作出变化时，`onValueChanged`处理器检查验证错误并按情况发出错误消息。
  
  ### Is this an improvement?

  ### 这是增强吗？
  
  Clearly the template got substantially smaller while the component code got substantially larger. 
  It's not easy to see the benefit when there are just three fields and only two of them have validation rules.

  很显然，模板变得小多了，组件代码变得大多了。当只有三个控件并且其中只有两个有验证规则时，我们很难看出好处。

  Consider what happens as we increase the number of validated fields and rules.
  In general, HTML is harder to read and maintain than code. 
  The initial template was already large and threatening to get rapidly worse as we add more validation message `<divs>`.

  假设增加需要验证的控件和规则后会怎么样。
  通常，HTML比代码更难阅读和维护。
  初始的模板已经很大了，如果我们添加更多验证消息`<div>`，它会迅速变得更大。
  
  After moving the validation messaging to the component, 
=======
a#improvement
:marked
  ### The benefits of messages in code

  Clearly the template got substantially smaller while the component code got substantially larger.
  It's not easy to see the benefit when there are just three fields and only two of them have validation rules.

  Consider what happens as the number of validated
  fields and rules increases.
  In general, HTML is harder to read and maintain than code.
  The initial template was already large and threatening to get rapidly worse
  with the addition of more validation message `<div>` elements.

  After moving the validation messaging to the component,
>>>>>>> f1345962
  the template grows more slowly and proportionally.
  Each field has approximately the same number of lines no matter its number of validation rules.
  The component also grows proportionally, at the rate of one line per validated field
  and one line per validation message.

<<<<<<< HEAD
  将验证消息移到组件后，模板的增长变得更加缓慢，幅度也小一些。
  不管有多少个验证规则，每个控件的行数是差不多的。
  组件也按比例增长，每增加一个控件增加一行，每个验证消息一行。
  
  Both trends are manageable.

  两条线容易维护。

  Now that the messages are in code, we have more flexibility. We can compose messages more intelligently. 
  We can refactor the messages out of the component, perhaps to a service class that retrieves them from the server.
  In short, there are more opportunities to improve message handling now that text and logic have moved from template to code.

  现在消息在代码中，我们有更多的灵活度。我们更加智能的撰写消息。
  我们可以将消息重构出组件，比如到一个服务类，从服务端获取消息。
  简而言之，有很多机会增强消息处理，因为文本和逻辑都已经从模板移到代码中。

  ### _FormModule_ and template-driven forms

  ### _FormModule_ 和模板驱动表单

  Angular has two different forms modules &mdash; `FormsModule` and `ReactiveFormsModule` &mdash; 
  that correspond with the two approaches to form development.
  Both modules come from the same `@angular/forms` library package.

  Angular有两种不同的表单模块 - `FormsModule`和`ReactiveFormsModule` - 它们与表单开发的两种方法对应。
  两种模块都从同一个`@angular/forms`库。

  We've been reviewing the "Template-driven" approach which requires the `FormsModule`
  Here's how we imported it in the `HeroFormTemplateModule`.
=======
  Both trends are manageable.

  Now that the messages are in code, you have more flexibility and can compose messages more efficiently.
  You can refactor the messages out of the component, perhaps to a service class that retrieves them from the server.
  In short, there are more opportunities to improve message handling now that text and logic have moved from template to code.

a#formmodule
:marked
  ### _FormModule_ and template-driven forms

  Angular has two different forms modules&mdash;`FormsModule` and
  `ReactiveFormsModule`&mdash;that correspond with the
  two approaches to form development. Both modules come
  from the same `@angular/forms` library package.

  You've been reviewing the "Template-driven" approach which requires the `FormsModule`.
  Here's how you imported it in the `HeroFormTemplateModule`.
>>>>>>> f1345962

  我们一直在探讨**模板驱动**方法，它需要`FormsModule`。下面是如何在`HeroFormTemplateModule`中导入它：

+makeExample('cb-form-validation/ts/src/app/template/hero-form-template.module.ts','','template/hero-form-template.module.ts')(format='.')
.l-sub-section
  :marked
<<<<<<< HEAD
    We haven't talked about the `SharedModule` or its `SubmittedComponent` which appears at the bottom of every
    form template in this cookbook.  

    我们还没有讲`SharedModule`或者它的`SubmittedComponent`，它们出现在本烹饪书的每一个表单模板中。
    
=======
    This guide hasn't talked about the `SharedModule` or its `SubmittedComponent` which appears at the bottom of every
    form template in this cookbook.

>>>>>>> f1345962
    They're not germane to the validation story. Look at the [live example](#live-example) if you're interested.

    它们与表单验证没有紧密的关系。如果你感兴趣，参见[在线例子](#live-example)。

.l-main-section
a#reactive
:marked
  ## Reactive forms with validation in code

<<<<<<< HEAD
  ## 响应式表单

  In the template-driven approach, you markup the template with form elements, validation attributes, 
  and `ng...` directives from the Angular `FormsModule`.
  At runtime, Angular interprets the template and derives its _form control model_.

  在模板驱动方法中，你在模板中标出表单元素、验证属性和Angular`FormsModule`中的`ng...`指令。
  在运行时间，Angular解释模板并从**表单控制器模型**衍生它。
  
  **Reactive Forms** takes a different approach. 
=======
  In the template-driven approach, you markup the template with form elements, validation attributes,
  and `ng...` directives from the Angular `FormsModule`.
  At runtime, Angular interprets the template and derives its _form control model_.

  **Reactive Forms** takes a different approach.
>>>>>>> f1345962
  You create the form control model in code. You write the template with form elements
  and `form...` directives from the Angular `ReactiveFormsModule`.
  At runtime, Angular binds the template elements to your control model based on your instructions.

  **响应式表单**采用不同的方法。
  你在代码中创建表单控制器模型，并用表单元素和来自Angular `ReactiveFormsModule`中的`form...`指令来编写模板。
  在运行时间，Angular根据你的指示绑定模板元素到你的控制器模型。

  This approach requires a bit more effort. *You have to write the control model and manage it*.

<<<<<<< HEAD
  这个方法需要做一些额外的工作。*你必须编写并管理控制器模型**

  In return, you can

  作为回报，你可以：

  * add, change, and remove validation functions on the fly

    随时添加、修改和删除验证函数

  * manipulate the control model dynamically from within the component

    在组件内动态操纵控制器模型

  * [test](#testing) validation and control logic with isolated unit tests.

    使用孤立单元测试来[测试](#testing)验证和控制器逻辑

  The third cookbook sample re-writes the hero form in _reactive forms_ style.

  第三个烹饪书例子用**响应式表单**风格重新编写英雄表格。

=======
  This allows you to do the following:
  
  * Add, change, and remove validation functions on the fly.
  * Manipulate the control model dynamically from within the component.
  * [Test](#testing) validation and control logic with isolated unit tests.

  The following cookbook sample re-writes the hero form in _reactive forms_ style.

a#reactive-forms-module
:marked
>>>>>>> f1345962
  ### Switch to the _ReactiveFormsModule_

  ### 切换到_ReactiveFormsModule_

  The reactive forms classes and directives come from the Angular `ReactiveFormsModule`, not the `FormsModule`.
<<<<<<< HEAD
  The application module for the "Reactive Forms" feature in this sample looks like this:

  响应式表单类和指令来自于Angular的`ReactiveFormsModule`，不是`FormsModule`。
  本例中，应用模块的“响应式表单”特性是这样的：

=======
  The application module for the reactive forms feature in this sample looks like this:
>>>>>>> f1345962
+makeExample('cb-form-validation/ts/src/app/reactive/hero-form-reactive.module.ts','','src/app/reactive/hero-form-reactive.module.ts')(format='.')
:marked
  The reactive forms feature module and component are in the `src/app/reactive` folder.
  Focus on the `HeroFormReactiveComponent` there, starting with its template.

<<<<<<< HEAD
  “响应式表单”特性模块和组件在`app/reactive`目录。
  让我们关注那里的`HeroFormReactiveComponent`，先看它的模板。

  ### Component template

  ### 组件模板

  We begin by changing the `<form>` tag so that it binds the Angular `formGroup` directive in the template
  to the `heroForm` property in the component class. 
=======
a#reactive-component-template
:marked
  ### Component template

  Begin by changing the `<form>` tag so that it binds the Angular `formGroup` directive in the template
  to the `heroForm` property in the component class.
>>>>>>> f1345962
  The `heroForm` is the control model that the component class builds and maintains.

  我们先修改`<form>`标签，让Angular的`formGroup`指令绑定到组件类的`heroForm`属性。
  `heroForm`是组件类创建和维护的控制器模型。

+makeExample('cb-form-validation/ts/src/app/reactive/hero-form-reactive.component.html','form-tag')(format='.')
:marked
  Next, modify the template HTML elements to match the _reactive forms_ style.
  Here is the "name" portion of the template again, revised for reactive forms and compared with the template-driven version:

  接下来，我们修改模板HTML元素，来匹配**响应式表单**样式。
  下面又是“name”部分的模板，响应式表单修改版本和模板驱动版本的比较：

+makeTabs(
  `cb-form-validation/ts/src/app/reactive/hero-form-reactive.component.html,
   cb-form-validation/ts/src/app/template/hero-form-template2.component.html`,
  'name-with-error-msg, name-with-error-msg',
  `hero-form-reactive.component.html (name #3),
   hero-form-template1.component.html (name #2)`)

:marked
<<<<<<< HEAD
  Key changes:

  关键变化：

  - the validation attributes are gone (except `required`) because we'll be validating in code.

    验证属性没有了（除了`required`），因为我们将在代码中验证。

  - `required` remains, not for validation purposes (we'll cover that in the code), 
=======
  Key changes are:
  * The validation attributes are gone (except `required`) because
  validating happens in code.

  * `required` remains, not for validation purposes (that's in the code),
>>>>>>> f1345962
  but rather for css styling and accessibility.

    保留了`required`，不是为了验证目的（我们将在代码中再行解释），而是为了CSS样式和可访问性。

.l-sub-section
  :marked
    A future version of reactive forms will add the `required` HTML validation attribute to the DOM element
    (and perhaps the `aria-required` attribute) when the control has the `required` validator function.
<<<<<<< HEAD

    未来版本的响应式表单将会在控制器有`required`验证器函数时，添加`required` HTML验证属性到DOM元素（也可能添加`aria-required`属性）。 
=======
>>>>>>> f1345962

    Until then, apply the `required` attribute _and_ add the `Validator.required` function
    to the control model, as you'll see below.

    在此之前，添加`required`属性**以及**添加`Validator.required`函数到控制器模型，像我们下面这样做：

:marked
  * The `formControlName` replaces the `name` attribute; it serves the same
  purpose of correlating the input with the Angular form control.

<<<<<<< HEAD
    `formControlName`替换了`name`属性；它起到了关联输入框和Angular表单控制器的同样作用。

  - the two-way `[(ngModel)]` binding is gone. 
=======
  * The two-way `[(ngModel)]` binding is gone.
>>>>>>> f1345962
  The reactive approach does not use data binding to move data into and out of the form controls.
  That's all in code.

    双向`[(ngModel)]`绑定消失了。
  响应式表单方法不使用数据绑定从表单控制器移入和移出数据。我们在代码中做这些。

.l-sub-section
  :marked
    The retreat from data binding is a principle of the reactive paradigm rather than a technical limitation.
<<<<<<< HEAD

    不适用表单数据绑定是响应式模式的原则，而非技术局限。
:marked
  ### Component class

  ### 组件类

  The component class is now responsible for defining and managing the form control model.

  组件类现在负责定义和管理表单控制器模型。 
  
  Angular no longer derives the control model from the template so we can no longer query for it.
  We create the Angular form control model explicitly with the help of the `FormBuilder`.
=======
a#reactive-component-class
:marked
  ### Component class

  The component class is now responsible for defining and managing the form control model.

  Angular no longer derives the control model from the template so you can no longer query for it.
  You can create the Angular form control model explicitly with
  the help of the `FormBuilder` class.
>>>>>>> f1345962

  Angular不再从模板衍生控制器模型，所以我们不能再查询它。
  我们利用`FormBuilder`来显式创建Angular表单控制器模型。

  Here's the section of code devoted to that process, paired with the template-driven code it replaces:

  下面是负责该进程的代码部分，与被它取代的模板驱动代码相比：
+makeTabs(
  `cb-form-validation/ts/src/app/reactive/hero-form-reactive.component.ts,
   cb-form-validation/ts/src/app/template/hero-form-template2.component.ts`,
  'form-builder, view-child',
  `reactive/hero-form-reactive.component.ts (FormBuilder),
   template/hero-form-template2.component.ts (ViewChild)`)
:marked
  * Inject `FormBuilder` in a constructor.

<<<<<<< HEAD
    我们注入`FormBuilder`到构造函数中。

  - we call a `buildForm` method in the `ngOnInit` [lifecycle hook method](../guide/lifecycle-hooks.html#hooks-overview)
  because that's when we'll have the hero data. We'll call it again in the `addHero` method.

    我们在`ngOnInit`[生命周期钩子方法](../guide/lifecycle-hooks.html#hooks-overview)中调用`buildForm`方法，
  因为这正是我们拥有英雄数据的时刻。我们将在`addHero`方法中再次调用它。

=======
  * Call a `buildForm` method in the `ngOnInit` [lifecycle hook method](../guide/lifecycle-hooks.html#hooks-overview)
  because that's when you'll have the hero data. Call it again in the `addHero` method.
>>>>>>> f1345962
.l-sub-section
  :marked
    A real app would retrieve the hero asynchronously from a data service, a task best performed in the `ngOnInit` hook.

    真实的应用很可能从数据服务异步获取英雄，这个任务最好在`ngOnInit`生命周期钩子中进行。
:marked
  * The `buildForm` method uses the `FormBuilder`, `fb`, to declare the form control model.
  Then it attaches the same `onValueChanged` handler (there's a one line difference)
  to the form's `valueChanges` event and calls it immediately
  to set error messages for the new control model.

<<<<<<< HEAD
    `buildForm`方法使用`FormBuilder`（`fb`）来声明表单控制器模型。
  然后它将相同的`onValueChanged`（有一行代码不一样）处理器附加到表单的`valueChanged`事件，
  并立刻为新的控制器模型设置错误消息。

:marked
  #### _FormBuilder_ declaration

  #### _FormBuilder_声明
 
  The `FormBuilder` declaration object specifies the three controls of the sample's hero form.

  `FormBuilder`声明对象指定了本例英雄表单的三个控制器。 
=======
a#formbuilder
:marked
  #### _FormBuilder_ declaration
  The `FormBuilder` declaration object specifies the three controls of the sample's hero form.
>>>>>>> f1345962

  Each control spec is a control name with an array value.
  The first array element is the current value of the corresponding hero field.
<<<<<<< HEAD
  The (optional) second value is a validator function or an array of validator functions.

  每个控制器的设置都是控制器名字和数组值。
  第一个数组元素是英雄控件对应的当前值。
  第二个值（可选）是验证器函数或者验证器函数数组。
  
  Most of the validator functions are stock validators provided by Angular as static methods of the `Validators` class.
  Angular has stock validators that correspond to the standard HTML validation attributes.

  大多数验证器函数是Angular以`Validators`类的静态方法的形式提供的原装验证器。
  Angular有一些原装验证器，与标准HTML验证属性一一对应。

  The `forbiddenNames` validator on the `"name"` control is a custom validator, 
  discussed in a separate [section below](#custom-validation).

  `"name"`控制器上的`forbiddenNames`验证器是自定义验证器，在下面单独的[小结](#custom-validation)有所讨论。

.l-sub-section  
=======
  The optional second value is a validator function or an array of validator functions.

  Most of the validator functions are stock validators provided by Angular as static methods of the `Validators` class.
  Angular has stock validators that correspond to the standard HTML validation attributes.

  The `forbiddenNames` validator on the `"name"` control is a custom validator,
  discussed in a separate [section below](#custom-validation).

.l-sub-section
>>>>>>> f1345962
  :marked
    Learn more about `FormBuilder` in the [Introduction to FormBuilder](../guide/reactive-forms.html#formbuilder) section of Reactive Forms guide.

<<<<<<< HEAD
    到**即将到来**的响应式表单章，学习更多关于`FormBuilder`的知识。
:marked
  #### Committing hero value changes

  #### 提交英雄值的更新
  
=======
a#committing-changes
:marked
  #### Committing hero value changes

>>>>>>> f1345962
  In two-way data binding, the user's changes flow automatically from the controls back to the data model properties.
  Reactive forms do not use data binding to update data model properties.
  The developer decides _when and how_ to update the data model from control values.

  在双向数据绑定时，用户的修改自动从控制器流向数据模型属性。
  响应式表单不适用数据绑定来更新数据模型属性。
  开发者决定**何时**与**如何**从控制器的值更新数据模型。

  This sample updates the model twice:
<<<<<<< HEAD

  本例更新模型两次：

  1. when the user submits the form

     当用户提交标单时

  1. when the user chooses to add a new hero

     当用户选择添加新英雄

  The `onSubmit` method simply replaces the `hero` object with the combined values of the form:

  `onSubmit`方法直接使用表单的值得合集来替换`hero`对象：

=======
  
  1. When the user submits the form.
  1. When the user adds a new hero.

  The `onSubmit()` method simply replaces the `hero` object with the combined values of the form:
>>>>>>> f1345962
+makeExample('cb-form-validation/ts/src/app/reactive/hero-form-reactive.component.ts','on-submit')(format='.')
.l-sub-section
  :marked
    This example is lucky in that the `heroForm.value` properties _just happen_ to
    correspond _exactly_ to the hero data object properties.

    本例非常“幸运”，因为`heroForm.value`属性**正好**与英雄数据对象属性对应。
:marked
<<<<<<< HEAD
  The `addHero` method discards pending changes and creates a brand new `hero` model object.

  `addHero`方法放弃未处理的变化，并创建一个崭新的`hero`模型对象。

=======
  The `addHero()` method discards pending changes and creates a brand new `hero` model object.
>>>>>>> f1345962
+makeExample('cb-form-validation/ts/src/app/reactive/hero-form-reactive.component.ts','add-hero')(format='.')
:marked
  Then it calls `buildForm()` again which replaces the previous `heroForm` control model with a new one.
  The `<form>` tag's `[formGroup]` binding refreshes the page with the new control model.

  然后它再次调用`buildForm`，用一个新对象替换了之前的`heroForm`控制器模型。
  `<form>`标签的`[formGroup]`绑定使用这个新的控制器模型更新页面。

  Here's the complete reactive component file, compared to the two template-driven component files.

  下面是完整的响应式表单的组件文件，与两个模板驱动组件文件对比：
+makeTabs(
  `cb-form-validation/ts/src/app/reactive/hero-form-reactive.component.ts,
   cb-form-validation/ts/src/app/template/hero-form-template2.component.ts,
   cb-form-validation/ts/src/app/template/hero-form-template1.component.ts`,
  '',
  `reactive/hero-form-reactive.component.ts (#3),
   template/hero-form-template2.component.ts (#2),
   template/hero-form-template1.component.ts (#1)`)

.l-sub-section
  :marked
    Run the [live example](#live-example) to see how the reactive form behaves,
    and to compare all of the files in this cookbook sample.

    运行[在线例子](#live-example)，查看响应式表单是的行为，并与本章中的例子文件作比较。

.l-main-section
a#custom-validation
:marked
  ## Custom validation
<<<<<<< HEAD

  ## 自定义验证

  This cookbook sample has a custom `forbiddenNamevalidator` function that's applied to both the 
  template-driven and the reactive form controls. It's in the `src/app/shared` folder
  and declared in the `SharedModule`.

  本烹饪书例子有一个自定义`forbiddenNameValidator`函数，在模板驱动和响应式表单中都有使用。
  它在`app/shared`目录，在`SharedModule`中被声明。

  Here's the `forbiddenNamevalidator` function itself:

  下面是`forbiddenNameValidator`函数：

=======
  This cookbook sample has a custom `forbiddenNamevalidator()` function that's applied to both the
  template-driven and the reactive form controls. It's in the `src/app/shared` folder
  and declared in the `SharedModule`.

  Here's the `forbiddenNamevalidator()` function:
>>>>>>> f1345962
+makeExample('cb-form-validation/ts/src/app/shared/forbidden-name.directive.ts','custom-validator', 'shared/forbidden-name.directive.ts (forbiddenNameValidator)')(format='.')
:marked
  The function is actually a factory that takes a regular expression to detect a _specific_ forbidden name
  and returns a validator function.

<<<<<<< HEAD
  该函数其实是一个工厂函数，接受一个正则表达式，用来检测**指定**的禁止的名字，并返回验证器函数。

  In this sample, the forbidden name is "bob"; 
  the validator rejects any hero name containing "bob".
  Elsewhere it could reject "alice" or any name that the configuring regular expression matches.

  在本例中，禁止的名字是"bob"；
  验证器拒绝任何带有"bob"的英雄名字。
  在其他地方，只要配置的正则表达式可以匹配上，它可能拒绝"alice"或者任何其他名字。
  
  The `forbiddenNamevalidator` factory returns the configured validator function.
=======
  In this sample, the forbidden name is "bob";
  the validator rejects any hero name containing "bob".
  Elsewhere it could reject "alice" or any name that the configuring regular expression matches.

  The `forbiddenNameValidator` factory returns the configured validator function.
>>>>>>> f1345962
  That function takes an Angular control object and returns _either_
  null if the control value is valid _or_ a validation error object.
  The validation error object typically has a property whose name is the validation key, `'forbiddenName'`,
  and whose value is an arbitrary dictionary of values that you could insert into an error message (`{name}`).

<<<<<<< HEAD
  `forbiddenNameValidator`工厂函数返回配置好的验证器函数。
  该函数接受一个Angular控制器对象，并在控制器值有效时返回null，或无效时返回验证错误对象。
  验证错误对象通常有一个名为验证秘钥（`forbiddenName`）的属性。其值为一个任意词典，我们可以用来插入错误信息（`{name}`）。

.l-sub-section
  :marked
    Learn more about validator functions in a _forthcoming_ chapter on custom form validation.

    在**即将到来**的自定义表单验证章节，学习更多关于验证器函数的知识。
:marked
  #### Custom validation directive

  #### 自定义验证指令

  In the reactive forms component we added a configured `forbiddenNamevalidator`
  to the bottom of the `'name'` control's validator function list.

  在响应式表单组件中，我们在`'name'`控制器的验证函数列表的底部添加了一个配置了的`forbiddenNameValidator`。

+makeExample('cb-form-validation/ts/src/app/reactive/hero-form-reactive.component.ts','name-validators', 'reactive/hero-form-reactive.component.ts (name validators)')(format='.')
:marked
  In the template-driven component template, we add the selector (`forbiddenName`) of a custom _attribute directive_ to the name's input box
  and configured it to reject "bob".

  在模板驱动组件的模板中，我们在name的输入框元素中添加了自定义**属性指令**的选择器（`forbiddenName`），并配置它来拒绝“bob”。

+makeExample('cb-form-validation/ts/src/app/template/hero-form-template2.component.html','name-input', 'template/hero-form-template2.component.html (name input)')(format='.')
:marked
  The corresponding `ForbiddenValidatorDirective` is a wrapper around the `forbiddenNamevalidator`.

  对应的`ForbiddenValidatorDirective`包装了`forbiddenNamevalidator`。
  
  Angular forms recognizes the directive's role in the validation process because the directive registers itself
=======
a#custom-validation-directive
:marked
  ### Custom validation directive
  In the reactive forms component, the `'name'` control's validator function list
  has a `forbiddenNameValidator` at the bottom.
+makeExample('cb-form-validation/ts/src/app/reactive/hero-form-reactive.component.ts','name-validators', 'reactive/hero-form-reactive.component.ts (name validators)')(format='.')
:marked
  In the _template-driven_ example, the `<input>` has the selector (`forbiddenName`)
  of a custom _attribute directive_, which rejects "bob".
+makeExample('cb-form-validation/ts/src/app/template/hero-form-template2.component.html','name-input', 'template/hero-form-template2.component.html (name input)')(format='.')
:marked
  The corresponding `ForbiddenValidatorDirective` is a wrapper around the `forbiddenNameValidator`.

  Angular `forms` recognizes the directive's role in the validation process because the directive registers itself
>>>>>>> f1345962
  with the `NG_VALIDATORS` provider, a provider with an extensible collection of validation directives.

  Angular表单接受指令在验证流程中的作用，因为指令注册自己到`NG_VALIDATORS`提供商中，该提供商拥有可扩展的验证指令集。

+makeExample('cb-form-validation/ts/src/app/shared/forbidden-name.directive.ts','directive-providers', 'shared/forbidden-name.directive.ts (providers)')(format='.')
:marked
<<<<<<< HEAD
  The rest of the directive is unremarkable and we present it here without further comment.

  指令的剩余部分没有什么特殊的，所以我们将它展示在下面，不作任何注解。

=======
  Here is the rest of the directive to help you get an idea of how it all comes together:
>>>>>>> f1345962
+makeExample('cb-form-validation/ts/src/app/shared/forbidden-name.directive.ts','directive', 'shared/forbidden-name.directive.ts (directive)')

:marked
.l-sub-section
  :marked
    If you are familiar with Angular validations, you may have noticed
    that the custom validation directive is instantiated with `useExisting`
    rather than `useClass`. The registered validator must be _this instance_ of
    the `ForbiddenValidatorDirective`&mdash;the instance in the form with
    its `forbiddenName` property bound to “bob". If you were to replace
    `useExisting` with `useClass`, then you’d be registering a new class instance, one that
    doesn’t have a `forbiddenName`.

    To see this in action, run the example and then type “bob” in the name of Hero Form 2.
    Notice that you get a validation error. Now change from `useExisting` to `useClass` and try again.
    This time, when you type “bob”, there's no "bob" error message.

:marked
.l-sub-section
  :marked
    For more information on attaching behavior to elements,
    see [Attribute Directives](../guide/attribute-directives.html).

    参见[属性型指令](../guide/attribute-directives.html)章节。

.l-main-section
a#testing
:marked
  ## Testing Considerations

<<<<<<< HEAD
  ## 测试注意事项

  We can write _isolated unit tests_ of validation and control logic in _Reactive Forms_.
=======
  You can write _isolated unit tests_ of validation and control logic in _Reactive Forms_.
>>>>>>> f1345962

  我们可以为**响应式表单**的验证器和控制器逻辑编写**孤立单元测试**。

  _Isolated unit tests_ probe the component class directly, independent of its
  interactions with its template, the DOM, other dependencies, or Angular itself.

  **孤立单元测试**直接检测组件类，与组件和它的模板的交互、DOM、其他以来和Angular本省都无关。

  Such tests have minimal setup, are quick to write, and easy to maintain.
  They do not require the `Angular TestBed` or asynchronous testing practices.

<<<<<<< HEAD
  这样的测试具有简单设置#，快速编写和容易维护的特征。它们不需要`Angular TestBed`或异步测试工序。

  That's not possible with _Template-driven_ forms.
  The template-driven approach relies on Angular to produce the control model and 
=======
  That's not possible with _template-driven_ forms.
  The template-driven approach relies on Angular to produce the control model and
>>>>>>> f1345962
  to derive validation rules from the HTML validation attributes.
  You must use the `Angular TestBed` to create component test instances,
  write asynchronous tests, and interact with the DOM.

<<<<<<< HEAD
  这对**模板驱动**表单来说是不可能的。
  模板驱动方法依靠Angular来生成控制器模型并从HTML验证属性中衍生验证规则。
  你必须使用`Angular TestBed`来创建组件测试实例，编写异步测试并与DOM交互。

  While not difficult, this takes more time, work and skill &mdash; 
  factors that tend to diminish test code coverage and quality.

  虽然这种测试并不困难，但是它需要更多时间、工作和能力 - 这些因素往往会降低测试代码覆盖率和测试质量。
=======
  While not difficult, this takes more time, work and
  skill&mdash;factors that tend to diminish test code
  coverage and quality.
>>>>>>> f1345962
<|MERGE_RESOLUTION|>--- conflicted
+++ resolved
@@ -3,14 +3,10 @@
 a#top
 :marked
   Improve overall data quality by validating user input for accuracy and completeness.
-
-<<<<<<< HEAD
+  
   我们可以通过验证用户输入的准确性和完整性，来增强整体数据质量。
 
-  In this cookbook we show how to validate user input in the UI and display useful validation messages 
-=======
   This cookbook shows how to validate user input in the UI and display useful validation messages
->>>>>>> f1345962
   using first the template-driven forms and then the reactive forms approach.
 
   在本烹饪书中，我们展示在界面中如何验证用户输入，并显示有用的验证信息，先使用模板驱动表单方式，再使用响应式表单方式。
@@ -25,78 +21,88 @@
 a#toc
 :marked
   ## Contents
-
-<<<<<<< HEAD
   ## 目录
 
-    [Simple Template-Driven Forms](#template1)
-
-    [简单的模板驱动表单](#template1)
-
-    [Template-Driven Forms with validation messages in code](#template2)
-
-    [代码中拥有验证信息的模板驱动表单](#template2)
-
-    [Reactive Forms with validation in code](#reactive)
-
-    [代码中拥有验证的响应式表单](#reactive)
-
-    [Custom validation](#custom-validation)
-
-    [自定义验证](#custom-validation)
-
-    [Testing](#testing)
-=======
     * [Simple template-driven forms](#template1)
+
+      [简单的模板驱动表单](#template1)
+
     * [Template-driven forms with validation messages in code](#template2)
 
+      [代码中带验证信息的模板驱动表单](#template2)
+
+
       * [Component Class](#component-class)
+
+        [组件类](#component-class)
+
       * [The benefits of messages in code](#improvement)
+
+        [在代码中写消息的优点](#improvement)
+
       * [`FormModule` and template-driven forms](#formmodule)
 
+        [`FormModule`和模板驱动表单](#formmodule)
+
+
     * [Reactive forms with validation in code](#reactive)
 
+      [代码中带验证消息的响应式表单](#reactive)
+
+
       * [Switch to the `ReactiveFormsModule`](#reactive-forms-module)
+
+        [切换成`ReactiveFormsModule`](#reactive-forms-module)
+
       * [Component template](#reactive-component-template)
+
+        [组件模板](#reactive-component-template)
+
       * [Component class](#reactive-component-class)
 
+        [组件类](#reactive-component-class)
+
+
         * [`FormBuilder` declaration](#formbuilder)
+
+          [`FormBuilder`声明](#formbuilder)
+
         * [Committing hero value changes](#committing-changes)
 
+          [提交对英雄值的更改](#committing-changes)
+
+
     * [Custom validation](#custom-validation)
 
+      [自定义验证器](#custom-validation)
+
+
       * [Custom validation directive](#custom-validation-directive)
 
+        [自定义验证指令](#custom-validation-directive)
+
+
     * [Testing considerations](#testing)
->>>>>>> f1345962
-
-    [测试](#testing)
+
+      [测试方面的考虑](#testing)
+
 
 a#live-example
 :marked
-<<<<<<< HEAD
-  **Try the live example to see and download the full cookbook source code**
+  **Try the live example to see and download the full cookbook source code.**
 
   **查看在线例子，并下载整个烹饪书的源代码**
 
 live-example(name="cb-form-validation" embedded img="cookbooks/form-validation/plunker.png") 在线例子
-=======
-  **Try the live example to see and download the full cookbook source code.**
-live-example(name="cb-form-validation" embedded img="cookbooks/form-validation/plunker.png")
->>>>>>> f1345962
 
 .l-main-section
 a#template1
 :marked
    ## Simple template-driven forms
 
-<<<<<<< HEAD
    ## 简单的模板驱动表单
 
-   In the template-driven approach, you arrange 
-=======
    In the template-driven approach, you arrange
->>>>>>> f1345962
    [form elements](https://developer.mozilla.org/en-US/docs/Web/Guide/HTML/Forms_in_HTML) in the component's template.
 
    在模板驱动表单方法中，你在组件的模板中组织[表单元素](https://developer.mozilla.org/en-US/docs/Web/Guide/HTML/Forms_in_HTML)。
@@ -105,127 +111,85 @@
    Angular construct a corresponding internal control model that implements form functionality.
    In template-drive forms, the control model is _implicit_ in the template.
 
-<<<<<<< HEAD
    你可以添加Angular表单指令（通常为以`ng`开头的指令）来帮助Angular构建对应的内部控制模型，以实现表单功能。
    控制模型在模板中是**隐式**的。
 
-   To validate user input, you add [HTML validation attributes](https://developer.mozilla.org/en-US/docs/Web/Guide/HTML/HTML5/Constraint_validation) 
+   To validate user input, you add [HTML validation attributes](https://developer.mozilla.org/en-US/docs/Web/Guide/HTML/HTML5/Constraint_validation)
    to the elements. Angular interprets those as well, adding validator functions to the control model.
 
    要验证用户输入，你添加[HTML验证属性](https://developer.mozilla.org/en-US/docs/Web/Guide/HTML/HTML5/Constraint_validation)到元素中。
    Angular拦截这些元素，添加验证器函数到控制模型中。
 
-   Angular exposes information about the state of the controls including 
-   whether the user has "touched" the control or made changes and if the control values are valid.
-
-   Angular暴露关于控制状态的信息，包括用户是否已经“触摸“了控制器，或者用户已经作了更新和控制器的值是否还有效。
-
-   In the first template validation example, 
-   we add more HTML to read that control state and update the display appropriately.
-   Here's an excerpt from the template html for a single input box control bound to the hero name:
-
-   在第一个模板验证例子中，我们添加了更多HTML，来读取控制器状态并适当更新显示。
-   下面是模板HTML中提取的，一个绑定到英雄名字的输入框控制器：
-=======
-   To validate user input, you add [HTML validation attributes](https://developer.mozilla.org/en-US/docs/Web/Guide/HTML/HTML5/Constraint_validation)
-   to the elements. Angular interprets those as well, adding validator functions to the control model.
-
    Angular exposes information about the state of the controls including
    whether the user has "touched" the control or made changes and if the control values are valid.
+
+   Angular暴露关于控制状态的信息，包括用户是否已经“触摸“了控制器，或者用户已经作了更新和控制器的值是否还有效。
 
    In this first template validation example,
    notice the HTML that reads the control state and updates the display appropriately.
    Here's an excerpt from the template HTML for a single input control bound to the hero name:
->>>>>>> f1345962
+
+   在第一个模板验证例子中，我们添加了更多HTML，来读取控制器状态并适当更新显示。
+   下面是模板HTML中提取的，一个绑定到英雄名字的输入框控制器：
 +makeExample('cb-form-validation/ts/src/app/template/hero-form-template1.component.html','name-with-error-msg','template/hero-form-template1.component.html (Hero name)')(format='.')
 
 :marked
   Note the following:
-<<<<<<< HEAD
-
-  请注意一下几点：
-
-  - The `<input>` element carries the HTML validation attributes: `required`, `minlength`, and `maxlength`.
-
-    `<input>`元素具有HTML验证属性：`required`、`minlength`、和 `maxlength`。
-
-  - We set the `name` attribute of the input box to `"name"` so Angular can track this input element and associate it
-  with an Angular form control called `name` in its internal control model.
-
-    我们设置输入框的`name`属性为`"name"`，这样Angular可以跟踪这个输入元素，并将其内部控制器模型的一个名为`name`的Angular表单控制关联起来。
-
-  - We use the `[(ngModel)]` directive to two-way data bind the input box to the `hero.name` property.
-
-    我们使用`[(ngModel)]`指令，将输入框双向数据绑定到`hero.name`属性。
-  
-  - We set a template variable (`#name`) to the value `"ngModel"` (always `ngModel`).
-  This gives us a reference to the Angular `NgModel` directive 
-  associated with this control that we can use _in the template_
-  to check for control states such as `valid` and `dirty`.
-
-    我们将模板变量(`#name`)赋值为`"ngModel"` (总是 `ngModel`)。
-  它为我们提供了与这个控制器关联的Angular `NgModel`指令的引用，我们在模板中使用它，以检查控制器状态，比如`valid`和`dirty`。
-
-  - The `*ngIf` on `<div>` element reveals a set of nested message `divs` but only if there are "name" errors and
-  the control is either `dirty` or `touched`.
-
-    `<div>`元素的`*ngIf`揭露了一套嵌套消息`divs`，但是只在有“name”错误和控制器为`dirty`或者`touched`。
-
-  - Each nested `<div>` can present a custom message for one of the possible validation errors.
-  We've prepared messages for `required`, `minlength`, and `maxlength`.
-=======
+  
+  请注意以下几点：
 
   * The `<input>` element carries the HTML validation attributes: `required`, `minlength`, and `maxlength`.
+  
+    `<input>`元素带有一些HTML验证属性：`required`、`minlength` 和 `maxlength`。
 
   * The `name` attribute of the input is set to `"name"` so Angular can track this input element and associate it
   with an Angular form control called `name` in its internal control model.
+  
+    我们把输入框的`name`属性设置为`"name"`，这样Angular可以跟踪这个输入元素，并将其内部控制器模型的一个名为`name`的Angular表单控制关联起来。
+     
 
   * The `[(ngModel)]` directive allows two-way data binding between the input box to the `hero.name` property.
+  
+    我们使用`[(ngModel)]`指令，将输入框双向数据绑定到`hero.name`属性。
 
   * The template variable (`#name`) has the value `"ngModel"` (always `ngModel`).
   This gives you a reference to the Angular `NgModel` directive
   associated with this control that you can use _in the template_
   to check for control states such as `valid` and `dirty`.
+  
+    我们将模板变量(`#name`)赋值为`"ngModel"` (总是 `ngModel`)。
+      它为我们提供了与这个控制器关联的Angular `NgModel`指令的引用，我们在模板中使用它，以检查控制器状态，比如`valid`和`dirty`。
 
   * The `*ngIf` on the `<div>` element reveals a set of nested message `divs` but only if there are "name" errors and
   the control is either `dirty` or `touched`.
+  
+    `<div>`元素的`*ngIf`揭露了一套嵌套消息`divs`，但是只在有“name”错误和控制器为`dirty`或者`touched`。
 
   * Each nested `<div>` can present a custom message for one of the possible validation errors.
   There are messages for `required`, `minlength`, and `maxlength`.
->>>>>>> f1345962
 
     每个嵌套的`<div>`为其中一个可能出现的验证错误显示一条自定义消息。我们已经为`required`、`minlength`、和 `maxlength`准备了消息。
 
   The full template repeats this kind of layout for each data entry control on the form.
-<<<<<<< HEAD
-
+  
   整个模板为表单上的每种数据输入控制器重复这种布局。
-
-=======
+  
 a#why-check
->>>>>>> f1345962
 .l-sub-section
   :marked
     #### Why check _dirty_ and _touched_?
-
-<<<<<<< HEAD
+    
     #### 为何检查**dirty**和**touched**？
 
-    We shouldn't show errors for a new hero before the user has had a chance to edit the value.
+    The app shouldn't show errors for a new hero before the user has had a chance to edit the value.
     The checks for `dirty` and `touched` prevent premature display of errors.
 
     当用户创建一个新英雄时，在还没有机会输入之前，我们不应该显示任何错误。
     检查`dirty`和`touched`防止了这种过早的错误显示。
 
-    Learn about `dirty` and `touched` in the [Forms](../guide/forms.html) chapter.
+    Learn about `dirty` and `touched` in the [Forms](../guide/forms.html) guide.
 
     参见[表单](../guide/forms.html)章，学习关于`dirty`和`touched`的知识。
-=======
-    The app shouldn't show errors for a new hero before the user has had a chance to edit the value.
-    The checks for `dirty` and `touched` prevent premature display of errors.
-
-    Learn about `dirty` and `touched` in the [Forms](../guide/forms.html) guide.
->>>>>>> f1345962
 :marked
   The component class manages the hero model used in the data binding
   as well as other code to support the view.
@@ -255,55 +219,37 @@
 :marked
   ## Template-driven forms with validation messages in code
 
-<<<<<<< HEAD
   ## 验证消息在代码中的模板驱动表单
 
-  While the layout is straightforward, 
-  there are obvious shortcomings with the way we handle validation messages:
-
-  虽然布局很直观，但是我们处理验证消息的方法有明显的缺陷：
-
-  * It takes a lot of HTML to represent all possible error conditions. 
-  This gets out of hand when there are many controls and many validation rules.
-
-    它使用了很多HTML来表现所有可能出现的错误情况。
-  如果有太多控制器和太多验证规则，我们就失去了控制。
-  
-  * We're not fond of so much JavaScript logic in HTML.
-
-    我们不喜欢在HTML里面插入这么多JavaScript。
-
-  * The messages are static strings, hard-coded into the template. 
-  We often require dynamic messages that we should shape in code.
-
-    这些消息是静态的字符串，被硬编码到模板中。我们通常要求在代码中可以塑造的动态消息。
-
-  We can move the logic and the messages into the component with a few changes to 
-  the template and component.
-
-  只需要对模板和组件做出一些修改，我们可以将逻辑和消息移到组件中。
-  
-  Here's the hero name again, excerpted from the revised template ("Template 2"), next to the original version:
-
-  下面也是关于英雄名字的控制器，从修改后的模板（"Template 2"）中抽取出来，与原来的版本相比：
-=======
   While the layout is straightforward,
   there are obvious shortcomings with the way it's handling validation messages:
 
+  虽然布局很直观，但是我们处理验证消息的方法有明显的缺陷：
+
   * It takes a lot of HTML to represent all possible error conditions.
   This gets out of hand when there are many controls and many validation rules.
-
-  * There's a lot of JavaScript logic in the HTML.
+  
+    它使用了很多HTML来表现所有可能出现的错误情况。
+    如果有太多控制器和太多验证规则，我们就失去了控制。
+    
+  * There's a lot of  JavaScript logic in theHTML.
+
+    我们不喜欢在HTML里面插入这么多JavaScript。
 
   * The messages are static strings, hard-coded into the template.
   It's easier to maintain _dynamic_ messages in the component class.
+  
+    这些消息是静态的字符串，被硬编码到模板中。我们通常要求在代码中可以塑造的动态消息。
 
   In this example, you can move the logic and the messages into the component with a few changes to
   the template and component.
-
-  Here's the hero name again, excerpted from the revised template
-  (Template 2), next to the original version:
->>>>>>> f1345962
+  
+  只需要对模板和组件做出一些修改，我们可以将逻辑和消息移到组件中。
+  
+  Here's the hero name again, excerpted from the revised template (Template 2), next to the original version:
+  
+  下面也是关于英雄名字的控制器，从修改后的模板（"Template 2"）中抽取出来，与原来的版本相比：
+  
 +makeTabs(
   `cb-form-validation/ts/src/app/template/hero-form-template2.component.html,
    cb-form-validation/ts/src/app/template/hero-form-template1.component.html`,
@@ -313,67 +259,48 @@
 
 :marked
   The `<input>` element HTML is almost the same. There are noteworthy differences:
-<<<<<<< HEAD
-
+  
   `<input>`元素的HTML几乎一样。但是下列有值得注意的区别：
-  
-  - The hard-code error message `<div>` are gone.
-
+
+  * The hard-code error message `<divs>` are gone.
+  
     硬编码的错误消息`<div>`消失了。
-=======
->>>>>>> f1345962
-
-  * The hard-code error message `<divs>` are gone.
 
   * There's a new attribute, `forbiddenName`, that is actually a custom validation directive.
   It invalidates the control if the user enters "bob" in the name `<input>`([try it](#live-example)).
   See the [custom validation](#custom-validation) section later in this cookbook for more information
   on custom validation directives.
-
-<<<<<<< HEAD
+  
     添加了一个新属性`forbiddenName`，它实际上是一个自定义验证指令。
-  如果用户名字中的任何地方输入“bob”，该指令变将控制器标记为无效（[试试](#live-example)）。
-  我们在本烹饪书后面介绍了[自定义验证指令](#custom-validation)。
-
-  - The `#name` template variable is gone because we no longer refer to the Angular control for this element.
-
+      如果用户名`<input>`中的任何地方输入“bob”，该指令变将控制器标记为无效（[试试](#live-example)）。
+      我们将在本烹饪书稍后的地方介绍[自定义验证指令](#custom-validation)。
+
+  * The `#name` template variable is gone because the app no longer refers to the Angular control for this element.
+  
     模板变量`#name`消失了，因为我们不再需要为这个元素引用Angular控制器。
 
-  - Binding to the new `formErrors.name` property is sufficent to display all name validation error messages.
-
+  * Binding to the new `formErrors.name` property is sufficent to display all name validation error messages.
+  
     绑定到新的`formErrors.name`属性，就可以处理所有名字验证错误信息了。
 
-  #### Component class
-
-  #### 组件类
-
-  The original component code stays the same.
-  We _added_ new code to acquire the Angular form control and compose error messages.
-=======
-  * The `#name` template variable is gone because the app no longer refers to the Angular control for this element.
-
-  * Binding to the new `formErrors.name` property is sufficent to display all name validation error messages.
-
 a#component-class
 :marked
   ### Component class
+  
+  ### 组件类
+  
   The original component code for Template 1 stayed the same; however,
   Template 2 requires some changes in the component. This section covers the code
   necessary in Template 2's component class to acquire the Angular
   form control and compose error messages.
->>>>>>> f1345962
-
-  原来的组件代码还是一样。我们**添加**了新的代码，来获取Angular表单控制器和撰写错误信息。
+
+  原组件代码的模板一没变化，只是模板二发生了变化。本节包括模板二的组件类，以获取Angular表单控制器和撰写错误信息。
 
   The first step is to acquire the form control that Angular created from the template by querying for it.
 
-<<<<<<< HEAD
   第一步是获取Angular通过查询模板而生成的表单控制器。
 
-  Look back at the top of the component template where we set the 
-=======
   Look back at the top of the component template at the
->>>>>>> f1345962
   `#heroForm` template variable in the `<form>` element:
 
   回头看组件模板顶部，我们在`<form>`元素中设置`#heroForm`模板变量：
@@ -382,61 +309,40 @@
 
 :marked
   The `heroForm` variable is a reference to the control model that Angular derived from the template.
-<<<<<<< HEAD
-  We tell Angular to inject that model into the component class's `currentForm` property using a `@ViewChild` query:
+  Tell Angular to inject that model into the component class's `currentForm` property using a `@ViewChild` query:
 
   `heroFrom`变量是Angular从模板衍生出来的控制模型的引用。
   我们利用`@ViewChild`来告诉Angular注入这个模型到组件类的`currentForm`属性：
 
-=======
-  Tell Angular to inject that model into the component class's `currentForm` property using a `@ViewChild` query:
->>>>>>> f1345962
 +makeExample('cb-form-validation/ts/src/app/template/hero-form-template2.component.ts','view-child','template/hero-form-template2.component.ts (heroForm)')(format='.')
 
 :marked
   Some observations:
-
-<<<<<<< HEAD
+  
   一些细节：
 
-  - Angular `@ViewChild` queries for a template variable when you pass it 
-  the name of that variable as a string (`'heroForm'` in this case).
-
-    Angular的`@ViewChild`使用传入的模板变量的字符串名字（这里是`'heroForm'`），来查询对应的模板变量。
-
-  - The `heroForm` object changes several times during the life of the component, most notably when we add a new hero.
-  We'll have to re-inspect it periodically.
-
-    `heroForm`对象在组件的生命周期内变化了好几次，最值得注意的是当我们添加一个新英雄时的变化。我们必须定期重新检测它。
-
-  - Angular calls the `ngAfterViewChecked` [lifecycle hook method](../guide/lifecycle-hooks.html#afterview) 
-  when anything changes in the view.
-  That's the right time to see if there's a new `heroForm` object.
-
-    当视图有任何变化时，Angular调用`ngAfterViewChecked`[生命周期钩子方法](../guide/lifecycle-hooks.html#afterview)。这是查看是否有新`heroForm`对象的最佳时机。 
-  
-  - When there _is_ a new `heroForm` model, we subscribe to its `valueChanged` _Observable_ property.
-
-    当出现新`heroForm`模型时，我们订阅它的`valueChanged`**可观察**属性。
-
-  The `onValueChanged` handler looks for validation errors after every user keystroke.  
-
-  `onValueChanged`处理器在每次用户键入后查找验证错误。
-
-=======
   * Angular `@ViewChild` queries for a template variable when you pass it
   the name of that variable as a string (`'heroForm'` in this case).
+  
+    Angular的`@ViewChild`使用传入的模板变量的字符串名字（这里是`'heroForm'`），来查询对应的模板变量。
 
   * The `heroForm` object changes several times during the life of the component, most notably when you add a new hero.
   Periodically inspecting it reveals these changes.
+  
+    `heroForm`对象在组件的生命周期内变化了好几次，最值得注意的是当我们添加一个新英雄时的变化。我们必须定期重新检测它。
 
   * Angular calls the `ngAfterViewChecked` [lifecycle hook method](../guide/lifecycle-hooks.html#afterview)
   when anything changes in the view.
   That's the right time to see if there's a new `heroForm` object.
-
+  
+    当视图有任何变化时，Angular调用`ngAfterViewChecked`[生命周期钩子方法](../guide/lifecycle-hooks.html#afterview)。这是查看是否有新`heroForm`对象的最佳时机。
+    
   * When there _is_ a new `heroForm` model, `formChanged()` subscribes to its `valueChanges` _Observable_ property.
-  The `onValueChanged` handler looks for validation errors after every keystroke.
->>>>>>> f1345962
+  The `onValueChanged` handler looks for validation errors after every  keystroke.  
+
+    当出现新`heroForm`模型时，我们订阅它的`valueChanged`**可观察**属性。  
+    `onValueChanged`处理器在每次用户键入后查找验证错误。
+  
 +makeExample('cb-form-validation/ts/src/app/template/hero-form-template2.component.ts','handler','template/hero-form-template2.component.ts (handler)')(format='.')
 
 :marked
@@ -451,78 +357,49 @@
   The `formErrors` is a dictionary of the hero fields that have validation rules and their current error messages.
   Only two hero properties have validation rules, `name` and `power`.
   The messages are empty strings when the hero data are valid.
-
-<<<<<<< HEAD
+  
   `formErrors`是一个词典，包含了拥有验证规则和当前错误消息的英雄控件。
-  只有两个英雄属性有验证规则，`name`和`power`。
-  当英雄数据有效时，这些消息的值为空字符串。
-
-  For each field, the handler
-
-  对于每个控件，这个处理器：
-
-    - clears the prior error message if any
-    
-      如果有之前的错误信息，清楚它们
-
-    - acquires the field's corresponding Angular form control
-
+    只有两个英雄属性有验证规则，`name`和`power`。
+    当英雄数据有效时，这些消息的值为空字符串。
+
+  For each field, the `onValueChanged` handler does the following:
+  
+  对于每个字段，这个`onValueChanged`处理器会做这些：
+  
+    * Clears the prior error message, if any.
+    
+      清除以前的错误信息（如果有的话）
+      
+    * Acquires the field's corresponding Angular form control.
+    
       获取控件对应的Angular表单控制器
-
-    - if such a control exists _and_ its been changed ("dirty") _and_ its invalid ...
-
-      如果这样的控制器存在，并且它被更新（“dirty”）**以及**它无效...
-
-    - the handler composes a consolidated error message for all of the control's errors.
-
-      处理器便为所有控制器的错误合成一条错误消息。
-
-  We'll need some error messages of course, a set for each validated property, one message per validation rule:
-
-  很显然，我们需要一些错误消息，每个验证的属性都需要一套，每个验证规则需要一条消息：
-
-=======
-  For each field, the `onValueChanged` handler does the following:
-    * Clears the prior error message, if any.
-    * Acquires the field's corresponding Angular form control.
+      
     * If such a control exists _and_ it's been changed ("dirty")
     _and_ it's invalid, the handler composes a consolidated error message for all of the control's errors.
+    
+      如果这样的控制器存在，并且它被更新过（“dirty”），**并且**它无效，处理器就会为所有控制器的错误合成一条错误消息。
 
   Next, the component needs some error messages of course&mdash;a set for each validated property with
   one message per validation rule:
->>>>>>> f1345962
+  
+  很显然，我们需要一些错误消息，每个验证的属性都需要一套，每个验证规则需要一条消息：
+  
 +makeExample('cb-form-validation/ts/src/app/template/hero-form-template2.component.ts','messages','template/hero-form-template2.component.ts (messages)')(format='.')
 :marked
   Now every time the user makes a change, the `onValueChanged` handler checks for validation errors and produces messages accordingly.
 
-<<<<<<< HEAD
   现在，每次用户作出变化时，`onValueChanged`处理器检查验证错误并按情况发出错误消息。
-  
-  ### Is this an improvement?
-
-  ### 这是增强吗？
-  
-  Clearly the template got substantially smaller while the component code got substantially larger. 
-  It's not easy to see the benefit when there are just three fields and only two of them have validation rules.
-
-  很显然，模板变得小多了，组件代码变得大多了。当只有三个控件并且其中只有两个有验证规则时，我们很难看出好处。
-
-  Consider what happens as we increase the number of validated fields and rules.
-  In general, HTML is harder to read and maintain than code. 
-  The initial template was already large and threatening to get rapidly worse as we add more validation message `<divs>`.
-
-  假设增加需要验证的控件和规则后会怎么样。
-  通常，HTML比代码更难阅读和维护。
-  初始的模板已经很大了，如果我们添加更多验证消息`<div>`，它会迅速变得更大。
-  
-  After moving the validation messaging to the component, 
-=======
+
 a#improvement
 :marked
   ### The benefits of messages in code
+  
+  ### 在代码中写消息的优点
 
   Clearly the template got substantially smaller while the component code got substantially larger.
   It's not easy to see the benefit when there are just three fields and only two of them have validation rules.
+
+  很显然，模板变得小多了，组件代码变得大多了。当只有三个控件并且其中只有两个有验证规则时，我们很难看出好处。
 
   Consider what happens as the number of validated
   fields and rules increases.
@@ -530,79 +407,55 @@
   The initial template was already large and threatening to get rapidly worse
   with the addition of more validation message `<div>` elements.
 
+  假设增加需要验证的控件和规则后会怎么样。
+  通常，HTML比代码更难阅读和维护。
+  初始的模板已经很大了，如果我们添加更多验证消息`<div>`，它会迅速变得更大。
+
   After moving the validation messaging to the component,
->>>>>>> f1345962
   the template grows more slowly and proportionally.
   Each field has approximately the same number of lines no matter its number of validation rules.
   The component also grows proportionally, at the rate of one line per validated field
   and one line per validation message.
-
-<<<<<<< HEAD
   将验证消息移到组件后，模板的增长变得更加缓慢，幅度也小一些。
   不管有多少个验证规则，每个控件的行数是差不多的。
   组件也按比例增长，每增加一个控件增加一行，每个验证消息一行。
-  
   Both trends are manageable.
 
   两条线容易维护。
 
-  Now that the messages are in code, we have more flexibility. We can compose messages more intelligently. 
-  We can refactor the messages out of the component, perhaps to a service class that retrieves them from the server.
+  Now that the messages are in code, you have more flexibility and can compose messages more efficiently.
+  You can refactor the messages out of the component, perhaps to a service class that retrieves them from the server.
   In short, there are more opportunities to improve message handling now that text and logic have moved from template to code.
 
   现在消息在代码中，我们有更多的灵活度。我们更加智能的撰写消息。
   我们可以将消息重构出组件，比如到一个服务类，从服务端获取消息。
   简而言之，有很多机会增强消息处理，因为文本和逻辑都已经从模板移到代码中。
 
+a#formmodule
+:marked
   ### _FormModule_ and template-driven forms
 
   ### _FormModule_ 和模板驱动表单
-
-  Angular has two different forms modules &mdash; `FormsModule` and `ReactiveFormsModule` &mdash; 
-  that correspond with the two approaches to form development.
-  Both modules come from the same `@angular/forms` library package.
-
-  Angular有两种不同的表单模块 - `FormsModule`和`ReactiveFormsModule` - 它们与表单开发的两种方法对应。
-  两种模块都从同一个`@angular/forms`库。
-
-  We've been reviewing the "Template-driven" approach which requires the `FormsModule`
-  Here's how we imported it in the `HeroFormTemplateModule`.
-=======
-  Both trends are manageable.
-
-  Now that the messages are in code, you have more flexibility and can compose messages more efficiently.
-  You can refactor the messages out of the component, perhaps to a service class that retrieves them from the server.
-  In short, there are more opportunities to improve message handling now that text and logic have moved from template to code.
-
-a#formmodule
-:marked
-  ### _FormModule_ and template-driven forms
 
   Angular has two different forms modules&mdash;`FormsModule` and
   `ReactiveFormsModule`&mdash;that correspond with the
   two approaches to form development. Both modules come
   from the same `@angular/forms` library package.
+  
+  Angular有两种不同的表单模块 - `FormsModule`和`ReactiveFormsModule` - 它们与表单开发的两种方法对应。
+    两种模块都从同一个`@angular/forms`库。
 
   You've been reviewing the "Template-driven" approach which requires the `FormsModule`.
   Here's how you imported it in the `HeroFormTemplateModule`.
->>>>>>> f1345962
 
   我们一直在探讨**模板驱动**方法，它需要`FormsModule`。下面是如何在`HeroFormTemplateModule`中导入它：
 
 +makeExample('cb-form-validation/ts/src/app/template/hero-form-template.module.ts','','template/hero-form-template.module.ts')(format='.')
 .l-sub-section
   :marked
-<<<<<<< HEAD
-    We haven't talked about the `SharedModule` or its `SubmittedComponent` which appears at the bottom of every
+    This guide hasn't talked about the `SharedModule` or its `SubmittedComponent` which appears at the bottom of every
     form template in this cookbook.  
-
     我们还没有讲`SharedModule`或者它的`SubmittedComponent`，它们出现在本烹饪书的每一个表单模板中。
-    
-=======
-    This guide hasn't talked about the `SharedModule` or its `SubmittedComponent` which appears at the bottom of every
-    form template in this cookbook.
-
->>>>>>> f1345962
     They're not germane to the validation story. Look at the [live example](#live-example) if you're interested.
 
     它们与表单验证没有紧密的关系。如果你感兴趣，参见[在线例子](#live-example)。
@@ -612,24 +465,14 @@
 :marked
   ## Reactive forms with validation in code
 
-<<<<<<< HEAD
   ## 响应式表单
 
-  In the template-driven approach, you markup the template with form elements, validation attributes, 
-  and `ng...` directives from the Angular `FormsModule`.
-  At runtime, Angular interprets the template and derives its _form control model_.
-
-  在模板驱动方法中，你在模板中标出表单元素、验证属性和Angular`FormsModule`中的`ng...`指令。
-  在运行时间，Angular解释模板并从**表单控制器模型**衍生它。
-  
-  **Reactive Forms** takes a different approach. 
-=======
   In the template-driven approach, you markup the template with form elements, validation attributes,
   and `ng...` directives from the Angular `FormsModule`.
   At runtime, Angular interprets the template and derives its _form control model_.
-
-  **Reactive Forms** takes a different approach.
->>>>>>> f1345962
+  在模板驱动方法中，你在模板中标出表单元素、验证属性和Angular`FormsModule`中的`ng...`指令。
+  在运行时间，Angular解释模板并从**表单控制器模型**衍生它。
+  **Reactive Forms** takes a different approach. 
   You create the form control model in code. You write the template with form elements
   and `form...` directives from the Angular `ReactiveFormsModule`.
   At runtime, Angular binds the template elements to your control model based on your instructions.
@@ -639,79 +482,56 @@
   在运行时间，Angular根据你的指示绑定模板元素到你的控制器模型。
 
   This approach requires a bit more effort. *You have to write the control model and manage it*.
-
-<<<<<<< HEAD
-  这个方法需要做一些额外的工作。*你必须编写并管理控制器模型**
-
-  In return, you can
-
-  作为回报，你可以：
-
-  * add, change, and remove validation functions on the fly
-
+  
+  这个方法需要做一些额外的工作。*你必须编写并管理控制器模型**。
+
+  This allows you to do the following:
+  
+  这可以让你：
+  
+  * Add, change, and remove validation functions on the fly.
+  
     随时添加、修改和删除验证函数
-
-  * manipulate the control model dynamically from within the component
-
+    
+  * Manipulate the control model dynamically from within the component.
+  
     在组件内动态操纵控制器模型
-
-  * [test](#testing) validation and control logic with isolated unit tests.
+    
+  * [Test](#testing) validation and control logic with isolated unit tests.
 
     使用孤立单元测试来[测试](#testing)验证和控制器逻辑
 
-  The third cookbook sample re-writes the hero form in _reactive forms_ style.
+  The following cookbook sample re-writes the hero form in _reactive forms_ style.
 
   第三个烹饪书例子用**响应式表单**风格重新编写英雄表格。
 
-=======
-  This allows you to do the following:
-  
-  * Add, change, and remove validation functions on the fly.
-  * Manipulate the control model dynamically from within the component.
-  * [Test](#testing) validation and control logic with isolated unit tests.
-
-  The following cookbook sample re-writes the hero form in _reactive forms_ style.
-
 a#reactive-forms-module
 :marked
->>>>>>> f1345962
   ### Switch to the _ReactiveFormsModule_
 
   ### 切换到_ReactiveFormsModule_
 
   The reactive forms classes and directives come from the Angular `ReactiveFormsModule`, not the `FormsModule`.
-<<<<<<< HEAD
-  The application module for the "Reactive Forms" feature in this sample looks like this:
+  The application module for the reactive forms feature in this sample looks like this:
 
   响应式表单类和指令来自于Angular的`ReactiveFormsModule`，不是`FormsModule`。
   本例中，应用模块的“响应式表单”特性是这样的：
-
-=======
-  The application module for the reactive forms feature in this sample looks like this:
->>>>>>> f1345962
 +makeExample('cb-form-validation/ts/src/app/reactive/hero-form-reactive.module.ts','','src/app/reactive/hero-form-reactive.module.ts')(format='.')
 :marked
   The reactive forms feature module and component are in the `src/app/reactive` folder.
   Focus on the `HeroFormReactiveComponent` there, starting with its template.
 
-<<<<<<< HEAD
   “响应式表单”特性模块和组件在`app/reactive`目录。
   让我们关注那里的`HeroFormReactiveComponent`，先看它的模板。
 
+a#reactive-component-template
+:marked
   ### Component template
 
   ### 组件模板
-
-  We begin by changing the `<form>` tag so that it binds the Angular `formGroup` directive in the template
-  to the `heroForm` property in the component class. 
-=======
-a#reactive-component-template
-:marked
-  ### Component template
 
   Begin by changing the `<form>` tag so that it binds the Angular `formGroup` directive in the template
   to the `heroForm` property in the component class.
->>>>>>> f1345962
   The `heroForm` is the control model that the component class builds and maintains.
 
   我们先修改`<form>`标签，让Angular的`formGroup`指令绑定到组件类的`heroForm`属性。
@@ -733,36 +553,26 @@
    hero-form-template1.component.html (name #2)`)
 
 :marked
-<<<<<<< HEAD
-  Key changes:
-
+  Key changes are:
+  
   关键变化：
-
-  - the validation attributes are gone (except `required`) because we'll be validating in code.
-
-    验证属性没有了（除了`required`），因为我们将在代码中验证。
-
-  - `required` remains, not for validation purposes (we'll cover that in the code), 
-=======
-  Key changes are:
+  
   * The validation attributes are gone (except `required`) because
   validating happens in code.
+  
+    验证属性没有了（除了`required`），因为我们将在代码中验证。
 
   * `required` remains, not for validation purposes (that's in the code),
->>>>>>> f1345962
   but rather for css styling and accessibility.
 
-    保留了`required`，不是为了验证目的（我们将在代码中再行解释），而是为了CSS样式和可访问性。
+    保留`required`，不是为了验证的目的（验证在代码中），而是为了CSS样式和可访问性。
 
 .l-sub-section
   :marked
     A future version of reactive forms will add the `required` HTML validation attribute to the DOM element
     (and perhaps the `aria-required` attribute) when the control has the `required` validator function.
-<<<<<<< HEAD
 
     未来版本的响应式表单将会在控制器有`required`验证器函数时，添加`required` HTML验证属性到DOM元素（也可能添加`aria-required`属性）。 
-=======
->>>>>>> f1345962
 
     Until then, apply the `required` attribute _and_ add the `Validator.required` function
     to the control model, as you'll see below.
@@ -773,13 +583,9 @@
   * The `formControlName` replaces the `name` attribute; it serves the same
   purpose of correlating the input with the Angular form control.
 
-<<<<<<< HEAD
     `formControlName`替换了`name`属性；它起到了关联输入框和Angular表单控制器的同样作用。
 
-  - the two-way `[(ngModel)]` binding is gone. 
-=======
-  * The two-way `[(ngModel)]` binding is gone.
->>>>>>> f1345962
+  * The two-way `[(ngModel)]` binding is gone. 
   The reactive approach does not use data binding to move data into and out of the form controls.
   That's all in code.
 
@@ -789,31 +595,17 @@
 .l-sub-section
   :marked
     The retreat from data binding is a principle of the reactive paradigm rather than a technical limitation.
-<<<<<<< HEAD
-
-    不适用表单数据绑定是响应式模式的原则，而非技术局限。
+
+    不适用表单数据绑定是响应式模式的原则，而非技术限制。
+    
+a#reactive-component-class
 :marked
   ### Component class
 
-  ### 组件类
-
-  The component class is now responsible for defining and managing the form control model.
-
-  组件类现在负责定义和管理表单控制器模型。 
-  
-  Angular no longer derives the control model from the template so we can no longer query for it.
-  We create the Angular form control model explicitly with the help of the `FormBuilder`.
-=======
-a#reactive-component-class
-:marked
-  ### Component class
-
-  The component class is now responsible for defining and managing the form control model.
-
+  ### 组件类The component class is now responsible for defining and managing the form control model. 组件类现在负责定义和管理表单控制器模型。
+  
   Angular no longer derives the control model from the template so you can no longer query for it.
-  You can create the Angular form control model explicitly with
-  the help of the `FormBuilder` class.
->>>>>>> f1345962
+  You can create the Angular form control model explicitly with the help of the `FormBuilder`class.
 
   Angular不再从模板衍生控制器模型，所以我们不能再查询它。
   我们利用`FormBuilder`来显式创建Angular表单控制器模型。
@@ -829,20 +621,15 @@
    template/hero-form-template2.component.ts (ViewChild)`)
 :marked
   * Inject `FormBuilder` in a constructor.
-
-<<<<<<< HEAD
+  
     我们注入`FormBuilder`到构造函数中。
 
-  - we call a `buildForm` method in the `ngOnInit` [lifecycle hook method](../guide/lifecycle-hooks.html#hooks-overview)
-  because that's when we'll have the hero data. We'll call it again in the `addHero` method.
-
-    我们在`ngOnInit`[生命周期钩子方法](../guide/lifecycle-hooks.html#hooks-overview)中调用`buildForm`方法，
-  因为这正是我们拥有英雄数据的时刻。我们将在`addHero`方法中再次调用它。
-
-=======
   * Call a `buildForm` method in the `ngOnInit` [lifecycle hook method](../guide/lifecycle-hooks.html#hooks-overview)
   because that's when you'll have the hero data. Call it again in the `addHero` method.
->>>>>>> f1345962
+
+    我们在`ngOnInit`[生命周期钩子方法](../guide/lifecycle-hooks.html#hooks-overview)中调用`buildForm`方法，
+      因为这正是我们拥有英雄数据的时刻。我们将在`addHero`方法中再次调用它。
+
 .l-sub-section
   :marked
     A real app would retrieve the hero asynchronously from a data service, a task best performed in the `ngOnInit` hook.
@@ -854,11 +641,11 @@
   to the form's `valueChanges` event and calls it immediately
   to set error messages for the new control model.
 
-<<<<<<< HEAD
     `buildForm`方法使用`FormBuilder`（`fb`）来声明表单控制器模型。
   然后它将相同的`onValueChanged`（有一行代码不一样）处理器附加到表单的`valueChanged`事件，
   并立刻为新的控制器模型设置错误消息。
 
+a#formbuilder
 :marked
   #### _FormBuilder_ declaration
 
@@ -867,61 +654,36 @@
   The `FormBuilder` declaration object specifies the three controls of the sample's hero form.
 
   `FormBuilder`声明对象指定了本例英雄表单的三个控制器。 
-=======
-a#formbuilder
-:marked
-  #### _FormBuilder_ declaration
-  The `FormBuilder` declaration object specifies the three controls of the sample's hero form.
->>>>>>> f1345962
 
   Each control spec is a control name with an array value.
   The first array element is the current value of the corresponding hero field.
-<<<<<<< HEAD
-  The (optional) second value is a validator function or an array of validator functions.
-
+  The optional second value is a validator function or an array of validator functions.
   每个控制器的设置都是控制器名字和数组值。
   第一个数组元素是英雄控件对应的当前值。
   第二个值（可选）是验证器函数或者验证器函数数组。
-  
   Most of the validator functions are stock validators provided by Angular as static methods of the `Validators` class.
   Angular has stock validators that correspond to the standard HTML validation attributes.
 
   大多数验证器函数是Angular以`Validators`类的静态方法的形式提供的原装验证器。
   Angular有一些原装验证器，与标准HTML验证属性一一对应。
 
-  The `forbiddenNames` validator on the `"name"` control is a custom validator, 
-  discussed in a separate [section below](#custom-validation).
-
-  `"name"`控制器上的`forbiddenNames`验证器是自定义验证器，在下面单独的[小结](#custom-validation)有所讨论。
-
-.l-sub-section  
-=======
-  The optional second value is a validator function or an array of validator functions.
-
-  Most of the validator functions are stock validators provided by Angular as static methods of the `Validators` class.
-  Angular has stock validators that correspond to the standard HTML validation attributes.
-
   The `forbiddenNames` validator on the `"name"` control is a custom validator,
   discussed in a separate [section below](#custom-validation).
 
-.l-sub-section
->>>>>>> f1345962
+  `"name"`控制器上的`forbiddenNames`验证器是自定义验证器，在下面单独的[小结](#custom-validation)有所讨论。
+
+.l-sub-section
   :marked
     Learn more about `FormBuilder` in the [Introduction to FormBuilder](../guide/reactive-forms.html#formbuilder) section of Reactive Forms guide.
 
-<<<<<<< HEAD
     到**即将到来**的响应式表单章，学习更多关于`FormBuilder`的知识。
+    
+a#committing-changes
 :marked
   #### Committing hero value changes
-
+  
   #### 提交英雄值的更新
   
-=======
-a#committing-changes
-:marked
-  #### Committing hero value changes
-
->>>>>>> f1345962
   In two-way data binding, the user's changes flow automatically from the controls back to the data model properties.
   Reactive forms do not use data binding to update data model properties.
   The developer decides _when and how_ to update the data model from control values.
@@ -931,29 +693,20 @@
   开发者决定**何时**与**如何**从控制器的值更新数据模型。
 
   This sample updates the model twice:
-<<<<<<< HEAD
 
   本例更新模型两次：
 
-  1. when the user submits the form
+  1. When the user submits the form.
 
      当用户提交标单时
 
-  1. when the user chooses to add a new hero
-
-     当用户选择添加新英雄
-
-  The `onSubmit` method simply replaces the `hero` object with the combined values of the form:
+  1. When the user adds a new hero.
+
+     当用户添加新英雄时
+
+  The `onSubmit()` method simply replaces the `hero` object with the combined values of the form:
 
   `onSubmit`方法直接使用表单的值得合集来替换`hero`对象：
-
-=======
-  
-  1. When the user submits the form.
-  1. When the user adds a new hero.
-
-  The `onSubmit()` method simply replaces the `hero` object with the combined values of the form:
->>>>>>> f1345962
 +makeExample('cb-form-validation/ts/src/app/reactive/hero-form-reactive.component.ts','on-submit')(format='.')
 .l-sub-section
   :marked
@@ -962,14 +715,9 @@
 
     本例非常“幸运”，因为`heroForm.value`属性**正好**与英雄数据对象属性对应。
 :marked
-<<<<<<< HEAD
-  The `addHero` method discards pending changes and creates a brand new `hero` model object.
+  The `addHero()` method discards pending changes and creates a brand new `hero` model object.
 
   `addHero`方法放弃未处理的变化，并创建一个崭新的`hero`模型对象。
-
-=======
-  The `addHero()` method discards pending changes and creates a brand new `hero` model object.
->>>>>>> f1345962
 +makeExample('cb-form-validation/ts/src/app/reactive/hero-form-reactive.component.ts','add-hero')(format='.')
 :marked
   Then it calls `buildForm()` again which replaces the previous `heroForm` control model with a new one.
@@ -1001,121 +749,78 @@
 a#custom-validation
 :marked
   ## Custom validation
-<<<<<<< HEAD
 
   ## 自定义验证
 
-  This cookbook sample has a custom `forbiddenNamevalidator` function that's applied to both the 
-  template-driven and the reactive form controls. It's in the `src/app/shared` folder
-  and declared in the `SharedModule`.
-
-  本烹饪书例子有一个自定义`forbiddenNameValidator`函数，在模板驱动和响应式表单中都有使用。
-  它在`app/shared`目录，在`SharedModule`中被声明。
-
-  Here's the `forbiddenNamevalidator` function itself:
-
-  下面是`forbiddenNameValidator`函数：
-
-=======
   This cookbook sample has a custom `forbiddenNamevalidator()` function that's applied to both the
   template-driven and the reactive form controls. It's in the `src/app/shared` folder
   and declared in the `SharedModule`.
 
+  本烹饪书例子有一个自定义`forbiddenNameValidator`函数，在模板驱动和响应式表单中都有使用。
+  它在`app/shared`目录，在`SharedModule`中被声明。
+
   Here's the `forbiddenNamevalidator()` function:
->>>>>>> f1345962
+
+  下面是`forbiddenNameValidator`函数：
 +makeExample('cb-form-validation/ts/src/app/shared/forbidden-name.directive.ts','custom-validator', 'shared/forbidden-name.directive.ts (forbiddenNameValidator)')(format='.')
 :marked
   The function is actually a factory that takes a regular expression to detect a _specific_ forbidden name
   and returns a validator function.
 
-<<<<<<< HEAD
   该函数其实是一个工厂函数，接受一个正则表达式，用来检测**指定**的禁止的名字，并返回验证器函数。
 
-  In this sample, the forbidden name is "bob"; 
+  In this sample, the forbidden name is "bob";
   the validator rejects any hero name containing "bob".
   Elsewhere it could reject "alice" or any name that the configuring regular expression matches.
-
+  
   在本例中，禁止的名字是"bob"；
   验证器拒绝任何带有"bob"的英雄名字。
   在其他地方，只要配置的正则表达式可以匹配上，它可能拒绝"alice"或者任何其他名字。
   
-  The `forbiddenNamevalidator` factory returns the configured validator function.
-=======
-  In this sample, the forbidden name is "bob";
-  the validator rejects any hero name containing "bob".
-  Elsewhere it could reject "alice" or any name that the configuring regular expression matches.
-
   The `forbiddenNameValidator` factory returns the configured validator function.
->>>>>>> f1345962
   That function takes an Angular control object and returns _either_
   null if the control value is valid _or_ a validation error object.
   The validation error object typically has a property whose name is the validation key, `'forbiddenName'`,
   and whose value is an arbitrary dictionary of values that you could insert into an error message (`{name}`).
 
-<<<<<<< HEAD
   `forbiddenNameValidator`工厂函数返回配置好的验证器函数。
   该函数接受一个Angular控制器对象，并在控制器值有效时返回null，或无效时返回验证错误对象。
   验证错误对象通常有一个名为验证秘钥（`forbiddenName`）的属性。其值为一个任意词典，我们可以用来插入错误信息（`{name}`）。
 
-.l-sub-section
-  :marked
-    Learn more about validator functions in a _forthcoming_ chapter on custom form validation.
-
-    在**即将到来**的自定义表单验证章节，学习更多关于验证器函数的知识。
-:marked
-  #### Custom validation directive
+a#custom-validation-directive
+:marked
+  ### Custom validation directive
 
   #### 自定义验证指令
 
-  In the reactive forms component we added a configured `forbiddenNamevalidator`
-  to the bottom of the `'name'` control's validator function list.
-
-  在响应式表单组件中，我们在`'name'`控制器的验证函数列表的底部添加了一个配置了的`forbiddenNameValidator`。
-
-+makeExample('cb-form-validation/ts/src/app/reactive/hero-form-reactive.component.ts','name-validators', 'reactive/hero-form-reactive.component.ts (name validators)')(format='.')
-:marked
-  In the template-driven component template, we add the selector (`forbiddenName`) of a custom _attribute directive_ to the name's input box
-  and configured it to reject "bob".
-
-  在模板驱动组件的模板中，我们在name的输入框元素中添加了自定义**属性指令**的选择器（`forbiddenName`），并配置它来拒绝“bob”。
-
-+makeExample('cb-form-validation/ts/src/app/template/hero-form-template2.component.html','name-input', 'template/hero-form-template2.component.html (name input)')(format='.')
-:marked
-  The corresponding `ForbiddenValidatorDirective` is a wrapper around the `forbiddenNamevalidator`.
-
-  对应的`ForbiddenValidatorDirective`包装了`forbiddenNamevalidator`。
-  
-  Angular forms recognizes the directive's role in the validation process because the directive registers itself
-=======
-a#custom-validation-directive
-:marked
-  ### Custom validation directive
   In the reactive forms component, the `'name'` control's validator function list
   has a `forbiddenNameValidator` at the bottom.
+
+  在响应式表单组件中，我们在`'name'`控制器的验证函数列表的底部添加了一个配置了的`forbiddenNameValidator`。
 +makeExample('cb-form-validation/ts/src/app/reactive/hero-form-reactive.component.ts','name-validators', 'reactive/hero-form-reactive.component.ts (name validators)')(format='.')
 :marked
   In the _template-driven_ example, the `<input>` has the selector (`forbiddenName`)
   of a custom _attribute directive_, which rejects "bob".
+
+  在模板驱动组件的模板中，我们在name的输入框元素中添加了自定义**属性指令**的选择器（`forbiddenName`），并配置它来拒绝“bob”。
+  
 +makeExample('cb-form-validation/ts/src/app/template/hero-form-template2.component.html','name-input', 'template/hero-form-template2.component.html (name input)')(format='.')
 :marked
   The corresponding `ForbiddenValidatorDirective` is a wrapper around the `forbiddenNameValidator`.
 
+  对应的`ForbiddenValidatorDirective`包装了`forbiddenNamevalidator`。
+  
   Angular `forms` recognizes the directive's role in the validation process because the directive registers itself
->>>>>>> f1345962
   with the `NG_VALIDATORS` provider, a provider with an extensible collection of validation directives.
 
   Angular表单接受指令在验证流程中的作用，因为指令注册自己到`NG_VALIDATORS`提供商中，该提供商拥有可扩展的验证指令集。
 
 +makeExample('cb-form-validation/ts/src/app/shared/forbidden-name.directive.ts','directive-providers', 'shared/forbidden-name.directive.ts (providers)')(format='.')
 :marked
-<<<<<<< HEAD
-  The rest of the directive is unremarkable and we present it here without further comment.
-
-  指令的剩余部分没有什么特殊的，所以我们将它展示在下面，不作任何注解。
-
-=======
   Here is the rest of the directive to help you get an idea of how it all comes together:
->>>>>>> f1345962
+  
+  指令的其它部分是为了帮你理解它们是如何合作的：
+  
 +makeExample('cb-form-validation/ts/src/app/shared/forbidden-name.directive.ts','directive', 'shared/forbidden-name.directive.ts (directive)')
 
 :marked
@@ -1145,14 +850,10 @@
 a#testing
 :marked
   ## Testing Considerations
-
-<<<<<<< HEAD
-  ## 测试注意事项
-
-  We can write _isolated unit tests_ of validation and control logic in _Reactive Forms_.
-=======
+  
+  ## 测试时的注意事项
+
   You can write _isolated unit tests_ of validation and control logic in _Reactive Forms_.
->>>>>>> f1345962
 
   我们可以为**响应式表单**的验证器和控制器逻辑编写**孤立单元测试**。
 
@@ -1164,30 +865,20 @@
   Such tests have minimal setup, are quick to write, and easy to maintain.
   They do not require the `Angular TestBed` or asynchronous testing practices.
 
-<<<<<<< HEAD
   这样的测试具有简单设置#，快速编写和容易维护的特征。它们不需要`Angular TestBed`或异步测试工序。
 
-  That's not possible with _Template-driven_ forms.
-  The template-driven approach relies on Angular to produce the control model and 
-=======
   That's not possible with _template-driven_ forms.
   The template-driven approach relies on Angular to produce the control model and
->>>>>>> f1345962
   to derive validation rules from the HTML validation attributes.
   You must use the `Angular TestBed` to create component test instances,
   write asynchronous tests, and interact with the DOM.
 
-<<<<<<< HEAD
   这对**模板驱动**表单来说是不可能的。
   模板驱动方法依靠Angular来生成控制器模型并从HTML验证属性中衍生验证规则。
   你必须使用`Angular TestBed`来创建组件测试实例，编写异步测试并与DOM交互。
 
-  While not difficult, this takes more time, work and skill &mdash; 
-  factors that tend to diminish test code coverage and quality.
-
-  虽然这种测试并不困难，但是它需要更多时间、工作和能力 - 这些因素往往会降低测试代码覆盖率和测试质量。
-=======
   While not difficult, this takes more time, work and
   skill&mdash;factors that tend to diminish test code
   coverage and quality.
->>>>>>> f1345962
+
+  虽然这种测试并不困难，但是它需要更多时间、工作和能力 - 这些因素往往会降低测试代码覆盖率和测试质量。