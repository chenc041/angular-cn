block includes
  include ../_util-fns
  - var _JavaScript = 'JavaScript';
  //- Double underscore means don't escape var, use !{__var}.
  - var __chaining_op = '<code>;</code> or <code>,</code>';
  - var __new_op = '<code>new</code>';
  - var __objectAsMap = 'object';

:marked
  Our Angular application manages what the user sees and can do, achieving this through the interaction of a Component class instance (the *component*) and its user-facing template.

  我们的Angular应用管理着用户之所见和所为，并通过Component类的实例(*component*)和面向用户的模板来与用户交互。

  Many of us are familiar with the component/template duality from our experience with model-view-controller (MVC) or model-view-viewmodel (MVVM). In Angular,  the component plays the part of the controller/viewmodel, and the template represents the view.

  从使用模型-视图-控制器(MVC)或模型-视图-视图模型(MVVM)的经验中，很多用户都熟悉了组件/模板这两个概念。
  在Angular中，组件扮演着控制器或视图模型的角色，模板则扮演视图的角色。

  Let’s find out what it takes to write a template for our view. We’ll cover these basic elements of template syntax:

  我们来看看写视图的模板都需要什么。我们将覆盖模板语法中的下列基本元素：

  * [HTML](#html)
  * [HTML](#html)
  * [Interpolation](#interpolation)
  * [插值表达式](#interpolation)
  * [Template expressions](#template-expressions)
  * [模板表达式](#template-expressions)
  * [Template statements](#template-statements)
  * [模板语句](#template-statements)
  * [Binding syntax](#binding-syntax)
  * [绑定语法](#binding-syntax)
  * [Property binding](#property-binding)
  * [属性绑定](#property-binding)
  * [Attribute, class, and style bindings](#other-bindings)
  * [HTML属性、class和style绑定](#other-bindings)
  * [Event binding](#event-binding)
  * [事件绑定](#event-binding)
  * [Two-way data binding with `NgModel`](#ngModel)
  * [使用`NgModel`进行双向数据绑定](#ngModel)
  * [Built-in directives](#directives)
  * [内建指令](#directives)
    * [NgClass](#ngClass)
    * [NgClass](#ngClass)
    * [NgStyle](#ngStyle)
    * [NgStyle](#ngStyle)
    * [NgIf](#ngIf)
    * [NgIf](#ngIf)
    * [NgSwitch](#ngSwitch)
    * [NgSwitch](#ngSwitch)
    * [NgFor](#ngFor)
    * [NgFor](#ngFor)
  * [* and &lt;template>](#star-template)
  * [* 与 &lt;template>](#star-template)
  * [Template reference variables](#ref-vars)
  * [模板引用变量](#ref-vars)
  * [Input and output properties](#inputs-outputs)
  * [输入输出属性](#inputs-outputs)
  * [Template expression operators](#expression-operators)
  * [模板表达式操作符](#expression-operators)
    * [pipe](#pipe)
    * [管道](#pipe)
    * [safe navigation operator (?.)](#safe-navigation-operator)
    * [“安全导航操作符”(?.)](#safe-navigation-operator)

  The <live-example></live-example>
  demonstrates all of the syntax and code snippets described in this chapter.
p.
  这个#[+liveExampleLink2('在线例子')]演示了本章中描述的所有语法和代码片段。

.l-main-section
:marked
  ## HTML
  
  ## HTML
  
  HTML is the language of the Angular template. Our [QuickStart](../quickstart.html) application has a template that is pure HTML:

  HTML是Angular模板的“语言”。我们的[“快速起步”](../quickstart.html)应用就有一个模板是纯HTML的：

code-example(language="html" escape="html").
  <h1>My First Angular 2 App</h1>

:marked
  Almost all HTML syntax is valid template syntax. The `<script>` element is a notable exception; it is forbidden, eliminating the risk of script injection attacks. (In practice, `<script>` is simply ignored.)

  几乎所有的HTML语法都是有效的模板语法。但值得注意的例外是`<script>`元素，它被禁用了，以阻止脚本注入攻击的风险。(实际上，`<script>`只是被忽略了。)

  Some legal HTML doesn’t make much sense in a template. The `<html>`, `<body>`, and `<base>` elements have no useful role in our repertoire. Pretty much everything else is fair game.

  有些合法的HTML被用在一个模板中是没有意义的。`<html>`、`<body>`和`<base>`元素在我们的舞台上中并没有扮演有用的角色。基本上所有其它的元素都被一样使用。

  We can extend the HTML vocabulary of our templates with components and directives that appear as new elements and attributes. In the following sections we are going to learn how to get and set DOM (Document Object Model) values dynamically through data binding.

  我们可以通过组件和指令来扩展模板中的HTML词汇。它们看上去就是新元素和属性。接下来我们将学习如何通过数据绑定来动态获取/设置DOM（文档对象模型）的值。

  Let’s turn to the first form of data binding &mdash; interpolation &mdash; to see how much richer template HTML can be.

  我们拿数据绑定的第一种形式 —— 插值表达式 —— 来看看模板的HTML可以有多丰富。

.l-main-section
:marked
  ## Interpolation
  ## 插值表达式
  We met the double-curly braces of interpolation, `{{` and `}}`, early in our Angular education.

  在以前的Angular教程中，我们遇到过由双花括号括起来的插值表达式，`{{`和`}}`。
+makeExample('template-syntax/ts/app/app.component.html', 'first-interpolation')(format=".")
:marked
  We use interpolation to weave calculated strings into the text between HTML element tags and within attribute assignments.

  我们使用插值表达式来把计算所得的字符串插入成HTML元素标签内的文本或对标签的属性进行赋值。

+makeExample('template-syntax/ts/app/app.component.html', 'title+image')(format=".")
:marked
  The material between the braces is often the name of a component property. Angular replaces that name with the
  string value of the corresponding component property. In the example above, Angular evaluates the `title` and `heroImageUrl` properties
  and "fills in the blanks", first displaying a bold application title and then a heroic image.

  在括号之间的“素材”，通常是组件属性的名字。Angular会用组件中同名属性的字符串值，替换这个名字。
  在这个例子中，Angular计算`title`和`heroImageUrl`属性的值，并把它们填在空白处。首先显示一个粗体的应用标题，然后显示英雄的图片。

  More generally, the material between the braces is a **template expression** that Angular first **evaluates**
  and then **converts to a string**. The following interpolation illustrates the point by adding the two numbers within braces:

  更一般化的说法是：括号间的素材是一个**模板表达式**，Angular首先**对它求值**然后把它**转换成字符串**。下列插值表达式通过把括号中的两个数字相加说明了这一点：
+makeExample('template-syntax/ts/app/app.component.html', 'sum-1')(format=".")
:marked
  The expression can invoke methods of the host component, as we do here with `getVal()`:

  这个表达式可以调用所属组件的方法，就像下面用的`getVal()`：
+makeExample('template-syntax/ts/app/app.component.html', 'sum-2')(format=".")
:marked
  Angular evaluates all expressions in double curly braces, converts the expression results to strings, and links them with neighboring literal strings. Finally,
  it assigns this composite interpolated result to an **element or directive property**.

  Angular对所有双花括号中的表达式求值，把求值的结果转换成字符串，并把它们跟相邻的字符串字面量连接起来。最后，它把这个组合出来的插值结果赋给一个**元素或指令的属性**。

  We appear to be inserting the result between element tags and assigning it to attributes.
  It's convenient to think so, and we rarely suffer for this mistake.
  Though this is not exactly true. Interpolation is a special syntax that Angular converts into a
  [property binding](#property-binding), and is explained below.

  表面上看，我们在元素标签之间插入了结果和对标签的属性进行了赋值。
  这样思考起来很方便，并且这个错误很少给我们带来麻烦。
  但严格来讲，这是不对的。插值表达式是一个特殊的语法，Angular把它转换成了一个[属性绑定](#property-binding)，我们后面将会解释这一点。

  But first, let's take a closer look at template expressions and statements.

  但是，让我们先仔细审视下模板表达式和模板语句。

<a id="template-expressions"></a>
.l-main-section
:marked
  ## Template expressions
  ## 模板表达式
  A template **expression** produces a value.
  Angular executes the expression and assigns it to a property of a binding target;
  the target might be an HTML element, a component, or a directive.

  模板**表达式**产生一个值。
  Angular执行这个表达式，并且把它赋值给绑定目标的一个属性，这个绑定目标可能是一个HTML元素、一个组件或一个指令。

  We put a template expression within the interpolation braces when we wrote `{{1 + 1}}`.
  We’ll see template expressions again in the [property binding](#property-binding) section,
  appearing in quotes to the right of the `=` symbol as in `[property]="expression"`.

  当我们写`{{1 + 1}}`时，我们往插值表达式的括号中放进了一个模板表达式。
  我们会在[属性绑定](#property-binding)中再次看到模板表达式，它出现在`=`右侧的引号中，看起来像这样：`[property]="expression"`。

  We write template expressions in a language that looks like #{_JavaScript}.
  Many #{_JavaScript} expressions are legal template expressions, but not all.

  我们用来写模板表达式的是一种看起来很像JavaScript的语言。
  很多JavaScript表达式也是合法的模板表达式，但不是全部。

  #{_JavaScript} expressions that have or promote side effects are prohibited,
  including:

  JavaScript中那些具有或可能引发副作用的表达式是被禁止的，包括：

  * assignments (`=`, `+=`, `-=`, ...)
  * 赋值 (`=`, `+=`, `-=`, ...)
  * !{__new_op}
  * `new`运算符
  * chaining expressions with !{__chaining_op}
  * 使用`;`或`,`的链式表达式
  * increment and decrement operators (`++` and `--`)
  * 自增或自减操作符(`++`和`--`)

:marked
  Other notable differences from #{_JavaScript} syntax include:

  和JavaScript语法的其它显著不同包括：

block notable-differences
  :marked
    * no support for the bitwise operators `|` and `&`
    * 不支持位运算 `|` 和 `&`
    * new [template expression operators](#expression-operators), such as `|` and `?.`
    * 具有新的 [模板表达式运算符](#expression-operators)，比如`|`和`?.`

h3#expression-context Expression context

h3#expression-context 表达式上下文

block template-expressions-cannot
  :marked
    Perhaps more surprising, template expressions cannot refer to anything in
    the global namespace. They can’t refer to `window` or `document`. They
    can’t call `console.log` or `Math.max`. They are restricted to referencing
    members of the expression context.

    也许更让人吃惊的是，模板表达式不能引用全局命名空间中的任何东西。它们不能引用<code>window</code>或<code>document</code>。
    它们不能调用<code>console.log</code>或<code>Math.max</code>。它们被局限于只能访问来自表达式上下文中的成员。

:marked
  The *expression context* is typically the **component instance**, which is
  the source of binding values.

  典型的*表达式上下文*就是**这个组件的实例**，它是各种绑定值的来源。

  When we see *title* wrapped in double-curly braces, `{{title}}`,
  we know that `title` is a property of the data-bound component.
  When we see *isUnchanged* in `[disabled]="isUnchanged"`,
  we know we are referring to that component's `isUnchanged` property.

  当看到包裹在双花括号中的*title*(<code>{{title}}</code>)时，我们就知道`title`是这个数据绑定组件中的一个属性。
  当看到`[disabled]="isUnchanged"`中的*isUnchanged*时，我们就知道我们正在引用该组件的`isUnchanged`属性。

  The component itself is usually the expression *context*, in which case
  the template expression usually references that component.

  组件本身通常就是表达式的*上下文*，这种情况下，模板表达式通常会引用那个组件。

  The expression context can include objects other than the component.
  A [template reference variable](#ref-vars) is one such alternative context object.

  表达式的上下文也包括组件之外的对象。
  [模板引用变量](#ref-vars)就是备选的上下文对象之一。

:marked
  <a id="no-side-effects"></a>
  ### Expression guidelines
  ### 表达式指南
  Template expressions can make or break an application.
  Please follow these guidelines:

  模板表达式能成就或毁掉一个应用。请遵循下列指南：

  * [No visible side effects](#no-visible-side-effects)
  * [没有可见的副作用](#no-visible-side-effects)
  * [Quick execution](#quick-execution)
  * [执行迅速](#quick-execution)
  * [Simplicity](#simplicity)
  * [非常简单](#simplicity)
  * [Idempotence](#idempotence)
  * [幂等性](#idempotence)

  The only exceptions to these guidelines should be in specific circumstances that you thoroughly understand.

  超出上面指南外的情况应该只出现在那些你确信自己已经彻底理解的特定场景中。

  #### No visible side effects
  #### 没有可见的副作用

  A template expression should not change any application state other than the value of the
  target property.

  模板表达式除了目标属性的值以外，不应该改变应用的任何状态。

  This rule is essential to Angular's "unidirectional data flow" policy.
  We should never worry that reading a component value might change some other displayed value.
  The view should be stable throughout a single rendering pass.

  这条规则是Angular“单向数据流”策略的基础。
  我们永远不应该担心读取一个组件值可能改变另外的显示值。
  在一次单独的渲染过程中，视图应该总是稳定的。

  #### Quick execution
  #### 执行迅速
  Angular executes template expressions more often than we think.
  They can be called after every keypress or mouse move.
  Expressions should finish quickly or the user experience may drag, especially on slower devices.
  Consider caching values computed from other values when the computation is expensive.

  Angular执行模板表达式比我们想象的频繁。
  它们可能在每一次按键或鼠标移动后被调用。表达式应该快速结束，否则用户就会感到拖沓，特别是在较慢的设备上。
  当计算比较昂贵时，应该考虑缓存那些从其它值计算得出的值。

  #### Simplicity
  #### 非常简单
  Although it's possible to write quite complex template expressions, we really shouldn't.

  虽然写相当复杂的模板表达式确实是可能的，但我们真的不该那样做。

  A property name or method call should be the norm.
  An occasional Boolean negation (`!`) is OK.
  Otherwise, confine application and business logic to the component itself,
  where it will be easier to develop and test.

  一个属性名或方法调用属于常态。偶尔的逻辑取反(`!`)也还凑合。
  其它情况下，组件应该自己实现应用逻辑和业务逻辑，它将让开发和测试变得更容易。

  #### Idempotence
  #### 幂等性
  An [idempotent](https://en.wikipedia.org/wiki/Idempotence) expression is ideal because
  it is free of side effects and improves Angular's change detection performance.

  一个[幂等的](https://en.wikipedia.org/wiki/Idempotence)表达式更加理想，因为它没有副作用，而且能提升Angular变更检测的性能。

  In Angular terms, an idempotent expression always returns *exactly the same thing* until
  one of its dependent values changes.

  用Angular的术语说，一个幂等的表达式应该总是返回*完全相同的东西*，直到它所依赖的值中有一个变了。
:marked
  Dependent values should not change during a single turn of the event loop.
  If an idempotent expression returns a string or a number, it returns the same string or number
  when called twice in a row. If the expression returns an object (including #{_an} `#{_Array}`),
  it returns the same object *reference* when called twice in a row.

  在单独的一次消息循环中，被依赖的值不应该改变。
  如果一个幂等的表达式返回了一个字符串或数字，连续调用它两次，也应该返回相同的字符串或数字。
  如果表达式返回一个对象(包括`Date`或`Array`)，连续调用它两次，也应该返回同一个对象的*引用*。

.l-main-section#template-statements
:marked
  ## Template statements
  ## 模板语句

  A template **statement** responds to an **event** raised by a binding target
  such as an element, component, or directive.

  模板**语句**用来响应由绑定目标(如HTML元素、组件或指令)触发的**事件**对象。

  We’ll see template statements in the [event binding](#event-binding) section,
  appearing in quotes to the right of the `=` symbol as in `(event)="statement"`.

  我们将在[事件绑定](#event-binding)一节看到模板语句，它出现在`=`号右侧的引号中，就像这样：`(event)="statement"`。

  A template statement *has a side effect*.
  It's how we update application state from user input.
  There would be no point to responding to an event otherwise.

  模板语句*有副作用*。
  这就是我们如何从用户的输入来更新应用状态。
  不然，响应一个事件就没有什么意义了。

.l-sub-section
  :marked
    Responding to events is the other side of Angular's "unidirectional data flow".
    We're free to change anything, anywhere, during this turn of the event loop.

    响应事件是Angular中“单向数据流”的另一面。
    在事件循环的这一回合中，我们可以随意改变任何地方的任何东西。
:marked
  Like template expressions, template *statements* use a language that looks like #{_JavaScript}.
  The template statement parser is different than the template expression parser and
  specifically supports both basic assignment (`=`) and chaining expressions
  (with !{__chaining_op}).

  和模板表达式一样，模板*语句*也是一个一个看起来很像JavaScript的语言。
  模板语句解析器和模板表达式解析器有所不同，它的特别之处在于它既支持基本赋值(`=`)又支持使用分号(`;`)和逗号(`,`)把表达式串起来。

  However, certain #{_JavaScript} syntax is not allowed:

  但无论如何，某些JavaScript语法仍然是不允许的：
  * !{__new_op}
  * `new`运算符
  * increment and decrement operators, `++` and `--`
  * 自增和自减运算符：`++`和`--`
  * operator assignment, such as `+=` and `-=`
  * 操作并赋值，比如`+=`和`-=`
  * the bitwise operators `|` and `&`
  * 位操作符`|`和`&`
  * the [template expression operators](#expression-operators)
  * [模板表达式运算符](#expression-operators)

:marked
  ### Statement context
  ### 语句上下文

  As with expressions, statements can refer only to what's in the statement context — typically the
  **component instance** to which we're binding the event.

  和表达式中一样，语句只能引用语句上下文中 —— 典型的就是我们正在绑定事件的那个**组件的实例**中的内容。

block statement-context
  :marked
    Template statements cannot refer to anything in the global namespace. They
    can’t refer to `window` or `document`. They can’t call `console.log` or
    `Math.max`.

    模板语句无法引用全局命名控件的任何东西。它们不能引用`window`或者`document`。它们不能调用`console.log`或者`Math.max`。

:marked
  The *onSave* in `(click)="onSave()"` is sure to be a method of the data-bound component instance.

  `(click)="onSave()"`中的*onSave*就是数据绑定组件实例中的一个方法。

  The statement context may include an object other than the component.
  A [template reference variable](#ref-vars) is one such alternative context object.
  We'll frequently see the reserved `$event` symbol in event binding statements,
  representing the "message" or "payload" of the raised event.

  语句上下文可以包含组件之外的对象。
  [模板引用对象](#ref-vars)就是这些备选上下文对象中的一个。
  在事件绑定语句中，我们将频繁的看到被保留的`$event`符号，它代表来自所触发事件的“消息”或“有效载荷”。

  ### Statement guidelines
  ### 语句指南

  As with expressions, avoid writing complex template statements.
  A method call or simple property assignment should be the norm.

  和表达式一样，要避免写复杂的模板语句。单一函数调用或者单一属性访问应该是常态。

  Now that we have a feel for template expressions and statements,
  we’re ready to learn about the varieties of data binding syntax beyond interpolation.

  现在，我们对模板表达式和语句有了一点感觉，是时候学习除了插值表达式之外多种多样的数据绑定语法了。

.l-main-section
:marked
  <a id="binding-syntax"></a>
  ## Binding syntax: An overview
  ## 绑定语法：概览
  Data binding is a mechanism for coordinating what users see with application data values.
  While we could push values to and pull values from HTML,
  the application is easier to write, read, and maintain if we turn these chores over to a binding framework.
  We simply declare bindings between binding sources and target HTML elements and let the framework do the work.

  数据绑定是一种机制，用来协调用户所见和应用程序的数据值。
  虽然我们能往HTML推送值或者从HTML拉取值，但是如果我们能把这些琐事放进数据绑定框架，应用就会更容易写、读以及维护。
  我们只要简单的在绑定源和目标HTML元素之间建立绑定，框架就会完成这项工作。

  Angular provides many kinds of data binding, and we’ll discuss each of them in this chapter.
  First we'll take a high-level view of Angular data binding and its syntax.

  Angular提供很多种数据绑定，我们将在本章中逐一讨论它们。
  首先，我们从高层视角来看看Angular数据绑定和它的语法。

  We can group all bindings into three categories by the direction in which data flows.
  Each category has its distinctive syntax:

  根据数据流的方向，我们可以把所有绑定归为三类。
  每一类都有它独特的语法：
table
  tr
    th
      p Data direction
      p 数据流方向
    th
      p Syntax
      p 语法
    th
      p Binding type
      p 绑定类型
  tr
    td
      p One-way
      p 单向
      p from data source
      p 从数据源
      p to view target
      p 到视图目标
    td
      code-example().
        {{expression}}
        [target] = "expression"
        bind-target = "expression"
    td
      p Interpolation
      p 插值表达式
      p Property
      p Property
      p Attribute
      p Attribute
      p Class
      p 类
      p Style
      p 样式
  tr
    td
      p One-way
      p 单向
      p from view target
      p 从视图目标
      p to data source
      p 到数据源
    td
      code-example().
        (target) = "statement"
        on-target = "statement"
    td
      p Event
      p 事件
  tr
    td
      p Two-way
      p 双向
    td
      code-example().
        [(target)] = "expression"
        bindon-target = "expression"
    td
      p Two-way
      p 双向

.alert.is-important
  :marked
    ### 译注
    由于HTML的Attribute和DOM的Property在中文中都被翻译成了“属性”，无法加以区分，而接下来的部分重点是对它们进行比较的。

    我们无法改变历史，因此，在本章的翻译中，我们保留它们的英文形式，而不加翻译，以免混淆。
    在本章中，如果有只提“属性”的地方，一定是指Property，因为在Angular 2中，实际上很少涉及Attribute。

    但在其它章节中，为简单起见，凡是能通过上下文明显区分开的，我们就仍统一译为“属性”，区分不明显的，我们会加注英文

:marked
  Binding types other than interpolation have a **target name** to the left of the equal sign,
  either surrounded by punctuation (`[]`, `()`) or preceded by a prefix (`bind-`, `on-`, `bindon-`).

  除了插值表达式之外的绑定类型，在等号左边都有一个**目标名**，无论是包在括号中(`[]`、`()`)还是用带前缀(`bind-`、`on-`、`bindon-`)的形式。

  What is that target? Before we can answer that question, we must challenge ourselves to look at template HTML in a new way.

  什么是“目标”？在回答这个问题之前，我们必须先挑战下自我，尝试用另一种方式来审视模板中的HTML。

  ### A new mental model
  ### 一个新的思维模型

  With all the power of data binding and our ability to extend the HTML vocabulary
  with custom markup, it is tempting to think of template HTML as *HTML Plus*.

  数据绑定的威力和允许我们用自定义语言来扩展HTML词汇的能力，容易误导我们把模板HTML当成*HTML+*。

  Well, it *is* HTML Plus.
  But it’s also significantly different than the HTML we’re used to.
  We really need a new mental model.

  也对，它*是*HTML+ 。
  但它也跟我们用过的那些HTML有着显著的不同。
  我们需要一种新的思维模型。

  In the normal course of HTML development, we create a visual structure with HTML elements, and
  we modify those elements by setting element attributes with string constants.

  在通常的HTML开发过程中，我们使用HTML元素创建一个视觉结构，并通过把字符串常量设置给元素的Attribute来修改那些元素。

+makeExample('template-syntax/ts/app/app.component.html', 'img+button')(format=".")
:marked
  We still create a structure and initialize attribute values this way in Angular templates.

  在Angular模板中，我们使用同样的方法来创建一个模板结构和初始化Attribute值。

  Then we learn to create new elements with components that encapsulate HTML
  and drop them into our templates as if they were native HTML elements.

  然后，我们学着用包含HTML模板的组件创建新元素，并把它们当作原生HTML元素在模板中使用。
+makeExample('template-syntax/ts/app/app.component.html', 'hero-detail-1')(format=".")
:marked
  That’s HTML Plus.

  这就是HTML+。

  Now we start to learn about data binding. The first binding we meet might look like this:

  现在我们开始学习数据绑定。我们碰到的第一种数据绑定看起来是这样的：

+makeExample('template-syntax/ts/app/app.component.html', 'disabled-button-1')(format=".")
:marked
  We’ll get to that peculiar bracket notation in a moment. Looking beyond it,
  our intuition tells us that we’re binding to the button's `disabled` attribute and setting
  it to the current value of the component’s `isUnchanged` property.

  我们首先会注意到这个怪异的括号注解。接下来，直觉告诉我们，我们正在绑定到这个按钮的`disabled` Attribute。
  并且把它设置为组件的`isUnchanged`Property的当前值。

  Our intuition is wrong! Our everyday HTML mental model is misleading us.
  In fact, once we start data binding, we are no longer working with HTML *attributes*. We aren't setting attributes.
  We are setting the *properties* of DOM elements, components, and directives.

  但我们的直觉是错的！我们的日常HTML思维模式在误导我们。
  实际上，一旦我们开始数据绑定，我们就不再跟Attribute打交道了。我们并不是在设置Attribute，
  而是在设置DOM元素、组件和指令的Property。

.l-sub-section
  :marked
    ### HTML attribute vs. DOM property
    ### HTML的Attribute vs. DOM的Property

    The distinction between an HTML attribute and a DOM property is crucial to understanding how Angular binding works.

    要想理解Angular绑定如何工作，清楚HTML Attribute和DOM Property之间的区别是至关重要的。

    **Attributes are defined by HTML. Properties are defined by the DOM (Document Object Model).**

    **Attribute是由HTML定义的。Property是由DOM(Document Object Model)定义的。**

    * A few HTML attributes have 1:1 mapping to properties. `id` is one example.

    * 少量HTML Attribute和Property之间有着1:1的映射。`id`就是一个例子。

    * Some HTML attributes don't have corresponding properties. `colspan` is one example.

    * 有些HTML Attribute没有对应的Property。`colspan`就是一个例子。

    * Some DOM properties don't have corresponding attributes. `textContent` is one example.

    * 有些DOM Property没有对应的Attribute。`textContent`就是一个例子。

    * Many HTML attributes appear to map to properties ... but not in the way we might think!

    * 大量HTML Attribute看起来映射到了Property…… 但却不像我们想象的那样！

    That last category can be especially confusing ... until we understand this general rule:

    尤其最后一种更让人困惑…… 除非我们能理解这个普遍原则：

    **Attributes *initialize* DOM properties and then they are done.
    Property values can change; attribute values can't.**

    **Attribute *初始化* DOM Property，然后它们的任务就完成了。Property的值可以改变；Attribute的值不能改变。**

    For example, when the browser renders `<input type="text" value="Bob">`, it creates a
    corresponding DOM node with a `value` property *initialized* to "Bob".

    例如，当浏览器渲染`<input type="text" value="Bob">`时，它创建了一个对应的DOM节点，它的`value` Property被*初始化为*“Bob”。

    When the user enters "Sally" into the input box, the DOM element `value` *property* becomes "Sally".
    But the HTML `value` *attribute* remains unchanged as we discover if we ask the input element
    about that attribute: `input.getAttribute('value') // returns "Bob"`

    当用户在输入框中输入 “Sally” 时，DOM元素的`value` *Property* 变成了“Sally”。
    但是这个HTML`value` *Attribute* 保持不变。
    如果我们通过`input.getAttribute('value') // 返回 "Bob"`语句获取这个input元素的Attribute，就会明白这一点。

    The HTML attribute `value` specifies the *initial* value; the DOM `value` property is the *current* value.

    HTML Attribute `value`指定了*初始*值；DOM的`value`Property 是*当前*值。

    The `disabled` attribute is another peculiar example. A button's `disabled` *property* is
    `false` by default so the button is enabled.
    When we add the `disabled` *attribute*, its presence alone initializes the  button's `disabled` *property* to `true`
    so the button is disabled.

    `disabled` Attribute是另一个古怪的例子。按钮的`disabled` *Property* 是`false`，因为默认情况下按钮是可用的。
    当我们添加`disabled` *Attribute*时，它只要出现就表示按钮的`disabled` *Property*是`true`，于是按钮就被禁用了。

    Adding and removing the `disabled` *attribute* disables and enables the button. The value of the *attribute* is irrelevant,
    which is why we cannot enable a button by writing `<button disabled="false">Still Disabled</button>`.

    添加或删除`disabled`时，*Attribute*会禁用或启用这个按钮。但 *Attribute*的值无关紧要，这就是我们为什么没法通过
    `<button disabled="false">仍被禁用</button>`这种写法来启用一个按钮的原因。

    Setting the button's `disabled` *property*  (say, with an Angular binding) disables or enables the button.
    The value of the *property* matters.

    设置按钮的`disabled` *Property*(比如，通过Angular绑定)可以禁用或启用这个按钮。
    这就是*Property*的价值。

    **The HTML attribute and the DOM property are not the same thing, even when they have the same name.**

    **就算名字相同，HTML Attribute和DOM Property也不是同一样东西。**

:marked
  This is so important, we’ll say it again.

  这句话很重要，我们得再强调一次：

  **Template binding works with *properties* and *events*, not *attributes*.**

  **模板绑定是通过*Property*和*事件*来工作的，而不是*Attribute*。**

.callout.is-helpful
  header A world without attributes
  header 一个没有Attribute的世界
  :marked
    In the world of Angular 2, the only role of attributes is to initialize element and directive state.
    When we data bind, we're dealing exclusively with element and directive properties and events.
    Attributes effectively disappear.

    在Angular 2的世界中，Attribute唯一的作用是用来初始化元素和指令的状态。
    当进行数据绑定时，我们只是在与元素和指令的Property和事件打交道，而Attribute就完全靠边站了。
:marked
  With this model firmly in mind, let's learn about binding targets.

  请把这个思维模型牢牢的印在脑子里，接下来我们学习什么是“绑定目标”。

  ### Binding targets
  ### 绑定目标
  The **target of a data binding** is something in the DOM.
  Depending on the binding type, the target can be an
  (element | component | directive) property, an
  (element | component | directive) event, or (rarely) an attribute name.
  The following table summarizes:

  **数据绑定的目标**是DOM中的某些东西。
  这个目标可能是(元素|组件|指令)的Property、(元素|组件|指令)的事件，或(极少数情况下)一个Attribute名。
  下面是的汇总表：

// If you update this table, UPDATE it in Dart & JS, too.
<div width="90%">
table
  tr
    th
      p Binding type
      p 绑定类型
    th
      p Target
      p 目标
    th
      p Examples
      p 范例
  tr
    td
      p Property
      p Property
    td
      p Element&nbsp;property
      p 元素的Property
      p Component&nbsp;property
      p 组件的Property
      p Directive&nbsp;property
      p 指令的Property
    td
      +makeExample('template-syntax/ts/app/app.component.html', 'property-binding-syntax-1')(format=".")
  tr
    td
      p Event
      p 事件
    td
      p Element&nbsp;event
      p 元素的事件
      p Component&nbsp;event
      p 组件的事件
      p Directive&nbsp;event
      p 指令的事件
    td
      +makeExample('template-syntax/ts/app/app.component.html', 'event-binding-syntax-1')(format=".")
  tr
    td
      p Two-way
      p 双向
    td
      p Event and property
      p 事件与Property
    td
      +makeExample('template-syntax/ts/app/app.component.html', '2-way-binding-syntax-1')(format=".")
  tr
    td Attribute
    td
      p Attribute (the&nbsp;exception)
      p Attribute例外情况
    td
      +makeExample('template-syntax/ts/app/app.component.html', 'attribute-binding-syntax-1')(format=".")
  tr
    td
      p Class
      p CSS类
    td
      p <code>class</code> property
      p <code>class</code> property
    td
      +makeExample('template-syntax/ts/app/app.component.html', 'class-binding-syntax-1')(format=".")
  tr
    td
      p Style
      p 样式
    td
      p <code>style</code> property
      p <code>style</code> property
    td
      +makeExample('template-syntax/ts/app/app.component.html', 'style-binding-syntax-1')(format=".")
</div>

:marked
  Let’s descend from the architectural clouds and look at each of these binding types in concrete detail.

  让我们从结构性云层中走出来，看看每种绑定类型的具体情况。

.l-main-section
:marked
  ## Property binding
  ## 属性绑定
  We write a template **property binding** when we want to set a property of a view element to the value of
  a [template expression](#template-expressions).

  当要把一个视图元素的属性设置为[模板表达式](#template-expressions)时，我们就要写模板的**属性绑定**。

  The most common property binding sets an element property to a component property value. An example is
  binding the `src` property of an image element to a component’s `heroImageUrl` property:

  最常用的属性绑定是把元素的属性设置为组件中属性的值。
  下面这个例子中，image元素的`src`属性会被绑定到组件的`heroImageUrl`属性上：
+makeExample('template-syntax/ts/app/app.component.html', 'property-binding-1')(format=".")
:marked
  Another example is disabling a button when the component says that it `isUnchanged`:

  另一个例子是当组件说它`isUnchanged`(未改变)时禁用一个按钮：
+makeExample('template-syntax/ts/app/app.component.html', 'property-binding-2')(format=".")
:marked
  Another is setting a property of a directive:

  另一个例子是设置指令的属性：
+makeExample('template-syntax/ts/app/app.component.html', 'property-binding-3')(format=".")
:marked
  Yet another is setting the model property of a custom component (a great way
  for parent and child components to communicate):

  还有另一个例子是设置一个自定义组件的模型属性(这是父子组件之间通讯的重要途径)：
+makeExample('template-syntax/ts/app/app.component.html', 'property-binding-4')(format=".")
:marked
  ### One-way *in*
  ### 单向*输入*
  People often describe property binding as *one-way data binding* because it flows a value in one direction,
  from a component’s data property into a target element property.

  人们经常把属性绑定描述成*单向数据绑定*，因为值的流动是单向的，从组件中的属性数据，流动到目标元素的属性。

  We cannot use property binding to pull values *out* of the target element.
  We can't bind to a property of the target element to read it. We can only set it.

  我们不能使用属性绑定来从目标元素拉取值，也不能绑定到目标元素的属性来读取它。我们只能设置它。

.l-sub-section
  :marked
    Nor can we use property binding to *call* a method on the target element.

    我们也不能使用属性绑定来*调用*目标元素上的方法。

    If the element raises events we can listen to them with an [event binding](#event-binding).

    如果这个元素触发了事件，我们可以通过[事件绑定](#event-binding)来监听它们。

    If we must read a target element property or call one of its methods,
    we'll need a different technique.
    See the API reference for
    [viewChild](../api/core/index/ViewChild-var.html) and
    [contentChild](../api/core/index/ContentChild-var.html).

    如果我们不得不读取目标元素上的属性或调用它的某个方法，我们得用另一种技术。
    参见API参考手册中的[viewChild](../api/core/index/ViewChild-var.html)和
    [contentChild](../api/core/index/ContentChild-var.html)。

// TODO (global): once we have api docs everywhere, change /docs/ts/latest/ to ../

:marked
  ### Binding target
  ### 绑定目标
  An element property between enclosing square brackets identifies the target property. The target property in the following code is the image element’s `src` property.

  包裹在方括号中的元素属性名标记着目标属性。下列代码中的目标属性是image元素的`src`属性。

+makeExample('template-syntax/ts/app/app.component.html', 'property-binding-1')(format=".")
:marked
  Some people prefer the `bind-` prefix alternative, known as the *canonical form*:

  有些人喜欢用`bind-`前缀的可选形式，并称之为*规范形式*：
+makeExample('template-syntax/ts/app/app.component.html', 'property-binding-5')(format=".")
:marked
  The target name is always the name of a property, even when it appears to be the name of something else. We see `src` and may think it’s the name of an attribute. No. It’s the name of an image element property.

  目标的名字总是属性的名字。即使它看起来和别的名字一样。我们看到`src`时，可能会把它当做Attribute。不！它不是！它是image元素的属性名。

  Element properties may be the more common targets,
  but Angular looks first to see if the name is a property of a known directive,
  as it is in the following example:

  元素属性可能是最常见的绑定目标，但Angular会先去看这个名字是否是某个已知指令的属性名，就像下面的例子中一样：
+makeExample('template-syntax/ts/app/app.component.html', 'property-binding-3')(format=".")

.l-sub-section
  :marked
    Technically, Angular is matching the name to a directive [input](#inputs-outputs),
    one of the property names listed in the directive’s `inputs` array or a property decorated with `@Input()`.
    Such inputs map to the directive’s own properties.

    从技术的角度看，Angular正在匹配一个指令的[input](#inputs-outputs)的名字。这个名字是指令的`inputs`数组中所列的名字之一，或者是一个带有`@Input()`装饰器的属性。
    这样的inputs被映射到了指令自己的属性。
:marked
  If the name fails to match a property of a known directive or element, Angular reports an “unknown directive” error.

  如果名字没有匹配上一个已知指令或元素的属性，Angular就会报告一个“未知指令”的错误。

  ### Avoid side effects
  ### 消除副作用
  As we've already discussed, evaluation of a template expression should have no visible side effects. The expression language itself does its part to keep us safe. We can’t assign a value to anything in a property binding expression nor use the increment and decrement operators.

  正如我们曾讨论过的，计算模板表达式不能有可见的副作用。表达式语言本身可以提供一部分安全保障。我们不能在属性绑定表达式中对任何东西赋值，也不能使用自增、自减运算符。

  Of course, our expression might invoke a property or method that has side effects. Angular has no way of knowing that or stopping us.

  当然，我们的表达式也可能会调用一个具有副作用的属性或方法。但Angular没法知道这一点，也没法防止我们误用。

  The expression could call something like `getFoo()`. Only we know what `getFoo()` does.
  If `getFoo()` changes something and we happen to be binding to that something, we risk an unpleasant experience. Angular may or may not display the changed value. Angular may detect the change and throw a warning error. Our general advice: stick to data properties and to methods that return values and do no more.

  表达式中可以调用像`getFoo()`这样的方法。只有我们才知道`getFoo()`干了什么。
  如果`getFoo()`改变了什么，而我们把它绑定在什么地方，我们就可能把自己坑了。Angular可能显示也可能不显示变化后的值。Angular还可能检测到变化，并抛出一个警告型错误。
  更具普遍性的建议是：只使用数据属性和那些只返回值而不做其他事情的方法。

  ### Return the proper type
  ### 返回恰当的类型
  The template expression should evaluate to the type of value expected by the target property.
  Return a string if the target property expects a string.
  Return a number if the target property expects a number.
  Return an object if the target property expects an object.

  模板表达式应该返回一个目标属性所需类型的值。
  如果目标属性想要个字符串，就返回字符串。
  如果目标属性想要个数字，就返回数字。
  如果目标属性想要个对象，就返回对象。

  The `hero` property of the `HeroDetail` component expects a `Hero` object, which is exactly what we’re sending in the property binding:

  `HeroDetail`组件的`hero`属性想要一个`Hero`对象，那我们就要在属性绑定中精确的给它一个`Hero`对象：
+makeExample('template-syntax/ts/app/app.component.html', 'property-binding-4')(format=".")

block dart-type-exceptions
  //- N/A

:marked
  ### Remember the brackets
  ### 别忘了方括号
  The brackets tell Angular to evaluate the template expression.
  If we forget the brackets, Angular treats the string as a constant and *initializes the target property* with that string.
  It does *not* evaluate the string!

  括号会告诉Angular要计算模板表达式。
  如果我们忘了括号，Angular就会把这个表达式当做一个字符串常量看待，并且用该字符串来*初始化目标属性*。
  它*不会*计算这个字符串。

  Don't make the following mistake:

  不要出现这样的失误：
+makeExample('template-syntax/ts/app/app.component.html', 'property-binding-6')(format=".")

block dart-type-exception-example
  //- N/A

a(id="one-time-initialization")
:marked
  ### One-time string initialization
  ### 一次性字符串初始化
  We *should* omit the brackets when all of the following are true:

  当下列条件满足时，我们*应该*省略括号：
  * The target property accepts a string value.
  * 目标属性接受字符串值。
  * The string is a fixed value that we can bake into the template.
  * 我们想合并到模板中的字符串是一个固定值。
  * This initial value never changes.
  * 这个初始值永不改变。

  We routinely initialize attributes this way in standard HTML, and it works
  just as well for directive and component property initialization.
  The following example initializes the `prefix` property of the `HeroDetailComponent` to a fixed string,
  not a template expression. Angular sets it and forgets about it.

  我们经常这样在标准HTML中用这种方式初始化Attribute，并且这种方式也可以用在初始化指令和组件的属性。
  下面这个例子把`HeroDetailComponent`的`prefix`属性初始化成了一个固定的字符串，而不是模板表达式。Angular设置它，然后忘记它。
// #enddocregion property-binding-12
+makeExample('template-syntax/ts/app/app.component.html', 'property-binding-7')(format=".")
:marked
  The `[hero]` binding, on the other hand, remains a live binding to the component's `currentHero` property.

  作为对比，这个`[hero]`绑定就保持了到组件的`currentHero`属性的活绑定，它会一直随着更新。

  ### Property binding or interpolation?
  ### 属性绑定还是插值表达式？
  We often have a choice between interpolation and property binding.
  The following binding pairs do the same thing:

  我们通常得在插值表达式和属性绑定之间做出选择。
  下列这几对绑定做的事情完全相同：
+makeExample('template-syntax/ts/app/app.component.html', 'property-binding-vs-interpolation')(format=".")
:marked
  Interpolation is a convenient alternative for property binding in many cases.
  In fact, Angular  translates those interpolations into the corresponding property bindings
  before rendering the view.

  在多数情况下，插值表达式是一个更方便的备选项。实际上，在渲染视图之前，Angular就把这些插值表达式翻译成了对应的属性绑定形式。

  There is no technical reason to prefer one form to the other.
  We lean toward readability, which tends to favor interpolation.
  We suggest establishing coding style rules and choosing the form that
  both conforms to the rules and feels most natural for the task at hand.

  没有技术上的理由能决定哪种形式更好。
  我们倾向于可读性，所以倾向于插值表达式。
  我们建议建立组织级的代码风格规定，然后选择一种形式，既能遵循规则，又能让手头的任务做起来更自然。

:marked
  #### Content Security
  #### 内容安全
  Imagine the following *malicious content*.

  假设下面的*恶毒内容*
+makeExample('template-syntax/ts/app/app.component.ts', 'evil-title')(format=".")
:marked
  Fortunately, Angular data binding is on alert for dangerous HTML.
  It *sanitizes* the values before displaying them.
  It **will not** allow HTML with script tags to leak into the browser, neither with interpolation
  nor property binding.

  幸运的是，Angular数据绑定对危险HTML有防备。在显示它们之前，它对内容先进行*消毒*。不管是插值表达式还是属性绑定，都**不会**允许带有script标签的HTML泄漏到浏览器中。

+makeExample('template-syntax/ts/app/app.component.html', 'property-binding-vs-interpolation-sanitization')(format=".")
:marked
  Interpolation handles the script tags differently than property binding but both approaches render the
  content harmlessly.

  插值表达式处理script标签与属性绑定有所不同，但是它们两个都只渲染没有危害的内容。
figure.image-display
  img(src='/resources/images/devguide/template-syntax/evil-title.png' alt="evil title made safe" width='500px')

.l-main-section
:marked
  <a id="other-bindings"></a>
  ## Attribute, Class, and Style Bindings
  
  ## Attribute、Class和Style绑定
  
  The template syntax provides specialized one-way bindings for scenarios less well suited to property binding.

  模板语法为那些不太适合使用属性绑定的场景提供了专门的单向数据绑定形式。

  ### Attribute Binding
  
  ### Attribute绑定
  
  We can set the value of an attribute directly with an **attribute binding**.

  我们可以通过**Attribute绑定**来直接设置Attribute的值。
  
.l-sub-section
  :marked
    This is the only exception to the rule that a binding sets a target property. This is the only binding that creates and sets an attribute.

    这是“绑定到目标属性”这条规则中唯一的例外。这是唯一的一个能创建和设置Attribute的绑定形式。

:marked
  We have stressed throughout this chapter that setting an element property with a property binding is always preferred to setting the attribute with a string. Why does Angular offer attribute binding?

  在本章中，我们通篇都在说通过属性绑定来设置元素的属性总是好于用字符串设置Attribute。为什么Angular还提供了Attribute绑定呢？

  **We must use attribute binding when there is no element property to bind.**

  **因为当元素没有属性可绑的时候，我们不得不使用Attribute绑定。**

  Consider the [ARIA](https://developer.mozilla.org/en-US/docs/Web/Accessibility/ARIA),
  [SVG](https://developer.mozilla.org/en-US/docs/Web/SVG), and
  table span attributes. They are pure attributes.
  They do not correspond to element properties, and they do not set element properties.
  There are no property targets to bind to.

  考虑[ARIA](https://developer.mozilla.org/en-US/docs/Web/Accessibility/ARIA),
  [SVG](https://developer.mozilla.org/en-US/docs/Web/SVG)和
  table中的colspan/rowspan等Attribute。它们是纯粹的Attribute。
  它们没有对应的属性可供绑定。

  We become painfully aware of this fact when we try to write something like this:

  如果我们想写出类似下面这样的东西，这一现状会令我们痛苦：
code-example(language="html").
  &lt;tr>&lt;td colspan="{{1 + 1}}">Three-Four&lt;/td>&lt;/tr>
:marked
  We get this error:

  我们会得到这个错误：
code-example(format="nocode").
  Template parse errors:
  Can't bind to 'colspan' since it isn't a known native property

  模板解析错误：不能绑定到'colspan'，因为它不是已知的原生属性
:marked
  As the message says, the `<td>` element does not have a `colspan` property.
  It has the "colspan" *attribute*, but
  interpolation and property binding can set only *properties*, not attributes.

  正如提示中所说，`<td>`元素没有`colspan`属性。
  但是插值表达式和属性绑定只能设置*属性*，而不是Attribute。

  We need attribute bindings to create and bind to such attributes.

  我们需要Attribute绑定来创建和绑定到这样的Attribute。

  Attribute binding syntax resembles property binding.
  Instead of an element property between brackets, we start with the prefix **`attr`**,
  followed by a dot (`.`) and the name of the attribute. We then set the attribute
  value, using an expression that resolves to a string.

  Attribute绑定在语法上类似于属性绑定。
  但方括号中的部分不是一个元素的属性名，而是由一个**`attr`**前缀，紧跟着一个点(`.`)，再跟着Attribute的名字组成。
  我们可以通过一个能求值为字符串的表达式来设置Attribute的值。

  Here we bind `[attr.colspan]` to a calculated value:

  这里我们把`[attr.colspan]`绑定成一个通过计算得到的值：
+makeExample('template-syntax/ts/app/app.component.html', 'attrib-binding-colspan')(format=".")
:marked
  Here's how the table renders:

  这里是table渲染出来的样子：

  <table border="1px">
    <tr><td colspan="2">One-Two</td></tr>
    <tr><td>Five</td><td>Six</td></tr>
   </table>

  One of the primary use cases for attribute binding
  is to set ARIA attributes, as in this example:

  Attribute绑定的主要用例之一是设置ARIA Attribute(译注：ARIA指可访问性，用于给残障人士访问互联网提供便利)，就像这个例子中一样：
+makeExample('template-syntax/ts/app/app.component.html', 'attrib-binding-aria')(format=".")
:marked
  ### Class Binding
  
  ### CSS类绑定

  We can add and remove CSS class names from an element’s `class` attribute with
  a **class binding**.

  借助**CSS类绑定**，我们可以从元素的`class`Attribute上添加和移除CSS类名。

  Class binding syntax resembles property binding.
  Instead of an element property between brackets, we start with the prefix `class`,
  optionally followed by a dot (`.`) and the name of a CSS class: `[class.class-name]`.

  CSS类绑定在语法上类似于属性绑定。但方括号中的部分不是一个元素的属性名，而是包括一个**`class`**前缀，紧跟着一个点(`.`)，再跟着CSS类的名字组成。
  其中后两部分是可选的。形如：`[class.class-name]`。

  The following examples show how to add and remove the application's "special" class
  with class bindings.  Here's how we set the attribute without binding:

  下列例子示范了如何通过CSS类绑定来添加和移除应用的"special"类。不用绑定直接设置Attribute时是这样的：
+makeExample('template-syntax/ts/app/app.component.html', 'class-binding-1')(format=".")
:marked
  We can replace that with a binding to a string of the desired class names; this is an all-or-nothing, replacement binding.

  我们可以把它改写为一个绑定到所需CSS类名的绑定；这是一个或者全有或者全无的替换型绑定(译注：即当badCurly有值时class这个Attribute设置的内容会被完全覆盖)。
+makeExample('template-syntax/ts/app/app.component.html', 'class-binding-2')(format=".")

block dart-class-binding-bug
  //- N/A

:marked
  Finally, we can bind to a specific class name.
  Angular adds the class when the template expression evaluates to #{_truthy}.
  It removes the class when the expression is #{_falsey}.

  最后，我们可以绑定到一个特定的类名。
  当模板表达式的求值结果是真值时，Angular会添加这个类，反之则移除它。
+makeExample('template-syntax/ts/app/app.component.html', 'class-binding-3')(format=".")

.l-sub-section
  :marked
    While this is a fine way to toggle a single class name,
    we generally prefer the [NgClass directive](#ngClass) for managing multiple class names at the same time.

    虽然这是一个切换单一类名的好办法，但我们通常更喜欢使用[NgClass指令](#ngClass)来同时管理多个类名。

:marked
  ### Style Binding
  
  ### 样式绑定

  We can set inline styles with a **style binding**.

  通过**样式绑定**，我们可以设置内联样式。

  Style binding syntax resembles property binding.
  Instead of an element property between brackets, we start with the prefix `style`,
  followed by a dot (`.`) and the name of a CSS style property: `[style.style-property]`.

  样式绑定在语法上类似于属性绑定。但方括号中的部分不是一个元素的属性名，而是包括一个**`style`**前缀，紧跟着一个点(`.`)，再跟着CSS样式的属性名。
  形如：`[style.style-property]`。

+makeExample('template-syntax/ts/app/app.component.html', 'style-binding-1')(format=".")
:marked
  Some style binding styles have unit extension. Here we conditionally set the font size in  “em” and “%” units .

  有些样式绑定中的样式带有单位。在这里，我们可以根据条件用“em”和“%”来设置字体大小的单位。
+makeExample('template-syntax/ts/app/app.component.html', 'style-binding-2')(format=".")

.l-sub-section
  :marked
    While this is a fine way to set a single style,
    we generally prefer the [NgStyle directive](#ngStyle) when setting several inline styles at the same time.

    虽然这是一个设置单一样式的好办法，但我们通常更喜欢使用[NgStyle指令](#ngStyle)来同时设置多个内联样式。

.l-sub-section
  :marked
    Note that a _style property_ name can be written in either
    [dash-case](glossary.html#dash-case), as shown above, or
    [camelCase](glossary.html#camelcase), such as `fontSize`.

    注意，一个_样式属性_命名方法可以用[中线命名法](glossary.html#dash-case)，像上面的一样
    也可以用[驼峰式命名法](glossary.html#camelcase)，比如`fontSize`。

block style-property-name-dart-diff
  //- N/A

.l-main-section
:marked
  ## Event Binding
  
  ## 事件绑定
  
  The bindings we’ve met so far flow data in one direction: *from the component to an element*.

  我们前面遇到过的那些绑定的数据流都是单向的：*从组件到元素* 。

  Users don’t just stare at the screen. They enter text into input boxes. They pick items from lists.
  They click buttons. Such user actions may result in a flow of data in the opposite direction:
  *from an element to the component*.

  用户不会只盯着屏幕看。他们会在输入框中输入文本。他们会从列表中选取条目。
  他们会点击按钮。这类用户动作可能导致反向的数据流：*从元素到组件*。

  The only way to know about a user action is to listen for certain events such as
  keystrokes, mouse movements, clicks, and touches.
  We declare our interest in user actions through Angular event binding.

  知道用户动作的唯一方式是监听正确的事件，比如击键、鼠标移动、点击和触屏。
  我们可以通过Angular的事件绑定来定义我们对哪些用户动作感兴趣。

  Event binding syntax consists of a **target event** within parentheses on the left of an equal sign, and a quoted
  [template statement](#template-statements) on the right.
  The following event binding listens for the button’s click event, calling
  the component's `onSave()` method whenever a click occurs:

  事件绑定语法由等号左侧带圆括号的**目标事件**，和右侧一个引号中的[模板语句](#template-statements)组成。
  下列事件绑定监听按钮的点击事件。无论什么时候，发生点击时，都会调用组件的`onSave()`方法。
  
+makeExample('template-syntax/ts/app/app.component.html', 'event-binding-1')(format=".")

:marked
  ### Target Event
  
  ### 目标事件
  
  A **name between enclosing parentheses** &mdash; for example, `(click)` &mdash;
  identifies the target event. In the following example, the target is the button’s click event.

  **圆括号中的名称** —— 比如`(click)` —— 标记出了目标事件。在下面这个例子中，目标是按钮的click事件。
  
+makeExample('template-syntax/ts/app/app.component.html', 'event-binding-1')(format=".")
:marked
  Some people prefer the `on-` prefix alternative, known as the *canonical form*:

  有些人更喜欢带`on-`前缀的备选形式，称之为*规范形式*：
+makeExample('template-syntax/ts/app/app.component.html', 'event-binding-2')(format=".")
:marked
  Element events may be the more common targets, but Angular looks first to see if the name matches an event property
  of a known directive, as it does in the following example:

  元素事件可能是更常见的目标，但Angular会先看这个名字是否能匹配上已知指令的事件属性，就像下面这个例子：
+makeExample('template-syntax/ts/app/app.component.html', 'event-binding-3')(format=".")

.l-sub-section
  :marked
    The `myClick` directive is further described below in the section
    on [Aliasing input/output properties](#aliasing-io).

    [别名input/output属性](#aliasing-io)章节有更多关于该`myClick`指令的解释。
:marked
  If the name fails to match an element event or an output property of a known directive,
  Angular reports an “unknown directive” error.

  如果这个名字没能匹配到元素事件或已知指令的输出型属性，Angular就会报“未知指令”错误。

  ### *$event* and event handling statements
  ### *$event*和事件处理语句
  In an event binding, Angular sets up an event handler for the target event.

  在事件绑定中，Angular会为目标事件设置事件处理器。

  When the event is raised, the handler executes the template statement.
  The template statement typically involves a receiver that wants to do something
  in response to the event, such as take a value from the HTML control and store it
  in a model.

  当事件发生时，这个处理器会执行模板语句。
  典型的模板语句通常涉及到那些针对事件想作出相应处理的接收器，例如从一个HTML控件中取得一个值，并存入一个模型。

  The binding conveys information about the event, including data values, through
  an **event object named `$event`**.

  这种绑定会通过一个**名叫`$event`的事件对象**传达关于此事件的信息(包括数据值)。

  The shape of the event object is determined by the target event itself.
  If the target event is a native DOM element event, the `$event` is a
  [DOM event object]( https://developer.mozilla.org/en-US/docs/Web/Events),
  with properties such as `target` and `target.value`.

  事件对象的形态取决于目标事件本身。如果目标事件是一个原生DOM元素事件，
  `$event`就是一个[DOM事件对象]( https://developer.mozilla.org/en-US/docs/Web/Events)，它有像`target`和`target.value`这样的属性。

  Consider this example:

  考虑这个范例：
+makeExample('template-syntax/ts/app/app.component.html', 'without-NgModel')(format=".")
:marked
  We’re binding the input box `value` to a `firstName` property, and we’re listening for changes by binding to the input box’s `input` event.
  When the user makes changes, the `input` event is raised, and the binding executes the statement within a context that includes the DOM event object, `$event`.

  我们在把输入框的`value`绑定到`firstName`属性，并且我们正在通过绑定到输入框的`input`事件来监听更改。
  当用户造成更改时，`input`事件被触发，并且在一个包含了DOM事件对象的`$event`的上下文中执行这条语句。

  To update the `firstName` property, we must get the changed text by following
  the path `$event.target.value`.

  要更改`firstName`属性，我们必须通过路径`$event.target.value`来获取更改后的值。

  If the event belongs to a directive (remember: components are directives), `$event` has whatever shape the directive chose to produce.

  如果这个事件属于指令(记住：组件是指令的一种)，那么`$event`便具有指令所生成的形态(译注：比如inputs)。

  <a id="eventemitter"></a>
  <a id="custom-event"></a>
  
  ### Custom Events with EventEmitter
  
  ### 使用EventEmitter实现自定义事件

  Directives typically raise custom events with an Angular [EventEmitter](../api/core/index/EventEmitter-class.html).
  A directive creates an `EventEmitter` and exposes it as a property.
  The directive calls `EventEmitter.emit(payload)` to fire an event, passing in a message payload that can be anything.
  Parent directives listen for the event by binding to this property and accessing the payload through the `$event` object.

  指令使用典型的Angular [EventEmitter](../api/core/index/EventEmitter-class.html)来触发自定义事件。
  指令创建一个`EventEmitter`实例，并且把它作为一个属性暴露出来。
  指令调用`EventEmitter.emit(payload)`来触发事件，传进去的消息载荷可以是任何东西。
  父指令通过绑定到这个属性来监听这个事件，并且通过`$event`对象来访问这个载荷。

  Consider a `HeroDetailComponent` that presents hero information and responds to user actions.
  Although the `HeroDetailComponent` has a delete button it doesn't know how to delete the hero itself.
  The best it can do is raise an event reporting the user's delete request.

  假设一个`HeroDetailComponent`，它展示英雄的信息，并响应用户的动作。
  虽然`HeroDetailComponent`有一个删除按钮，但它自己并不知道该如何删除这个英雄。
  最好的做法是触发一个事件来报告“删除用户”的请求。

  Here are the pertinent excerpts from that `HeroDetailComponent`:

  这里是来自`HeroDetailComponent`的相关摘要：
+makeExample('template-syntax/ts/app/hero-detail.component.ts',
'template-1', 'HeroDetailComponent.ts (template)')(format=".")
+makeExample('template-syntax/ts/app/hero-detail.component.ts',
'deleteRequest', 'HeroDetailComponent.ts (delete logic)')(format=".")

:marked
  The component defines a `deleteRequest` property that returns an `EventEmitter`.
  When the user clicks *delete*, the component invokes the `delete()` method
  which tells the `EventEmitter` to emit a `Hero` object.
  
  组件定义了一个`deleteRequest`属性，它是一个`EventEmitter`实例。(译注：`deleteRequest`属性是导出Output属性，是组件与父级组件交互的主要方式之一。参见[输入和输出属性](#input-and-output-properties)和[父组件监听子组件的事件](docs/ts/latest/cookbook/component-communication.html#!#child-to-parent)。我们需要用`@Output()`来装饰它，或者把它添加到组件元数据的`outputs`数组中，它才能在父级组件可见。)
  当用户点击*删除*时，组件会调用`delete()`方法，这个方法告诉`EventEmitter`，发出一个`Hero`对象。

  Now imagine a hosting parent component that binds to the `HeroDetailComponent`'s `deleteRequest` event.

  现在，想象作为宿主的父组件绑定到了`HeroDetailComponent`的`deleteRequest`事件。

+makeExample('template-syntax/ts/app/app.component.html',
'event-binding-to-component')(format=".")
:marked
  When the `deleteRequest` event fires, Angular calls the parent component's `deleteHero` method,
  passing the *hero-to-delete* (emitted by `HeroDetail`) in the `$event` variable.

  当`deleteRequest`事件触发时，Angular调用父组件的`deleteHero`方法，在`$event`变量中传入*要删除的英雄*(来自`HeroDetail`)。

  ### Template statements have side effects
  ### 模板语句有副作用
  The `deleteHero` method has a side effect: it deletes a hero.
  Template statement side effects are not just OK, they are expected.

  `deleteHero`方法有一个副作用：它删除了一个英雄。
  模板语句的副作用不仅没问题，反而正是我们所期待的。

  Deleting the hero updates the model, perhaps triggering other changes
  including queries and saves to a remote server.
  These changes percolate through the system and are ultimately displayed in this and other views.
  It's all good.

  删除这个英雄会更新模型，还可能触发其它修改，包括向远端服务器的查询和保存。
  这些变更通过系统进行扩散，并最终显示到当前以及其它视图中。
  这都是好事。

//
  :marked
    ### Event bubbling and propagation [TODO: reinstate this section when it becomes true]
    Angular invokes the event-handling statement if the event is raised by the current element or one of its child elements.
  +makeExample('template-syntax/ts/app/app.component.html', 'event-binding-bubbling')(format=".")
  :marked
    Many DOM events, both [native](https://developer.mozilla.org/en-US/docs/Web/Guide/Events/Overview_of_Events_and_Handlers ) and [custom](https://developer.mozilla.org/en-US/docs/Web/Guide/Events/Creating_and_triggering_events ), bubble up their ancestor tree of DOM elements until an event handler along the way prevents further propagation.

  .l-sub-section
    :marked
      `EventEmitter` events don’t bubble.

  :marked
    The result of an event binding statement determines whether
    [event propagation](https://developer.mozilla.org/en-US/docs/Web/API/Document_Object_Model/Examples#Example_5:_Event_Propagation)
    continues or stops with the current element.

    Event propagation stops if the binding statement returns a falsey value (as does a method with no return value).
    Clicking the button in the next example triggers a save;
    the click doesn't make it to the outer `<div>` so the div's save handler is not called.
  +makeExample('template-syntax/ts/app/app.component.html', 'event-binding-no-propagation')(format=".")
  :marked
    Propagation continues if the statement returns a truthy value. In the next example, the click is heard by both the button
    and the outer `<div>`, causing a double save.
  +makeExample('template-syntax/ts/app/app.component.html', 'event-binding-propagation')(format=".")


.l-main-section
:marked
  <a id="ngModel"></a>
  ## Two-way binding with NgModel
  ## 使用NgModel进行双向数据绑定
  When developing data entry forms, we often want to both display a data property and update that property when the user makes changes.

  当开发数据输入表单时，我们通常希望既显示数据的属性，也在用户修改时更新那个属性。

  The `[(ngModel)]` two-way data binding syntax makes that easy. Here's an example:

  `[(NgModel)]`双向数据绑定语法让它变得简单，这里是例子：
+makeExample('template-syntax/ts/app/app.component.html', 'NgModel-1')(format=".")
.callout.is-important
  header [()] = banana in a box
  header [()] = 盒子里的香蕉
  :marked
    To remember that the parentheses go inside the brackets, visualize a *banana in a box*.

<<<<<<< HEAD
    要记住“方括号中的圆括号”这种语法，就把它想象成 *盒子里的香蕉* 吧，是不是很形象？
    (译注：中国读者记起来更简单，方括号又叫中括号，圆括号又叫小括号，显然应该中的在外，小的在内)

.callout.is-important
  header FormsModule is Required to use ngModel
  :marked
    Before we can use `ngModel` two-way data binding, we need to import the `FormsModule`
    package in our Angular module. We add it to the `NgModule` decorator's `imports` array. This array contains the list
    of external modules used by our application.
    <br>Learn more about the `FormsModule` and `ngModel` in the
    [Forms](../guide/forms.html#ngModel) chapter.
    
    要使用`ngModel`做双向数据绑定，得先把`FormsModule`导入我们的模块。只要把它加入`NgModule`装饰器的`imports`数组就可以了。
    该数组是本应用中用到的外部模块列表。
    要学习关于`FormsModule`和`ngModel`的更多知识，参见[表单](../guide/forms.html#ngModel)一章。
=======
+ifDocsFor('ts|js')
  .callout.is-important
    header FormsModule is Required to use ngModel
    :marked
      Before we can use the `ngModel` directive in a two-way data binding,
      we must import the `FormsModule` and add it to the Angular module's `imports` list.
      Learn more about the `FormsModule` and `ngModel` in the
      [Forms](../guide/forms.html#ngModel) chapter.
>>>>>>> fcaf8fa3

  +makeExample('template-syntax/ts/app/app.module.1.ts', '', 'app.module.ts (FormsModule import)')

:marked
<<<<<<< HEAD
  Alternatively to using `[(ngModel)]`, we can use the canonical prefix form:

  除了用`[(ngModel)]`，我们也可以使用规范前缀形式：
+makeExample('template-syntax/ts/app/app.component.html', 'NgModel-2')(format=".")
:marked
  There’s a story behind this construction, a story that builds on the property and event binding techniques we learned previously.

  在这个结构背后还有一个故事，一个关于如何构建我们以前学过的属性绑定和事件绑定技术的故事。

  ### Inside [(ngModel)]
  ### [(ngModel)]内幕
=======
  There’s a story behind this construction, a story that builds on the property and event binding techniques we learned previously.

  ### Inside `[(ngModel)]`
>>>>>>> fcaf8fa3
  We could have achieved the same result with separate bindings to
  the `<input>` element's  `value` property and `input` event.

  通过分别绑定到`<input>`元素的`value`属性和`input`事件，我们能达到同样的效果。
+makeExample('template-syntax/ts/app/app.component.html', 'without-NgModel')(format=".")
:marked
  That’s cumbersome. Who can remember which element property to set and what event reports user changes?
  How do we extract the currently displayed text from the input box so we can update the data property?
  Who wants to look that up each time?

  这样很笨拙。谁能记住哪个元素属性用于设置，哪个用于汇报用户更改？
  我们如何从输入框中提取出当前显示的文本，以便更新数据属性？
  谁想每次都去查一遍？

  That `ngModel` directive hides these onerous details behind its own  `ngModel` input and `ngModelChange` output properties.

  `ngModel`指令通过它自己的`ngModel`输入属性和`ngModelChange`输出属性隐藏了这些繁琐的细节。
+makeExample('template-syntax/ts/app/app.component.html', 'NgModel-3')(format=".")
.l-sub-section
  :marked
    The `ngModel` input property sets the element's value property and the `ngModelChange` output property
    listens for changes to the element's value.
    The details are specific to each kind of element and therefore the `NgModel` directive only works for elements,
    such as the input text box, that are supported by a [ControlValueAccessor](../api/common/index/ControlValueAccessor-interface.html).
    We can't apply `[(ngModel)]` to our custom components until we write a suitable *value accessor*,
    a technique that is beyond the scope of this chapter.

    `ngModel`输入属性设置元素的值属性，而`ngModelChange`输出属性监听元素值的变化。
    实现细节对每种元素都很特定，所以`NgModel`指令只和元素一起工作，比如输入框，它由[ControlValueAccessor](../api/common/index/ControlValueAccessor-interface.html)提供支持。
    除非写一个合适的*值访问器*，否则我们不能把`[(ngModel)]`用在我们自己的自定义组件上。但*值访问器*技术超出了本章的范围。
:marked
  Separate `ngModel` bindings is an improvement. We can do better.

  把`ngModel`绑定分离开是一个提升，但我们还能做得更好。

  We shouldn't have to mention the data property twice. Angular should be able to capture the component’s data property and set it
  with a single declaration &mdash; which it can with the `[( )]` syntax:

  我们不该两次引用这个数据属性。Angular应该能捕获组件的数据属性，并且把它设置为一个简单的定义 —— 那就用`[( )]`语法吧：
+makeExample('template-syntax/ts/app/app.component.html', 'NgModel-1')(format=".")

.l-sub-section
  :marked
    `[(ngModel)]` is a specific example of a more general pattern in which Angular "de-sugars" the `[(x)]` syntax
    into an `x` input property for property binding and an `xChange` output property for event binding.
    Angular constructs the event property binding's template statement by appending `=$event`
    to the literal string of the template expression.

    `[(ngModel)]`是一个更通用的模式中的具体例子，在这里，Angular会把`[(x)]`语法去掉语法糖，变成了一个供属性绑定用的输入属性`x`，和一个供事件绑定用的输出属性`xChange`。
    Angular通过在模板表达式的原始字符串后面追加上`=$event`，来构建出供事件绑定用的模板语句。

    We can write a two-way binding directive of our own to exploit this behavior.

    利用这一行为，我们也可以自己写出具有双向绑定功能的指令。

    <span style="font-family:courier">[(_x_)]="_e_" &lt;==> [_x_]="_e_" (<i>x</i>Change)="_e_=$event"</span>

:marked
  Is `[(ngModel)]` all we need? Is there ever a reason to fall back to its expanded form?

  `[(ngModel)]`就是我们所需的一切吗？有没有什么理由需要仰仗到它的展开形式？

  The `[( )]` syntax can only _set_ a data-bound property.
  If we need to do something more or something different, we need to write the expanded form ourselves.

  `[( )]`语法只能_设置_一个数据绑定属性。
  如果需要做更多或不同的事情，我们得自己写它的展开形式。

  Let's try something silly like forcing the input value to uppercase:

  来做点淘气的事儿吧，比如强制让输入值变成大写形式：
+makeExample('template-syntax/ts/app/app.component.html', 'NgModel-4')(format=".")
:marked
  Here are all variations in action, including the uppercase version:

  下面是实际操作中的所有变体形式，包括这个大写版本：
figure.image-display
    img(src='/resources/images/devguide/template-syntax/ng-model-anim.gif' alt="NgModel variations")

.l-main-section
:marked
  <a id="directives"></a>
  ## Built-in directives
  ## 内建指令

  Earlier versions of Angular included over seventy built-in directives.
  The community contributed many more, and countless private directives
  have been created for internal applications.

  前一个版本的Angular中包含了超过70个内建指令。
  社区贡献了更多，这还没算为内部应用而创建的无数私有指令。

  We don’t need many of those directives in Angular 2.
  Quite often we can achieve the same results with the more capable and expressive Angular 2 binding system.
  Why create a directive to handle a click when we can write a simple binding such as this?

  在Angular 2中我们不需要那么多指令。
  使用更强大、更富有表现力的Angular 2绑定系统，我们其实可以达到同样的效果。
  如果我们能用一个这样的简单绑定达到目的，为什么还需要创建一个指令来处理点击事件？
+makeExample('template-syntax/ts/app/app.component.html', 'event-binding-1')(format=".")
:marked
  We still benefit from directives that simplify complex tasks.
  Angular still ships with built-in directives; just not as many.
  We'll write our own directives, just not as many.

  我们仍然可以从简化复杂任务的指令中获益。
  Angular发布时仍然带有内建指令，只是没那么多了。
  我们仍会写自己的指令，只是没那么多了。

  This segment reviews some of the most frequently used built-in directives.

  下面这部分就检阅一下那些最常用的内建指令。

<a id="ngClass"></a>
.l-main-section
:marked
  ### NgClass

  We typically control how elements appear
  by adding and removing CSS classes dynamically.
  We can bind to `NgClass` to add or remove several classes simultaneously.

  我们经常用动态添加或删除CSS类的方式来控制元素如何显示。
  通过绑定到`NgClass`，我们可以同时添加或移除多个类。

  A [class binding](#class-binding) is a good way to add or remove a *single* class.

  [CSS类绑定](#class-binding)是添加或删除*单个*类的最佳途径。
+makeExample('template-syntax/ts/app/app.component.html', 'class-binding-3a')(format=".")
:marked
  The `NgClass` directive may be the better choice
  when we want to add or remove *many* CSS classes at the same time.

  当我们想要同时添加或移除*多个*CSS类时，`NgClass`指令可能是更好的选择。

  A good way to apply `NgClass` is by binding it to a key:value control !{__objectAsMap}. Each key of the object is a CSS class name; its value is `true` if the class should be added, `false` if it should be removed.

  绑定到一个 key:value 形式的控制对象，是应用`NgClass`的好方式。这个对象中的每个key都是一个CSS类名，如果它的value是`true`，这个类就会被加上，否则就会被移除。

:marked
  Consider a component method such as `setClasses` that manages the state of three CSS classes:

  考虑一个像`setClasses`这样的组件方法，用于管理三个CSS类的状态。
+makeExample('template-syntax/ts/app/app.component.ts', 'setClasses')(format=".")
:marked
  Now we can add an `NgClass` property binding that calls `setClasses`
  and sets the element's classes accordingly:

  现在，我们可以添加一个`NgClass`属性绑定，它会调用`setClasses`，并据此设置元素的类：
+makeExample('template-syntax/ts/app/app.component.html', 'NgClass-1')(format=".")

<a id="ngStyle"></a>
.l-main-section
:marked
  ### NgStyle
  We can set inline styles dynamically, based on the state of the component.
  Binding to `NgStyle` lets us set many inline styles simultaneously.

  我们可以基于组件的状态动态设置内联样式。
  绑定到`NgStyle`可以让我们同时设置很多内联样式。

  A [style binding](#style-binding) is an easy way to set a *single* style value.

  [样式绑定](#style-binding)是设置*单一*样式值的简单方式。
+makeExample('template-syntax/ts/app/app.component.html', 'NgStyle-1')(format=".")
:marked
  The `NgStyle` directive may be the better choice
  when we want to set *many* inline styles at the same time.

  如果我们要同时设置*多个*内联样式，`NgStyle`指令可能是更好的选择。

  We apply `NgStyle` by binding it to a key:value control !{__objectAsMap}.
  Each key of the object is a style name; its value is whatever is appropriate for that style.

  我们通过把它绑定到一个 key:value 控制对象的形式使用`NgStyle`。
  对象的每个key是样式名，它的value就是能用于这个样式的任何值。

  Consider a component method such as `setStyles` that returns an object defining three styles:

  考虑一个类似于`setStyles`的组件方法，它返回一个定义三种样式的对象：
+makeExample('template-syntax/ts/app/app.component.ts', 'setStyles')(format=".")
:marked
  Now we just add an `NgStyle` property binding that calls `setStyles`
  and sets the element's styles accordingly:

  现在我们添加一个`NgStyle`属性绑定，让它调用`setStyles`，并据此设置元素的样式：
+makeExample('template-syntax/ts/app/app.component.html', 'NgStyle-2')(format=".")

<a id="ngIf"></a>
.l-main-section
:marked
  ### NgIf
  ### NgIf
  We can add an element subtree (an element and its children) to the DOM  by binding an `NgIf` directive to a #{_truthy} expression.

  通过把`NgIf`指令绑定到一个真值表达式，我们可以把一个元素的子树(元素及其子元素)添加到DOM上。
+makeExample('template-syntax/ts/app/app.component.html', 'NgIf-1')(format=".")

.alert.is-critical
  :marked
    Don't forget the asterisk (`*`) in front of `ngIf`.
    For more information, see [\* and &lt;template>](#star-template).

    不要忘记了`ngIf`前面的星号(`*`)。
    要了解更多，参见[\*与&lt;template>](#star-template)。
:marked
  Binding to a #{_falsey} expression removes the element subtree from the DOM.

  绑定到一个假值表达式将从DOM中移除元素的子树。
+makeExample('template-syntax/ts/app/app.component.html', 'NgIf-2')(format=".")

block dart-no-truthy-falsey
  //- N/A

:marked
  #### Visibility and NgIf are not the same
  #### 可见性和NgIf不是一回事
  We can show and hide an element subtree (the element and its children) with a
  [class](#class-binding) or [style](#style-binding) binding:

  我们可以通过[类绑定](#class-binding)或[样式绑定](#style-binding)来显示和隐藏一个元素的子树(元素及其子元素)。
+makeExample('template-syntax/ts/app/app.component.html', 'NgIf-3')(format=".")
:marked
  Hiding a subtree is quite different from excluding a subtree with `NgIf`.

  隐藏一个子树和用`NgIf`排除一个子树是截然不同的。

  When we hide the element subtree, it remains in the DOM.
  Components in the subtree are preserved, along with their state.
  Angular may continue to check for changes even to invisible properties.
  The subtree may tie up substantial memory and computing resources.

  当我们隐藏一个子树时，它仍然留在DOM中。
  子树中的组件及其状态仍然保留着。
  即使对于不可见属性，Angular也会继续检查变更。
  子树可能占用相当可观的内存和运算资源。

  When `NgIf` is `false`, Angular physically removes the element subtree from the DOM.
  It destroys components in the subtree, along with their state, potentially freeing up substantial resources and
  resulting in better performance for the user.

  当`NgIf`为`false`时，Angular从DOM中实际移除了这个元素的子树。
  它销毁了子树中的组件及其状态，也潜在释放了可观的资源，最终让用户体验到更好的性能。

  The show/hide technique is probably fine for small element trees.
  We should be wary when hiding large trees; `NgIf` may be the safer choice. Always measure before leaping to conclusions.

  显示/隐藏技术用在小型元素树上可能还不错。
  但在隐藏大树时我们得小心；`NgIf`可能是更安全的选择。但要记住：永远得先测量，再下结论。

<a id="ngSwitch"></a>
.l-main-section
:marked
  ### NgSwitch
  We bind to `NgSwitch` when we want to display *one* element tree (an element and its children)
  from a *set* of possible element trees, based on some condition.
  Angular puts only the *selected* element tree into the DOM.

  当需要从*一组*可能的元素树中根据条件显示*一个*时，我们就把它绑定到`NgSwitch`。
  Angular将只把*选中的*元素树放进DOM中。

  Here’s an example:

  下面是例子：
+makeExample('template-syntax/ts/app/app.component.html', 'NgSwitch')(format=".")
:marked
  We bind the parent `NgSwitch` directive to an expression returning a *switch value*.
  The value is a string in this example, but it can be a value of any type.

  我们把作为父指令的`NgSwitch`绑定到一个能返回*开关值*的表达式。
  本例中，这个值是字符串，但它也可能是任何类型的值。

  In this example, the parent `NgSwitch` directive controls a set of child `<span>` elements.
  A `<span>` is either pegged to a *match value* expression or marked as the default.

  这个例子中，父指令`NgSwitch`控制一组`<span>`子元素。
  每个`<span>`或者挂在一个*匹配值*表达式上，或者被标记为默认情况。

  **At any particular moment, at most one of these *spans* is in the DOM.**

  **任何时候，这些*span*中最多只有一个会出现在DOM中。**

  If the *span*’s *match value* equals the switch value, Angular adds the `<span>` to the DOM.
  If none of the *spans* is a match, Angular adds the default *span* to the DOM.
  Angular removes and destroys all other *spans*.

  如果这个*span*的*匹配值*与*开关值*相等，Angular就把这个`<span>`添加到DOM中。
  如果没有任何*span*匹配上，Angular就把默认的*span*添加到DOM中。
  Angular会移除并销毁所有其它的*span*。
.l-sub-section
  :marked
    We could substitute any element for the *span* in this example.
    That element could be a `<div>` with a vast subtree of its own elements.
    Only the matching `<div>` and its subtree would appear in the DOM;
    the others would be removed.

    我们可以用任何其它元素代替本例中的*span*。
    那个元素可以是一个带有巨大子树的`<div>`。
    只有匹配的`<div>`和它的子树会显示在DOM中，其它的则会被移除。
:marked
  Three collaborating directives are at work here:

  这里有三个相互合作的指令：
  1. `ngSwitch`: bound to an expression that returns the switch value
  1. `ngSwitch`：绑定到一个返回开关值的表达式
  1. `ngSwitchCase`: bound to an expression returning a match value
  1. `ngSwitchCase`：绑定到一个返回匹配值的表达式
  1. `ngSwitchDefault`: a marker attribute on the default element
  1. `ngSwitchDefault`：一个用于标记出默认元素的Attribute

.alert.is-critical
  :marked
    **Do *not*** put the asterisk (`*`) in front of `ngSwitch`. Use the property binding instead.

    **不要**在`ngSwitch`的前面放星号(`*`)，而应该用属性绑定。

    **Do** put the asterisk (`*`) in front of `ngSwitchCase` and `ngSwitchDefault`.
    For more information, see [\* and &lt;template>](#star-template).

    **要**把星号(`*`)放在`ngSwitchCase`和`ngSwitchDefault`的前面。
    要了解更多信息，参见[\*与&lt;template>](#star-template)。

<a id="ngFor"></a>
.l-main-section
:marked
  ### NgFor
  ### NgFor
  `NgFor` is a _repeater_ directive &mdash; a way to customize data display.

  `NgFor`是一个_重复器_指令 —— 自定义数据显示的一种方式。

  Our goal is to present a list of items. We define a block of HTML that defines how a single item should be displayed.
  We tell Angular to use that block as a template for rendering each item in the list.

  我们的目标是展示一个由多个条目组成的列表。我们定义了一个HTML块儿，它规定了单个条目应该如何显示。
  我们告诉Angular把这个块儿当做模板，渲染列表中的每个条目。

  Here is an example of `NgFor` applied to a simple `<div>`:

  这里是一个例子，它把`NgFor`应用在一个简单的`<div>`上：
+makeExample('template-syntax/ts/app/app.component.html', 'NgFor-1')(format=".")
:marked
  We can also apply an `NgFor` to a component element, as in this example:

  我们也可以把`NgFor`应用在一个组件元素上，就像这个例子中一样：
+makeExample('template-syntax/ts/app/app.component.html', 'NgFor-2')(format=".")

.alert.is-critical
  :marked
    Don't forget the asterisk (`*`) in front of `ngFor`.
    For more information, see [\* and &lt;template>](#star-template).

    不要忘了`ngFor`前面的星号(`*`)。
    要了解更多，参见[\*与&lt;template>](#star-template)
:marked
  The text assigned to `*ngFor` is the instruction that guides the repeater process.

  赋值给`*ngFor`的文本是一个用于指导重复器如何工作的“操作指南”。

<a id="ngForMicrosyntax"></a>
:marked
  #### NgFor microsyntax
  #### NgFor微语法
  The string assigned to `*ngFor` is not a [template expression](#template-expressions).
  It’s a *microsyntax* &mdash; a little language of its own that Angular interprets. In this example, the string `"let hero of heroes"` means:

  赋值给`*ngFor`的字符串并不是一个[模板表达式](#template-expressions)。
  它是一个*微语法* —— 由Angular自己解释的小型语言。在这个例子中，字符串`"let hero of heroes"`的含义是：

  >*Take each hero in the `heroes` array, store it in the local `hero` variable, and make it available to the templated HTML
  for each iteration.*

  >*取出`heroes`数组中的每个英雄，把它存在一个局部变量`hero`中，并且在每个迭代中让它对模板HTML可用*

  Angular translates this instruction into a new set of elements and bindings.

  Angular把这份“操作指南”翻译成一组“元素和绑定”。
:marked
  In the two previous examples, the `ngFor` directive iterates over the `heroes` #{_array} returned by the parent component’s `heroes` property,
  stamping out instances of the element to which it is applied.
  Angular creates a fresh instance of the template for each hero in the array.

  在前面的两个例子中，`ngFor`指令在`heroes`变量上进行迭代(它是由父组件的`heroes`属性返回的)，以其所在的元素为模板“冲压”出很多实例。
  Angular为数组中的每个英雄创建了此模板的一个全新实例。

  The `let` keyword before `hero` creates a template input variable called `hero`.

  `hero`前面的`let`关键字创建了一个名叫`hero`的模板输入变量。

.alert.is-critical
  :marked
     A template input variable is **not** the same as a [template reference variable](#ref-vars)!

     模板输入变量和[模板引用变量](#ref-vars)**不是**一回事儿！

:marked
  We use this variable within the template to access a hero’s properties,
  as we’re doing in the interpolation.
  We can also pass the variable in a binding to a component element,
  as we're doing with `hero-detail`.

  我们在模板中使用这个变量来访问英雄的属性，就像在插值表达式中所做的那样。
  我们也可以把这个变量传给组件元素上的一个绑定，就像我们对`hero-detail`所做的那样。

:marked
  #### NgFor with index
  #### 带索引的NgFor
  The `ngFor` directive supports an optional `index` that increases from 0 to the length of the array for each iteration.
  We can capture the index in a template input variable and use it in our template.

  `ngFor`指令支持一个可选的`index`，它在迭代过程中会从0增长到“当前数组的长度”。
  我们可以通过模板输入变量来捕获这个index，并把它用在模板中。

  The next example captures the index in a variable named `i`, using it to stamp out rows like "1 - Hercules Son of Zeus".

  下一个例子把index捕获到了一个名叫`i`的变量中，使用它“冲压出”像"1 - Hercules Son of Zeus"这样的条目。
+makeExample('template-syntax/ts/app/app.component.html', 'NgFor-3')(format=".")
.l-sub-section
  :marked
    Learn about other special *index-like* values such as `last`, `even`, and `odd` in the [NgFor API reference](../api/common/index/NgFor-directive.html).

    要学习更多的*类似index*的值，例如`last`、`even`和`odd`，请参阅[NgFor API 参考](../api/common/index/NgFor-directive.html)。

:marked
  #### NgForTrackBy
  The `ngFor` directive has the potential to perform poorly, especially with large lists.
  A small change to one item, an item removed, or an item added can trigger a cascade of DOM manipulations.

  `ngFor`指令有时候会性能较差，特别是在大型列表中。
  对一个条目的一点小更改、移除或添加，都会导致级联的DOM操作。

  For example, we could refresh the list of heroes by re-querying the server.
  The refreshed list probably contains most, if not all, of the previously displayed heroes.

  例如，我们可以通过重新从服务器查询来刷新英雄列表。
  刷新后的列表可能包含很多(如果不是全部的话)以前显示过的英雄。

  *We* know this because the `id` of each hero hasn't changed.
  But Angular sees only a fresh list of new object references.
  It has no choice but to tear down the old list, discard those DOM elements, and re-build a new list with new DOM elements.

  *我们*知道这一点，是因为每个英雄的`id`没有变化。
  但在Angular看来，它只是一个由新的对象引用构成的新列表，
  所以它没有选择，只能清理老列表、舍弃那些DOM元素，并且用新的DOM元素来重建一个新列表。

  Angular can avoid this churn if we give it a *tracking* function that tells it what we know:
  that two objects with the same `hero.id` are the same *hero*. Here is such a function:

  如果我们给它一个*追踪*函数，Angular就可以避免这种折腾。追踪函数告诉Angular：我们知道两个具有相同`hero.id`的对象其实是同一个英雄。
  下面就是这样一个函数：
+makeExample('template-syntax/ts/app/app.component.ts', 'trackByHeroes')(format=".")
:marked
  Now set the `NgForTrackBy` directive to that *tracking* function.

  现在，把`NgForTrackBy`指令设置为那个*追踪*函数。
  
+makeExample('template-syntax/ts/app/app.component.html', 'NgForTrackBy-2')(format=".")

:marked
  The *tracking* function doesn't eliminate all DOM changes.
  Angular may have to update the DOM element if the same-hero *properties* have changed.
  But if the properties haven't changed &mdash; and most of the time they will not have changed &mdash;
  Angular can leave those DOM elements alone. The list UI will be smoother and more responsive.

  *追踪*函数不会排除所有DOM更改。
  如果用来判断是否同一个英雄的*属性*变化了，Angular就可能不得不更新DOM元素。
  但是如果这个属性没有变化 —— 而且大多数时候它们不会变化 ——
  Angular就能留下这些DOM元素。列表界面就会更加平滑，提供更好的响应。

  Here is an illustration of the `NgForTrackBy` effect.

  这里是关于`NgForTrackBy`效果的一个插图。
figure.image-display
  img(src='/resources/images/devguide/template-syntax/ng-for-track-by-anim.gif' alt="NgForTrackBy")

<a id="star-template"></a>
<a id="structural-directive"></a>
.l-main-section
:marked
  ## `*` and &lt;template&gt;
  ## `*`与&lt;template&gt;
  When we reviewed the `NgFor`, `NgIf`, and `NgSwitch` built-in directives, we called out an oddity of the syntax: the asterisk (`*`) that appears before the directive names.

  当我们审视`NgFor`、`NgIf`和`NgSwitch`内建指令时，我们使用了一种古怪的语法：出现在指令名称前面的星号(`*`)。

  The `*` is a bit of syntactic sugar that makes it easier to read and write directives that modify HTML layout
  with the help of templates.
  `NgFor`, `NgIf`, and `NgSwitch` all add and remove element subtrees that are wrapped in `<template>` tags.

  `*`是一种语法糖，它让那些需要借助模板来修改HTML布局的指令更易于读写。
  `NgFor`、`NgIf`和`NgSwitch`都会添加或移除元素子树，这些元素子树被包裹在`<template>`标签中。

  We didn't see the `<template>` tags because the `*` prefix syntax allowed us to skip those tags and
  focus directly on the HTML element that we are including, excluding, or repeating.

  我们没有看到`<template>`标签，那是因为这种`*`前缀语法让我们忽略了这个标签，而把注意力直接聚焦在所要包含、排除或重复的那些HTML元素上。

  In this section we go under the hood and see how
  Angular strips away the `*` and expands the HTML into the `<template>` tags for us.

  在这一节，我们将掀开引擎盖儿，看看Angular是怎样替我们扒掉这个`*`，并且把这段HTML展开到`<template>`标签中的。

:marked
  ### Expanding `*ngIf`
  ### 展开`*ngIf`
  We can do what Angular does ourselves and expand the `*` prefix syntax to template syntax. Here's some code with `*ngIf`:

  我们可以像Angular一样，自己把`*`前缀语法展开成template语法，这里是`*ngIf`的一些代码：
+makeExample('template-syntax/ts/app/app.component.html', 'Template-1')(format=".")
:marked
  The `currentHero` is referenced twice, first as the true/false condition for `NgIf` and
  again as the actual hero passed into the `HeroDetailComponent`.
  
  `currentHero`被引用了两次，第一次是作为`NgIf`的真/假条件，第二次把实际的hero值传给了`HeroDetailComponent`。

  The first expansion step transports the `ngIf` (without the `*` prefix) and its contents
  into an expression assigned to a `template` directive.

  展开的第一步是把`ngIf`(没有`*`前缀)和它的内容传给一个表达式，再赋值给`template`指令。
+makeExample('template-syntax/ts/app/app.component.html', 'Template-2a')(format=".")
:marked
  The next (and final) step unfolds the HTML into a `<template>` tag and `[ngIf]` [property binding](#property-binding):

  下一步，也就是最后一步，是把HTML包裹进`<template>`标签和一个`[ngIf]`[属性绑定](#property-binding)中：
+makeExample('template-syntax/ts/app/app.component.html', 'Template-2')(format=".")
:marked
  Notice that the `[hero]="currentHero"` binding remains on the child `<hero-detail>`
  element inside the template.

  注意，`[hero]="currengHero"`绑定留在了模板中的子元素`<hero-detail>`上。

block remember-the-brackets
  .callout.is-critical
    header Remember the brackets!    
    header 别忘了括号！    
    :marked
      Don’t make the mistake of writing `ngIf="currentHero"`!
      That syntax assigns the *string* value "currentHero" to `ngIf`.
      In JavaScript a non-empty string is a truthy value, so `ngIf` would always be 
      `true` and Angular would always display the `hero-detail`
      ... even when there is no `currentHero`!

      不要误写为`ngIf="currentHero"`！
      这种语法会把一个字符串"currentHero"赋值给`ngIf`。
      在JavaScript中，非空的字符串是真值，所以`ngIf`总会是`true`，而Angular将永远显示`hero-detail`…… 即使根本没有`currentHero`！

:marked
  ### Expanding `*ngSwitch`
  ### 展开`*ngSwitch`
  A similar transformation applies to `*ngSwitch`. We can de-sugar the syntax ourselves.
  Here's an example, first with `*ngSwitchCase` and `*ngSwitchDefault` and then again with `<template>` tags:

  类似的转换也作用于`*ngSwitch`上。我们可以自己解开这个语法糖。
  这里是一个例子，首先是`*ngSwitchCase`和`*ngSwitchDefault`，然后再解出`<template>`标签：
+makeExample('template-syntax/ts/app/app.component.html', 'NgSwitch-expanded')(format=".")
:marked
  The `*ngSwitchCase` and `*ngSwitchDefault` expand in exactly the same manner as `*ngIf`,
  wrapping their former elements in `<template>` tags.

  `*ngSwitchWhen`和`*ngSwitchDefault`用和`*ngIf`完全相同的方式展开，把它们以前的元素包裹在`<template>`标签中。

  Now we can see why the `ngSwitch` itself is not prefixed with an asterisk (*).
  It does not define content. It's job is to control a collection of templates.

  现在，我们应该明白为什么`ngSwitch`本身不能用星号(*)前缀的原因了吧？
  它没有定义内容，它的工作是控制一组模板。

  In this case, it governs two sets of `NgSwitchCase` and `NgSwitchDefault` directives.
  We should expect it to display the values of the selected template twice,
  once for the (*) prefixed version and once for the expanded template version.
  That's exactly what we see in this example:
  
  上面这种情况下，它管理两组`NgSwitchCase`和`NgSwitchDefault`指令，一次是(*)前缀的版本，一次是展开模板后的版本。
  我们也期待它显示所选模板的值两次。这正是我们在这个例子中看到的：
  
figure.image-display
    img(src='/resources/images/devguide/template-syntax/ng-switch-anim.gif' alt="NgSwitch")
:marked
  ### Expanding `*ngFor`
  ### 展开`*ngFor`
  The `*ngFor` undergoes a similar transformation. We begin with an `*ngFor` example:

  `*ngFor`要经历类似的转换。我们从一个`*ngFor`的例子开始：
+makeExample('template-syntax/ts/app/app.component.html', 'Template-3a')(format=".")
:marked
  Here's the same example after transporting the `ngFor` to the `template` directive:

  这里是在把`ngFor`传进`template`指令后的同一个例子：
+makeExample('template-syntax/ts/app/app.component.html', 'Template-3')(format=".")
:marked
  And here it is expanded further into a `<template>` tag wrapping the original `<hero-detail>` element:

  这里，它被进一步扩展成了包裹着原始`<hero-detail>`元素的`<template>`标签：
+makeExample('template-syntax/ts/app/app.component.html', 'Template-4')(format=".")
:marked
  The `NgFor` code is a bit more complex than `NgIf` because a repeater has more moving parts to configure.
  In this case, we have to remember to create and assign the `NgForOf` directive that identifies the list and the `NgForTrackBy` directive.
  Using the `*ngFor` syntax is much easier than writing out this expanded HTML ourselves.
  
  `NgFor`的代码相对`NgIf`更复杂一点，因为一个重复器有更多活动部分需要配置。
  这种情况下，我们不得不记着为用于标记列表的`NgForOf`指令和`NgForTrackBy`指令的进行新建和赋值操作。
  使用`*ngFor`语法比直接写这些展开后的HTML本身要简单多了。

<a id="ref-vars"></a>
.l-main-section
:marked
  ## Template reference variables
  ## 模板引用变量

  A **template reference variable** is a reference to a DOM element or directive within a template.

  **模板引用变量**是模板中对DOM元素或指令的引用。

  It can be used with native DOM elements but also with Angular 2 components &mdash; in fact, it will work with any custom web component.
  
  它能在原生DOM元素中使用，也能用于Angular 2组件 —— 实际上，它可以和任何自定义Web组件协同工作。

:marked
  ### Referencing a template reference variable
  ### 引用一个模板引用变量

  We can reference a template reference variable on the same element, on a sibling element, or on
  any child elements.

  我们可以在同一元素、兄弟元素或任何子元素中引用模板引用变量。

  Here are two other examples of creating and consuming a Template reference variable:

  这里是关于创建和消费模板引用变量的另外两个例子：
+makeExample('template-syntax/ts/app/app.component.html', 'ref-phone')(format=".")
:marked
  The hash (`#`) prefix to "phone" means that we're defining a `phone` variable.

  "phone"的(`#`)前缀意味着我们将要定义一个`phone`变量。
.l-sub-section
  :marked
    Folks who don't like using the `#` character can use its canonical alternative,
    the `ref-` prefix. For example, we can declare the our `phone` variable using
    either `#phone` or `ref-phone`.

    有些人不喜欢使用`#`字符，而是使用它的规范形式：`ref-`前缀。例如，我们既能用`#phone`，也能用`ref-phone`来定义我们的`phone`变量。

:marked
  ### How a variable gets its value
  ### 如何获取变量的值

  Angular sets the variable's value to the element on which it was defined.
  We defined these variables on the `input` elements.
  We’re passing those `input` element objects across to the
  button elements, where they're used in arguments to the `call` methods in the event bindings.

  Angular把这种变量的值设置为它所在的那个元素。
  我们在这个`input`元素上定义了这些变量。
  我们把那些`input`元素对象传给button元素，在这里，它们被当做参数传给了事件绑定中的`call`方法。

:marked
  ### NgForm and template reference variables
  ### NgForm和模板引用变量
  Let's look at one final example: a form, the poster child for template reference variables.

  让我们看看最后一个例子：一个表单，使用模板引用变量的典范。

  The HTML for a form can be quite involved, as we saw in the [Forms](forms.html) chapter.
  The following is a *simplified* example &mdash; and it's not simple at all.

  正如我们在[表单](forms.html)一章中所见过的，此表单的HTML可以做得相当复杂。
  下面是一个*简化过的*范例 —— 虽然仍算不上多简单。
+makeExample('template-syntax/ts/app/app.component.html', 'ref-form')(format=".")
:marked
  A template reference variable, `theForm`, appears three times in this example, separated
  by a large amount of HTML.

  模板引用变量`theForm`在这个例子中出现了三次，中间隔着一大段儿HTML。
+makeExample('template-syntax/ts/app/app.component.html', 'ref-form-a')(format=".")
:marked
  What is the value of `theForm`?

  `theForm`变量的值是什么？

  It would be the [HTMLFormElement](https://developer.mozilla.org/en-US/docs/Web/API/HTMLFormElement)
  if Angular hadn't taken it over.
  It's actually `ngForm`, a reference to the Angular built-in `NgForm` directive that wraps the native `HTMLFormElement`
  and endows it with additional superpowers such as the ability to
  track the validity of user input.
  
  如果Angular没有接管它，那它可能是个[HTMLFormElement](https://developer.mozilla.org/en-US/docs/Web/API/HTMLFormElement)。
  实际上它是个`ngForm`，一个对Angular内建指令`NgForm`的引用。它包装了原生的`HTMLFormElement`并赋予它额外的“超能力”，比如跟踪用户输入的有效性。

  This explains how we can disable the submit button by checking `theForm.form.valid`
  and pass an object with rich information to the parent component's `onSubmit` method.
  
  这解释了我们该如何通过检查`theForm.form.valid`来禁用提交按钮，以及如何把一个信息量略大的对象传给父组件的`onSubmit`方法(译注：`onSubmit`方法可能会出发一个事件，被父组件监听，参见下面的`输入和输出属性`和[父组件监听子组件的事件](docs/ts/latest/cookbook/component-communication.html#!#child-to-parent)。)

<a id="inputs-outputs"></a>
.l-main-section
:marked
  ## Input and output properties
  ## 输入与输出属性
  So far, we’ve focused mainly on binding to component members within template expressions and statements
  that appear on the *right side of the binding declaration*.
  A member in that position is a data binding **source**.

  迄今为止，我们主要聚焦在绑定声明的右侧，学习如何在模板表达式和模板语句中绑定到组件成员上。
  当一个成员出现在这个位置上，则称之为数据绑定的**源**。

  This section concentrates on binding to **targets**, which are directive
  properties on the *left side of the binding declaration*.
  These directive properties must be declared as **inputs** or **outputs**.

  这一节则专注于绑定到的**目标**，它位于*绑定声明中的左侧*。
  这些指令的属性必须被声明成**输入**或**输出**。

.alert.is-important
  :marked
    Remember: All **components** are **directives**.

    记住：所有**组件**皆为**指令**。
:marked
.l-sub-section
  :marked
    We're drawing a sharp distinction between a data binding **target** and a data binding **source**.

    我们要重点突出下绑定**目标**和绑定**源**的区别。

    The *target* of a binding is to the *left* of the `=`.
    The *source* is on the *right* of the `=`.

    绑定的*目标*是在`=`*左侧*的部分，*源*则是在`=`*右侧*的部分。

    The *target* of a binding is the property or event inside the binding punctuation: `[]`, `()` or `[()]`.
    The *source* is either inside quotes (`" "`) or within an interpolation (`{{}}`).

    绑定的*目标*是绑定符：`[]`、`()`或`[()]`中的属性或事件名，*源*则是引号(`" "`)中的部分或插值符号(`{{}}`)中的部分。

    Every member of a **source** directive is automatically available for binding.
    We don't have to do anything special to access a directive member in a template expression or statement.

    **源**指令中的每个成员都会自动在绑定中可用。
    我们不需要特别做什么，就能在模板表达式或语句中访问指令的成员。

    We have *limited* access to members of a **target** directive.
    We can only bind to properties that are explicitly identified as *inputs* and *outputs*.

    访问**目标**指令中的成员则*受到限制*。
    我们只能绑定到那些显式标记为*输入*或*输出*的属性。
:marked
  In the following example, `iconUrl` and `onSave` are members of a component
  that are referenced within quoted syntax to the right of the `=`.

  在下面的例子中，`iconUrl`和`onSave`是组件的成员，它们在`=`右侧引号中的语法中被引用了。
+makeExample('template-syntax/ts/app/app.component.html', 'io-1')(format=".")
:marked
  They are *neither inputs nor outputs* of the component. They are data sources for their bindings.

  它们既不是组件的*输入*也不是*输出*。它们是绑定的数据源。

  Now look at `HeroDetailComponent` when it is the **target of a binding**.

  现在，看看`HeroDetailComponent`，它是**绑定的目标**。
+makeExample('template-syntax/ts/app/app.component.html', 'io-2')(format=".")
:marked
  Both `HeroDetailComponent.hero` and `HeroDetailComponent.deleteRequest` are on the **left side** of binding declarations.
  `HeroDetailComponent.hero` is inside brackets; it is the target of a property binding.
  `HeroDetailComponent.deleteRequest` is inside parentheses; it is the target of an event binding.

  `HeroDetailComponent.hero`和`HeroDetailComponent.deleteRequest`都在绑定声明的**左侧**。
  `HeroDetailComponent.hero`在方括号中，它是一个属性绑定的目标。
  `HeroDetailComponent.deleteRequest`在圆括号中，它是一个事件绑定的目标。

  ### Declaring input and output properties
  ### 声明输入和输出属性
  Target properties must be explicitly marked as inputs or outputs.

  目标属性必须被显式的标记为输入或输出。

  When we peek inside `HeroDetailComponent`, we see that these properties are marked
  with decorators as input and output properties.

  当我们深入`HeroDetailComponent`内部时，就会看到这些属性被装饰器标记成了输入和输出属性。
+makeExample('template-syntax/ts/app/hero-detail.component.ts', 'input-output-1')(format=".")

:marked
.l-sub-section
  :marked
    Alternatively, we can identify members in the `inputs` and `outputs` #{_array}s
    of the directive metadata, as in this example:

    另外，我们还可以在指令元数据的`inputs`或`outputs`数组中标记出这些成员。比如这个例子：
  +makeExample('template-syntax/ts/app/hero-detail.component.ts', 'input-output-2')(format=".")
  <br>
  :marked
    We can specify an input/output property either with a decorator or in a metadata #{_array}.
    Don't do both!

    我们既可以通过装饰器，又可以通过元数据数组来指定输入/输出属性。但别同时用！
:marked
  ### Input or output?
  ### 输入或输出？

  *Input* properties usually receive data values.
  *Output* properties expose event producers, such as `EventEmitter` objects.

  *输入*属性通常接收数据值。
  *输出*属性暴露事件生产者，比如`EventEmitter`对象。

  The terms _input_ and _output_ reflect the perspective of the target directive.

  _输入_和_输出_这两个词是从目标指令的视角来说的。
figure.image-display
    img(src='/resources/images/devguide/template-syntax/input-output.png' alt="输入和输出")
:marked
  `HeroDetailComponent.hero` is an **input** property from the perspective of `HeroDetailComponent`
  because data flows *into* that property from a template binding expression.

  `HeroDetailComponent.hero`是一个相对于`HeroDetailComponent`视角的**输入**属性，因为数据流从模板绑定表达式流向那个属性。

  `HeroDetailComponent.deleteRequest` is an **output** property from the perspective of `HeroDetailComponent`
  because events stream *out* of that property and toward the handler in a template binding statement.

  `HeroDetailComponent.deleteRequest`是一个相对于`HeroDetailComponent`视角的**输出**属性，因为事件流来自这个属性，并且被模板绑定语句所处理。

h3#aliasing-io Aliasing input/output properties
h3#aliasing-io 输入/输出属性别名
:marked
  Sometimes we want the public name of an input/output property to be different from the internal name.

  有时我们需要让输入/输出属性的公开名字不同于内部名字。

  This is frequently the case with [attribute directives](attribute-directives.html).
  Directive consumers expect to bind to the name of the directive.
  For example, when we apply a directive with a `myClick` selector to a `<div>` tag,
  we expect to bind to an event property that is also called `myClick`.

  这是使用[属性(Attribute)型指令](attribute-directives.html)时的常见情况。
+makeExample('template-syntax/ts/app/app.component.html', 'my-click')(format=".")
:marked
  However, the directive name is often a poor choice for the name of a property within the directive class.
  The directive name rarely describes what the property does.
  The `myClick` directive name is not a good name for a property that emits click messages.
  
  无论如何，在指令类中，直接用指令名作为自己的属性名通常都不是好的选择。
  指令名很少能描述这个属性是干嘛的。
  `myClick`这个指令名对于用来发出click消息的属性就算不上一个好名字。

  Fortunately, we can have a public name for the property that meets conventional expectations,
  while using a different name internally.
  In the example immediately above, we are actually binding *through the* `myClick` *alias* to
  the directive's own `clicks` property.
  
  幸运的是，我们可以使用一个约定俗成的公开名字，同时在内部使用一个不同的名字。
  在紧上面这个例子中，我们实际上是把`myClick`这个别名指向了指令自己的`clicks`属性。

  We can specify the alias for the property name by passing it into the input/output decorator like this:

  通过把别名传进@Input/@Output装饰器，我们可以为属性指定别名，就像这样：

+makeExample('template-syntax/ts/app/my-click.directive.ts', 'my-click-output-1')(format=".")

.l-sub-section
  :marked
    We can also alias property names in the `inputs` and `outputs` #{_array}s.
    We write a colon-delimited (`:`) string with
    the directive property name on the *left* and the public alias on the *right*:

    我们也能在`inputs`和`outputs`数组中为属性指定别名。
    我们可以写一个冒号(`:`)分隔的字符串，*左侧*是指令中的属性名，*右侧*则是公开的别名。
  +makeExample('template-syntax/ts/app/my-click.directive.ts', 'my-click-output-2')(format=".")

<a id="expression-operators"></a>
.l-main-section
:marked
  ## Template expression operators
  ## 模板表达式操作符
  The template expression language employs a subset of #{_JavaScript} syntax supplemented with a few special operators
  for specific scenarios. We'll cover two of these operators: _pipe_ and _safe navigation operator_.

  模板表达式语言使用了JavaScript语法的一个子集，并补充了几个用于特定场景的特殊操作符。
  这里我们讲其中的两个：_管道_和_安全导航操作符_。

:marked
  <a id="pipe"></a>
  ### The pipe operator ( | )
  ### 管道操作符( | )
  The result of an expression might require some transformation before we’re ready to use it in a binding.  For example, we might want to display a number as a currency, force text to uppercase, or filter a list and sort it.

  在用到绑定中之前，表达式的结果可能需要一些转换。比如，我们可能希望把一个数字显示成金额、强制文本变成大写，或者过滤一个列表以及排序它。

  Angular [pipes](./pipes.html) are a good choice for small transformations such as these.
  Pipes are simple functions that accept an input value and return a transformed value.
  They're easy to apply within template expressions, using the **pipe operator (`|`)**:

  Angular[管道](./pipes.html)对像这样的小型转换来说是个明智的选择。
  管道是一个简单的函数，它接受一个输入值，并返回转换结果。
  它们很容易用于模板表达式中，只要使用**管道操作符(`|`)**就行了。
+makeExample('template-syntax/ts/app/app.component.html', 'pipes-1')(format=".")
:marked
  The pipe operator passes the result of an expression on the left to a pipe function on the right.

  管道操作符会把它左侧的表达式结果传给它右侧的管道函数。

  We can chain expressions through multiple pipes:

  我们还可以通过多个管道串联出表达式：
+makeExample('template-syntax/ts/app/app.component.html', 'pipes-2')(format=".")
:marked
  And we can also [apply parameters](./pipes.html#parameterizing-a-pipe) to a pipe:

  我们还能对它们使用参数：
+makeExample('template-syntax/ts/app/app.component.html', 'pipes-3')(format=".")

block json-pipe
  :marked
    The `json` pipe is particularly helpful for debugging our bindings:

    `json`管道是特别设计来帮助我们调试绑定的：
  +makeExample('template-syntax/ts/app/app.component.html', 'pipes-json')(format=".")
  :marked
    The generated output would look something like this

    它生成的输出是类似于这样的：
  code-example(language="json").
    { "firstName": "Hercules", "lastName": "Son of Zeus",
      "birthdate": "1970-02-25T08:00:00.000Z",
      "url": "http://www.imdb.com/title/tt0065832/",
      "rate": 325, "id": 1 }

:marked
  <a id="safe-navigation-operator"></a>
  ### The safe navigation operator ( ?. ) and null property paths
  ### 安全导航操作符( ?. )和空属性路径

  The Angular **safe navigation operator (`?.`)** is a fluent and convenient way to guard against null and undefined values in property paths.
  Here it is, protecting against a view render failure if the `currentHero` is null.

  Angular的**安全导航操作符(`?.`)**是一种流畅而便利的方式，用来保护出现在属性路径中null和undefined值。
  这意味着，当`currentHero`为空时，保护视图渲染器，让它免于失败。
+makeExample('template-syntax/ts/app/app.component.html', 'safe-2')(format=".")

block dart-safe-nav-op
  //- N/A

:marked
  Let’s elaborate on the problem and this particular solution.

  我们来详细阐述一下这个问题和解决方案：

  What happens when the following data bound `title` property is null?

  如果下列数据绑定中`title`属性为空，会发生什么？
+makeExample('template-syntax/ts/app/app.component.html', 'safe-1')(format=".")
:marked
  The view still renders but the displayed value is blank; we see only "The title is" with nothing after it.
  That is reasonable behavior. At least the app doesn't crash.

  这个视图仍然被渲染出来，但是显示的值是空；我们只能看到“The title is”，它后面却没有任何东西。
  这是合理的行为。至少应用没有崩溃。

  Suppose the template expression involves a property path, as in this next example
  where we’re displaying the `firstName` of a null hero.

  假设模板表达式需要一个属性路径，在下一个例子中，我们要显示一个空(null)英雄的`firstName`。

code-example(language="html").
  The null hero's name is {{nullHero.firstName}}

block null-deref-example
  :marked
    JavaScript throws a null reference error, and so does Angular:

    JavaScript抛出了一个空引用错误，Angular也是如此：
  code-example(format="nocode").
    TypeError: Cannot read property 'firstName' of null in [null].

:marked
  Worse, the *entire view disappears*.

  晕，*整个视图都不见了*。

  We could claim that this is reasonable behavior if we believed that the `hero` property must never be null.
  If it must never be null and yet it is null,
  we've made a programming error that should be caught and fixed.
  Throwing an exception is the right thing to do.

  如果确信`hero`属性永远不可能为空，我们就可以声称这是一个合理的行为。
  如果它必须不能为空，但它仍然是空值，我们就制造了一个编程错误，以便它被捕获和修复。
  这种情况下，抛出一个异常正是我们应该做的。

  On the other hand, null values in the property path may be OK from time to time,
  especially when we know the data will arrive eventually.
  
  另一方面，属性路径中的空值可能会时常发生，特别是当我们知道这些数据最终总会到来的时候。

  While we wait for data, the view should render without complaint, and
  the null property path should display as blank just as the `title` property does.
  
  当我们等待数据的时候，视图渲染器不应该抱怨，而应该把这个空属性路径显示为空白，就像上面`title`属性所做的那样。

  Unfortunately, our app crashes when the `currentHero` is null.

  不幸的是，当`currentHero`为空的时候，我们的应用崩溃了。

  We could code around that problem with [NgIf](#ngIf).

  我们可以通过写[NgIf](#ngIf)代码来解决这个问题。
+makeExample('template-syntax/ts/app/app.component.html', 'safe-4')(format=".")

block safe-op-alt
  :marked
    Or we could try to chain parts of the property path with `&&`, knowing that the expression bails out
    when it encounters the first null.

    或者我们可以尝试通过`&&`来把属性路径的各部分串起来，让它在遇到第一个空值的时候，就返回空。
  +makeExample('template-syntax/ts/app/app.component.html', 'safe-5')(format=".")

:marked
  These approaches have merit but can be cumbersome, especially if the property path is long.
  Imagine guarding against a null somewhere in a long property path such as `a.b.c.d`.

  这些方法都有价值，但是会显得笨重，特别是当这个属性路径非常长的时候。
  想象一下在一个很长的属性路径(如`a.b.c.d`)中对空值提供保护。

:marked
  The Angular safe navigation operator (`?.`) is a more fluent and convenient way to guard against nulls in property paths.
  The expression bails out when it hits the first null value.
  The display is blank, but the app keeps rolling without errors.

  Angular安全导航操作符(`?.`)是在属性路径中保护空值的一个更加流畅、便利的方式。
  表达式会在它遇到第一个空值的时候跳出。
  显示是空的，但是应用正常工作，而没有发生错误。
+makeExample('template-syntax/ts/app/app.component.html', 'safe-6')(format=".")
:marked
  It works perfectly with long property paths such as `a?.b?.c?.d`.

  在像`a?.b?.c?.d`这样的长属性路径中，它工作得很完美。

.l-main-section
:marked
  ## Summary
  ## 小结
  We’ve completed our survey of template syntax. Now it's time to put that knowledge to work as we write our own components and directives.

  我们完成了模板语法的概述。现在，我们该把如何写组件和指令的知识投入到实际工作当中了。<|MERGE_RESOLUTION|>--- conflicted
+++ resolved
@@ -1436,23 +1436,9 @@
   :marked
     To remember that the parentheses go inside the brackets, visualize a *banana in a box*.
 
-<<<<<<< HEAD
     要记住“方括号中的圆括号”这种语法，就把它想象成 *盒子里的香蕉* 吧，是不是很形象？
     (译注：中国读者记起来更简单，方括号又叫中括号，圆括号又叫小括号，显然应该中的在外，小的在内)
 
-.callout.is-important
-  header FormsModule is Required to use ngModel
-  :marked
-    Before we can use `ngModel` two-way data binding, we need to import the `FormsModule`
-    package in our Angular module. We add it to the `NgModule` decorator's `imports` array. This array contains the list
-    of external modules used by our application.
-    <br>Learn more about the `FormsModule` and `ngModel` in the
-    [Forms](../guide/forms.html#ngModel) chapter.
-    
-    要使用`ngModel`做双向数据绑定，得先把`FormsModule`导入我们的模块。只要把它加入`NgModule`装饰器的`imports`数组就可以了。
-    该数组是本应用中用到的外部模块列表。
-    要学习关于`FormsModule`和`ngModel`的更多知识，参见[表单](../guide/forms.html#ngModel)一章。
-=======
 +ifDocsFor('ts|js')
   .callout.is-important
     header FormsModule is Required to use ngModel
@@ -1461,28 +1447,21 @@
       we must import the `FormsModule` and add it to the Angular module's `imports` list.
       Learn more about the `FormsModule` and `ngModel` in the
       [Forms](../guide/forms.html#ngModel) chapter.
->>>>>>> fcaf8fa3
+      
+      要使用`ngModel`做双向数据绑定，得先把`FormsModule`导入我们的模块并把它加入`NgModule`装饰器的`imports`数组。      
+      要学习关于`FormsModule`和`ngModel`的更多知识，参见[表单](../guide/forms.html#ngModel)一章。
 
   +makeExample('template-syntax/ts/app/app.module.1.ts', '', 'app.module.ts (FormsModule import)')
 
 :marked
-<<<<<<< HEAD
-  Alternatively to using `[(ngModel)]`, we can use the canonical prefix form:
-
-  除了用`[(ngModel)]`，我们也可以使用规范前缀形式：
-+makeExample('template-syntax/ts/app/app.component.html', 'NgModel-2')(format=".")
-:marked
   There’s a story behind this construction, a story that builds on the property and event binding techniques we learned previously.
 
   在这个结构背后还有一个故事，一个关于如何构建我们以前学过的属性绑定和事件绑定技术的故事。
 
-  ### Inside [(ngModel)]
-  ### [(ngModel)]内幕
-=======
-  There’s a story behind this construction, a story that builds on the property and event binding techniques we learned previously.
-
   ### Inside `[(ngModel)]`
->>>>>>> fcaf8fa3
+  
+  ### `[(ngModel)]`内幕
+  
   We could have achieved the same result with separate bindings to
   the `<input>` element's  `value` property and `input` event.
 
