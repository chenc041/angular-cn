--- conflicted
+++ resolved
@@ -272,8 +272,6 @@
       Chrome 51.0.2704: Executed 1 of 1 SUCCESS
   SUCCESS (0.005 secs / 0.005 secs)
 
-    我们应用所有RC5引进的新测试特征来编写新的测试指南，将会在不久的将来更新本章。
-
 :marked
   Both the compiler and karma continue to run. The compiler output is preceeded by `[0]`; 
   the karma output by `[1]`.
@@ -282,196 +280,6 @@
 
   The _compiler_ watcher detects the change and recompiles.
 
-<<<<<<< HEAD
-  我们编写**单元测试**来探索并巩固应用程序中的**行为**部分。
-
-  1. They **guard** against breaking existing code (“regressions”) when we make changes.
-  
-  1. 当我们做出修改时，它们会**守护**已有代码(回归测试)，防止其被破坏。
-
-  1. They **clarify** what  the code does both when used as intended and when faced with deviant conditions.
-  
-  1. 当我们正确使用代码和面对异常情况时，它们会让代码的用途更加**明晰**。
-
-  1. They **reveal** mistakes in design and implementation. Tests force us to look at our code from many angles. When a part of our application seems hard to test, we may have discovered a design flaw, something we can cure now rather than later when it becomes expensive to fix.
-  
-  1. 它们会**揭露**我们设计和实现中的错误。测试会强迫我们从多种角度看代码。如果应用程序的一个部分看起来很难测试，这可能就意味着存在设计缺陷。
-     我们可以立即修复它，而不用等到它变得不可收拾的那一天。
-
-a(id="top")
-:marked
-  # Table of Contents
-  
-  # 目录
-  
-  1. [Jasmine Testing 101](#jasmine-101)
-  
-  1. [Jasmine测试简介](#jasmine-101)
-  
-    - setup to run Jasmine tests in the browser
-    
-    - 设置浏览器，用来运行Jasmine测试
-    
-    - basic Jasmine testing skills
-    
-    - Jasmine测试的基本技能
-    
-    - write simple Jasmine tests in TypeScript
-    
-    - 用TypeScript编写简单的Jasmine测试
-    
-    - debug a test in the browser
-    
-    - 在浏览器里调试一个测试
-
-  1. [The Application Under Test](#aut)
-
-  1. [被测试的应用程序](#aut)
-
-  1. [First app test](#first-app-tests)
-  
-  1. [第一个应用程序测试](#first-app-tests)
-  
-    - test a simple application interface outside of Angular
-    
-    - 在Angular之外，测试一个简单的应用程序接口
-    
-    - where to put the test file
-    
-    - 测试文件存放到哪
-    
-    - load a test file with systemJS
-    
-    - 使用systemJS调用一个测试文件
-
-  1. [Pipe driven development](#pipe-testing)
-  
-  1. [测试驱动开发一个管道](#pipe-testing)
-  
-    - create a test before creating a class
-    
-    - 创建类之前，先创建一个测试
-    
-    - load multiple test files in our test harness, using system.js
-    
-    - 使用system.js，往我们的测试套件里加载多个测试文件
-    
-    - add the Angular 2 library to our test harness
-    
-    - 往我们的测试套件里添加Angular 2的类库
-    
-    - watch the new test fail, and fix it
-    
-    - 看着新测试失败，然后修复它
-
-  1. Test an Asynchronous Service (forthcoming)
-  
-  1. 测试异步服务(即将到来)
-  
-    - test an asynchronous service class outside of Angular
-    
-    - 在Angular外测试异步服务类
-    
-    - write a test plan in code
-    
-    - 用代码写测试计划
-    
-    - fake a dependency
-    
-    - 伪造一个依赖
-    
-    - master the `catch(fail).then(done)` pattern
-    
-    - 掌握`catch(fail).then(done)`模式
-    
-    - move setup to `beforeEach`
-    
-    - 把设置工作移入`beforeEach`
-    
-    - test when a dependency fails
-    
-    - 测试依赖失败时的情况
-    
-    - control async test timeout
-    
-    - 控制异步测试的超时时间
-
-  1. The Angular Test Environment (forthcoming)
-  
-  1. Angular测试环境(即将到来)
-  
-    - the Angular test environment and why we need help
-    
-    - Angular测试环境以及我们为什么需要它的帮助
-    
-    - add the Angular Test libraries to the  test harness
-    
-    - 把Angular测试库加入测试挽具中
-    
-    - test the same async service using Angular Dependency Injection
-    
-    - 使用Angular依赖注入测试同一个异步服务
-    
-    - reduce friction with test helpers
-    
-    - 减少与测试助手的摩擦
-    
-    - introducing spies
-    
-    - 引入侦探类
-
-  1. Test a Component (forthcoming)
-  
-  1. 测试组件(即将到来)
-  
-    - test the component outside of Angular
-    
-    - 在Angular外面测试组件
-    
-    - mock the dependent asynchronous service
-    
-    - 模拟所依赖的异步服务
-    
-    - simulate interaction with the view (no DOM)
-    
-    - 仿真与视图的交互(不涉及DOM)
-    
-    - use a spy-promise to control asynchronous test flow
-    
-    - 使用侦探型承诺(spy-promise)来控制异步测试工作流
-
-  1. Test a Component in the DOM (forthcoming
-  
-  1. 在DOM中测试组件(即将到来)
-  
-    - test the component inside the Angular test environment
-    
-    - 在Angular测试环境中测试组件
-    
-    - use the `TestComponentBuilder`
-    
-    - 使用`TestComponentBuilder`
-    
-    - more test helpers
-    
-    - 更多测试助手
-    
-    - interact with the DOM
-    
-    - 与DOM交互
-    
-    - bind to a mock dependent asynchronous service
-    
-    - 绑定到一个模拟的异步服务
-
-  1. Run the tests with karma (forthcoming)
-  
-  1. 用Karma运行测试(即将到来)
-
-  It’s a big agenda. Fortunately, you can learn a little bit at a time and put each lesson to use.
-  
-  这是一个很大的日程表。幸运的是，我们可以一次只学一小点，然后把它们投入实战。
-=======
 code-example(format="." language="bash").
   [0] 1:49:21 PM - File change detected. Starting incremental compilation...
   [0] 1:49:25 PM - Compilation complete. Watching for file changes.
@@ -514,7 +322,6 @@
  
 figure.image-display
   img(src='/resources/images/devguide/testing/karma-1st-spec-debug.png' style="width:700px;" alt="Karma debugging")
->>>>>>> b9826c8d
 
 a(href="#top").to-top Back to top
 
@@ -565,13 +372,6 @@
   :marked
     You can access that hidden instance anytime by calling `getTestBed()`;
 :marked
-<<<<<<< HEAD
-  # Jasmine Testing 101
-  
-  # Jasmine测试简介
-  
-!= partial("../testing/jasmine-testing-101")
-=======
   This `TestBed` instance comes pre-configured with a baseline of default providers and declarables (components, directives, and pipes)
   that almost everyone needs. 
   This chapter tests a browser application so the default includes the `CommonModule` declarables from `@angular/common`
@@ -596,9 +396,7 @@
   A comprehensive review of the _TestBed_ API appears [later in the chapter](#atp-api).
   Let's dive right into Angular testing, starting with with the components of a sample application.
 
->>>>>>> b9826c8d
 a(href="#top").to-top Back to top
-a(href="#top").to-top 回到顶部
 
 .l-hr
 
@@ -640,13 +438,6 @@
   Start with ES6 import statements to get access to symbols referenced in the spec.
 +makeExample('testing/ts/app/banner.component.spec.ts', 'imports', 'app/banner.component.spec.ts (imports)')(format='.')
 :marked
-<<<<<<< HEAD
-  # The Application to Test
-  
-  # 被测试的应用程序
-  
-!= partial("../testing/application-under-test")
-=======
   Here's the setup for the tests followed by observations about the `beforeEach`:
 +makeExample('testing/ts/app/banner.component.spec.ts', 'setup', 'app/banner.component.spec.ts (imports)')(format='.')
 :marked
@@ -734,9 +525,7 @@
     Rather than wonder when the test fixture will or won't perform change detection,
     the samples in this chapter _always call_ `detectChanges()` _explicitly_.
 
->>>>>>> b9826c8d
 a(href="#top").to-top Back to top
-a(href="#top").to-top 回到顶部
 
 .l-hr
 
@@ -748,13 +537,6 @@
   It knows who the user is based on a property of the injected `UserService`:
 +makeExample('testing/ts/app/welcome.component.ts', '', 'app/welcome.component.ts')(format='.')
 :marked
-<<<<<<< HEAD
-  # First app test
-  
-  # 第一个应用程序测试
-  
-!= partial("../testing/first-app-tests")
-=======
   The `WelcomeComponent` has decision logic that interacts with the service;
   such logic makes this component worth testing.
   Here's the test module configuration for the spec file, `app/welcome.component.spec.ts`:
@@ -832,9 +614,7 @@
   The second test validates the effect of changing the user name.
   The third test checks that the component displays the proper message when there is no logged-in user.
 
->>>>>>> b9826c8d
 a(href="#top").to-top Back to top
-a(href="#top").to-top 回到顶部
 
 .l-hr
 
@@ -859,13 +639,6 @@
 
 a#service-spy
 :marked
-<<<<<<< HEAD
-  # Pipe driven development
-  
-  # 测试驱动开发一个管道
-  
-!= partial("../testing/testing-an-angular-pipe")
-=======
   ### Spying on the real service
 
   This setup is similar to the [`welcome.component.spec` setup](#welcome-spec-setup).
@@ -1001,9 +774,7 @@
   The `jasmine.done` technique, while discouraged, may become necessary when neither `async` nor `fakeAsync`
   can tolerate a particular asynchronous activity. That's rare but it happens.
 
->>>>>>> b9826c8d
 a(href="#top").to-top Back to top
-a(href="#top").to-top 回到顶部
 
 .l-hr
 
@@ -1270,12 +1041,6 @@
 
 .alert.is-important
   :marked
-<<<<<<< HEAD
-    The testing chapter is still under development.
-    Please bear with us as we both update and complete it.
-
-    测试章节正在开发中，请耐心，我们会更新并完成它。
-=======
     Do not configure the `TestBed` after calling `inject`.
 a(href="#top").to-top Back to top
 
@@ -2017,5 +1782,4 @@
   It's often better to create an appropriate folder for them in the `tests` directory.
 
   Of course specs that test the test helpers belong in the `test` folder,
-  next to their corresponding helper files.
->>>>>>> b9826c8d
+  next to their corresponding helper files.