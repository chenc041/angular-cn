--- conflicted
+++ resolved
@@ -583,8 +583,6 @@
 
   诊断信息可以证明，数据确实从输入框流动到模型，再反向流动回来。
   
-  诊断信息可以证明，数据确实从输入框流动到模型，再反向流动回来。
-  
 .l-sub-section
   :marked
     That's *two-way data binding*.
@@ -592,11 +590,7 @@
     [Two-way binding with NgModel](template-syntax.html#ngModel) on the
     the [Template Syntax](template-syntax.html) page.
 
-<<<<<<< HEAD
     **这就是双向数据绑定！**要了解更多信息，参见[模板语法](template-syntax.html)页的[使用NgModel进行双向绑定](template-syntax.html#ngModel)。
-=======
-    **这就是双向数据绑定！**更多关于`[(ngModel)]`和双向数据绑定的信息见[模板语法](template-syntax.html#ngModel) 页面。
->>>>>>> 6af97d25
 
 :marked
   Notice that you also added a `name` attribute to the `<input>` tag and set it to "name",
