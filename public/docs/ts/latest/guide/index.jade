--- conflicted
+++ resolved
@@ -21,17 +21,11 @@
   
   The documentation is divided into major thematic sections, each
   a collection of pages devoted to that theme.
-<<<<<<< HEAD
   
   本文档分成几大主题区，每个区包含一组围绕自己主题的页面。
   
-// #enddocregion how-to-read-1
-// #docregion how-to-read-2
-=======
-
 block js-alert
 
->>>>>>> 556e4069
 - var top="vertical-align:top"
 table.vertical-table(width="100%")
   col(width="15%")
@@ -161,15 +155,9 @@
   1. [模板语法](template-syntax.html)是对Angular模板HTML的全面讲解。
 
   After reading the above sections, you can skip to any other pages on this site.
-<<<<<<< HEAD
   
   读完这些，你就可以跳到本网站的任意页面去阅读了。
 
-// #enddocregion how-to-read-2
-// #docregion the-rest
-=======
-
->>>>>>> 556e4069
 :marked
   # Code samples
   
@@ -226,17 +214,9 @@
   我们期待您的反馈！
   
   Use the [angular.io Github repo](https://github.com/angular/angular.io) for **documentation** issues and pull requests.
-<<<<<<< HEAD
   
   到[angular.io Github库](https://github.com/angular/angular.io)提交**文档相关**的issues和pull requests.
   
   Use the [Angular Github repo](https://github.com/angular/angular) to report issues with **Angular** itself.
   
   到[Angular Github库](https://github.com/angular/angular)报告与**Angular本身**有关的issues。
-  
-// #enddocregion the-rest
-=======
-
-
-  Use the [Angular Github repo](https://github.com/angular/angular) to report issues with **Angular** itself.
->>>>>>> 556e4069
