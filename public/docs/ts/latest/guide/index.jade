--- conflicted
+++ resolved
@@ -22,12 +22,8 @@
 <a id="learning-path"></a>
 :marked
   # Organization
-<<<<<<< HEAD
   # 组织结构
   
-=======
-
->>>>>>> 31fe01e0
   The documentation is divided into major thematic sections, each
   a collection of chapters devoted to that theme.
   
@@ -39,18 +35,18 @@
   col(width="15%")
   col
   tr(style=top)
-<<<<<<< HEAD
+    td 
+      p <b>QuickStart</b>
+      p <b>快速起步</b>
+    td
+      :marked
+        The foundation for every chapter and sample in this documentation.
+        
+        本文档中每一个章节和范例的基础工作。
+
     td
       p <b>Tutorial</b>
       p <b>教程</b>
-=======
-    td <b>QuickStart</b>
-    td
-      :marked
-        The foundation for every chapter and sample in this documentation.
-  tr(style=top)
-    td <b>Tutorial</b>
->>>>>>> 31fe01e0
     td
       :marked
         A step-by-step, immersive approach to learning Angular that
@@ -74,13 +70,9 @@
       p <b>开发人员指南</b>
     td
       :marked
-<<<<<<< HEAD
-        In depth analysis of Angular features and development practices.
+        In-depth analysis of Angular features and development practices.
         
         深入分析Angular的特性和开发实践。
-=======
-        In-depth analysis of Angular features and development practices.
->>>>>>> 31fe01e0
   tr(style=top)
     td
       p <b>Cookbook</b> 
@@ -91,116 +83,70 @@
         
         一组解决实际应用中某些特定挑战的食谱，大部分是代码片段，也有少量的详细阐述。
   tr(style=top)
-<<<<<<< HEAD
-    td
-      p <b>Reference</b> 
-      p <b>参考</b>
-    td
-      :marked
-        Angular-specific reference material, most notably the [API Guide](../api)
-        with its authoritative details about each member in the Angular libraries.
-        
-        特定于Angular的参考资料，最受欢迎的[API 指南](../api)，包括Angular库中每一个成员的详尽、权威的资料。
-  tr(style=top)
-    td
-      p <b>Resources</b> 
-      p <b>资源</b>
-    td
-      :marked
-        Other places to go for help and information.
-        
-        可以获得帮助、获取消息的其它地方。
+    td
+      p <b>API Reference</b> 
+      p <b>API 参考</b>
+    td
+      :marked
+        Authoritative details about each member of the Angular libraries.
+        
+        关于Angular库中每一个成员的详尽、权威的资料。
 :marked
   # Learning Path
   # 学习路径
-  We don't have to read the guide straight through.  Most chapters stand on their own. 
+  We don't have to read the guide straight through.  Most chapters stand on their own.
   
   我们并不需要从头到尾依次阅读本指南。大部分章节都是独立的。
    
-  We recommend a learning path for those new to Angular. 
+  We recommend a learning path for those new to Angular.
   Most of that path runs through the *Basics* section:
 
   这里我们只给Angular新手推荐一个学习路径。
   此路径上的大部分文章都在*基础知识*区。
 
-  1. Read the [Architecture Overview](architecture.html) to get the big picture.
+  1. Read the [Architecture](architecture.html) overview to get the big picture.
   
   1. 阅读[架构概览](architecture.html)以获得宏观视图。
   
-  1. Try the [QuickStart](../quickstart.html). The QuickStart is the "Hello, World" of Angular 2. 
-  It shows us how to setup the libraries and tools we'll need to write *any* Angular app. 
-  
+  1. Try the [QuickStart](../quickstart.html). The QuickStart is the "Hello, World" of Angular 2.
+  It shows us how to set up the libraries and tools we'll need to write *any* Angular app.
+
   1. 试用[“快速起步”](../quickstart.html)。“快速起步”是Angular 2世界中的“Hello, World”。
   它会告诉我们如何安装写*任何*Angular应用时都会用到的那些库和工具。
   
-  1. Take the *Tour of Heroes* [Tutorial](../tutorial) which picks up from where the QuickStart leaves off 
-  and builds a simple data-driven app. 
-  Simple, yes, but with the essential characteristics we'd expect of a professional application:
-  a sensible project structure, data binding, master/detail, services, dependency injection, navigation, and remote data access. 
-  
-  1. 学习*英雄指南*[教程](../tutorial) ，它将从“快速起步”出发，最终构建出一个简单的“数据驱动”的应用。
-  它虽简单，但也具有我们写一个专业应用时所需的一切基本特性：
-  实用的项目结构、数据绑定、主从视图、服务、依赖注入、导航，以及远程数据访问。
-  
-  Return to the *Basics* section and continue in the suggested order:
-    
-  返回*基础知识*区，继续按建议的顺序前进：
-    
-  1. [Displaying Data](displaying-data.html) explains how to get information on to the screen.
-  
-  1. [显示数据](displaying-data.html)解释了如何把信息显示到屏幕上。
-  
-  1. [User Input](user-input.html) covers the basics of responding to user behavior.
-  
-  1. [用户输入](user-input.html)覆盖了响应用户行为的基本方法。
-  
-  1. [Forms](forms.html) handle user data entry and validation within the UI.
-  
-  1. [表单](forms.html)处理用户输入的数据，并在UI中进行有效性验证。
-  
-  1. [Dependency Injection](dependency-injection.html) is the way we build large, maintainable applications
-  from small, single purpose parts.
-  
-  1. [依赖注入](dependency-injection.html)这种方式，让我们能把小型、单一用途的部件组装成大型、可维护的应用。
-  
-  1. [Template Syntax](template-syntax.html) is a comprehensive study of Angular template HTML. 
-  
-  1. [模板语法](template-syntax.html)是对Angular模板HTML的全面讲解。
-=======
-    td <b>API Reference</b>
-    td
-      :marked
-        Authoritative details about each member of the Angular libraries.
-:marked
-  # Learning path
-  We don't have to read the guide straight through.  Most chapters stand on their own.
-
-  We recommend a learning path for those new to Angular.
-  Most of that path runs through the *Basics* section:
-
-  1. Read the [Architecture](architecture.html) overview to get the big picture.
-
-  1. Try the [QuickStart](../quickstart.html). The QuickStart is the "Hello, World" of Angular 2.
-  It shows us how to set up the libraries and tools we'll need to write *any* Angular app.
-
   1. Take the *Tour of Heroes* [Tutorial](../tutorial), which picks up from where the QuickStart leaves off
   and builds a simple data-driven app.
   Simple, yes, but with the essential characteristics we'd expect of a professional application:
   a sensible project structure, data binding, master/detail, services, dependency injection, navigation, and remote data access.
 
-    Return to the *Basics* section and continue in the suggested order:
-
+  1. 学习*英雄指南*[教程](../tutorial) ，它将从“快速起步”出发，最终构建出一个简单的“数据驱动”的应用。
+  它虽简单，但也具有我们写一个专业应用时所需的一切基本特性：
+  实用的项目结构、数据绑定、主从视图、服务、依赖注入、导航，以及远程数据访问。
+  
+  Return to the *Basics* section and continue in the suggested order:
+  
+  返回*基础知识*区，继续按建议的顺序前进：
+  
   1. [Displaying Data](displaying-data.html) explains how to get information on to the screen.
-
+  
+  1. [显示数据](displaying-data.html)解释了如何把信息显示到屏幕上。
+  
   1. [User Input](user-input.html) covers the basics of responding to user behavior.
-
+  
+  1. [用户输入](user-input.html)覆盖了响应用户行为的基本方法。
+  
   1. [Forms](forms.html) handle user data entry and validation within the UI.
-
+  
+  1. [表单](forms.html)处理用户输入的数据，并在UI中进行有效性验证。
+  
   1. [Dependency Injection](dependency-injection.html) is the way we build large, maintainable applications
-  from small, single-purpose parts.
-
+  from small, single purpose parts.
+  
+  1. [依赖注入](dependency-injection.html)这种方式，让我们能把小型、单一用途的部件组装成大型、可维护的应用。
+  
   1. [Template Syntax](template-syntax.html) is a comprehensive study of Angular template HTML.
->>>>>>> 31fe01e0
+  
+  1. [模板语法](template-syntax.html)是对Angular模板HTML的全面讲解。
 
   With this foundation, we can read and understand any chapter in the guide.
   
@@ -208,38 +154,39 @@
 // #enddocregion how-to-read-2
 // #docregion the-rest
 :marked
-<<<<<<< HEAD
   # Code Samples
   # 代码范例
   
-  Every chapter includes code snippets that we can reuse in our own applications. 
+  Every chapter includes code snippets that we can reuse in our own applications.
   These snippets are excerpts from a sample application that accompanies the chapter.
-  
+
   每一章都包含一些能在我们自己的应用中复用的代码片段。
   这些片段节选自那一章附带的范例应用。
-  
-  Look for a link to a running version of that sample near the top of each page
-  such as this [live example](/resources/live-examples/architecture/ts/plnkr.html) from the [Architecture](architecture.html) chapter.
-  
-  在每页靠近顶部的地方都可以看到一个链接，指向这个范例的可执行版本，比如[架构](architecture.html)一章中的[在线例子](/resources/live-examples/architecture/ts/plnkr.html)。
-  
-  The link launches a browser-based code editor where we can inspect, modify, save, and download the code.
-  
-  这个链接启动一个基于浏览器的代码编辑器，在这里，我们可以调试、修改、保存和下载这些代码。
-  
-  A few early chapters are written as tutorials and are clearly marked as such. 
-  Most chapters are *not* tutorials. 
+
+block example-links
+  :marked
+    Look for a link to a running version of that sample near the top of each page,
+    such as this [live example](/resources/live-examples/architecture/ts/plnkr.html) from the [Architecture](architecture.html) chapter.
+
+    在每页靠近顶部的地方都可以看到一个链接，指向这个范例的可执行版本，比如[架构](architecture.html)一章中的[在线例子](/resources/live-examples/architecture/ts/plnkr.html)。
+
+    The link launches a browser-based code editor where we can inspect, modify, save, and download the code.
+
+    这个链接启动一个基于浏览器的代码编辑器，在这里，我们可以调试、修改、保存和下载这些代码。
+:marked
+  A few early chapters are written as tutorials and are clearly marked as such.
+  Most chapters are *not* tutorials.
   They highlight key points in code rather than explain each step necessary to build the sample.
-  We can always get the full source by way of the live link.
+  We can always get the full source by way of the #{_liveLink}.
   
   少量早期章节是作为教程来写的，并被清晰的标注出来。
   但大部分章节都不在教程中。
   它们的目的是展示代码中的关键点，而不是解释构建这个范例所需的每一个步骤。
   我们可以从在线例子的链接找到完整的源代码。
-  
-  ## References
-  ## 参考资料
-    
+
+  # Reference pages
+  # 参考资料
+  
   The [Cheat Sheet](cheatsheet.html) lists Angular syntax for common scenarios.
   
   [小抄](cheatsheet.html)列出了Angular在常见场景下的语法。
@@ -248,57 +195,22 @@
   
   [词汇表](glossary.html)定义了Angular开发者需要知道的词汇。
   
-  The [API Guide](../api/) is the authority on every public-facing member of the Angular libraries.
+  The [API Reference](../api/) is the authority on every public-facing member of the Angular libraries.
   
   [API指南](../api/)是关于Angular库中每一个公有成员的权威指南。
- 
+  
   # Feedback
   # 提供反馈
-  
+
   We welcome feedback! Leave a comment by clicking the icon in upper right corner of the banner.
   
   我们期待您的反馈！请点击Banner右上角的图标，给我们留言。
   
-  Post *documentation* issues and pull requests on the 
-  [angular.io](https://github.com/angular/angular.io) github repository.
-  
-  如果有*文档方面*的问题或Pull Requests，请到Github上的[angular.io](https://github.com/angular/angular.io)仓库。
-  
-=======
-  # Code samples
-
-  Every chapter includes code snippets that we can reuse in our own applications.
-  These snippets are excerpts from a sample application that accompanies the chapter.
-
-block example-links
-  :marked
-    Look for a link to a running version of that sample near the top of each page,
-    such as this [live example](/resources/live-examples/architecture/ts/plnkr.html) from the [Architecture](architecture.html) chapter.
-
-    The link launches a browser-based code editor where we can inspect, modify, save, and download the code.
-
-:marked
-  A few early chapters are written as tutorials and are clearly marked as such.
-  Most chapters are *not* tutorials.
-  They highlight key points in code rather than explain each step necessary to build the sample.
-  We can always get the full source by way of the #{_liveLink}.
-
-  # Reference pages
-
-  The [Cheat Sheet](cheatsheet.html) lists Angular syntax for common scenarios.
-
-  The [Glossary](glossary.html) defines terms that Angular developers should know.
-
-  The [API Reference](../api/) is the authority on every public-facing member of the Angular libraries.
-
-  # Feedback
-
-  We welcome feedback! Leave a comment by clicking the icon in upper right corner of the banner.
-
   Post *documentation* issues and pull requests on the
   [angular.io](https://github.com/angular/angular.io) github repository.
-
->>>>>>> 31fe01e0
+  
+  如果有*文档方面*的问题或Pull Requests，请到Github上的[angular.io](https://github.com/angular/angular.io)仓库。
+
   Post issues with *Angular 2 itself* to the [angular](https://github.com/angular/angular) github repository.
   
   如果有*Angular 2本身*的问题，请到Github上的[angular](https://github.com/angular/angular)仓库。
