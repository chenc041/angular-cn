block includes
  include ../_util-fns

:marked
  An **Attribute** directive changes the appearance or behavior of a DOM element.
  
  **属性**型指令用于改变一个DOM元素的外观或行为。

:marked
  In this chapter we will
  
  本章中我们将：
  * [write an attribute directive to change the background color](#write-directive)
  * [写一个用来改变背景色的属性型指令](#write-directive)
  * [apply the attribute directive to an element in a template](#apply-directive)
  * [把这个属性型指令应用到模板中的元素](#apply-directive)
  * [respond to user-initiated events](#respond-to-user)
  * [响应用户引发的事件](#respond-to-user)
  * [pass values into the directive using data binding](#bindings)
  * [使用数据绑定把值传到指令中](#bindings)

  试试<live-example></live-example>。

  ## Directives overview
  ## 指令概览
  
  There are three kinds of directives in Angular:
  
  在Angular中有三种类型的指令
  1. Components
  1. 组件
  1. Structural directives  
  1. 结构型指令
  1. Attribute directives
  1. 属性型指令

  A *Component* is really a directive with a template. 
  It's the most common of the three directives and we tend to write lots of them as we build applications.

  *组件*其实是一个带模板的指令。
  它是这三种指令中最常用的，我们在构建应用程序时会写大量组件。

  [*Structural* directives](structural-directives.html) can change the DOM layout by adding and removing DOM elements. 
  [NgFor](template-syntax.html#ngFor) and [NgIf](template-syntax.html#ngIf) are two familiar examples.
  
  [*结构型*指令](structural-directives.html)会通过添加/删除DOM元素来更改DOM树布局。
  [NgFor](template-syntax.html#ngFor)和[NgIf](template-syntax.html#ngIf)就是两个最熟悉的例子。
  
  An *Attribute* directive can change the appearance or behavior of an element.
  The built-in [NgStyle](template-syntax.html#ngStyle) directive, for example,
  can change several element styles at the same time.
  
  *属性型*指令改变一个元素的外观或行为。
  比如，内建的[NgStyle](template-syntax.html#ngStyle)指令可以同时修改元素的多种样式。
  
  We are going to write our own attribute directive to set an element's background color
  when the user hovers over that element.
  
  我们准备写一个自己的属性型指令，当用户把鼠标悬浮在元素上时，它会设置元素的背景色。
.l-sub-section
  :marked
    We don't need *any* directive to simply set the background color.
    We can set it with the special [Style Binding](template-syntax.html#style-binding) like this:
    
    其实我们并不需要*任何*指令来设置背景色。
    可以通过[样式绑定](template-syntax.html#style-binding)来设置它，就像这样：
  +makeExample('attribute-directives/ts/app/app.component.1.html','p-style-background')
  
  :marked
    That wouldn't be nearly as much fun as creating our own directive.
    
    但这样的话就没法享受创建自定义指令的乐趣了。
    
    Besides, we're not just *setting* the color; we'll be *changing* the color
    in response to a user action, a mouse hover.
    
    再说，我们不仅要*设置*颜色，还要响应用户的动作(鼠标悬浮)，来*更改*这个颜色。

.l-main-section
a#write-directive
:marked
  ## Build a simple attribute directive
  ## 创建一个简单的属性型指令
  
  An attribute directive minimally requires building a controller class annotated with 
  `@Directive`, which specifies the selector identifying
  the attribute associated with the directive. 
  The controller class implements the desired directive behavior.
  
  属性型指令至少需要一个带有`@Directive`装饰器的控制器类。该装饰器指定了一个选择器，用于指出与此指令相关联的属性名字。
  控制器类实现了指令需要具备的行为。

  Let's build a small illustrative example together.
  
  让我们构建一个小例子来说明它。

:marked
  ### Our first draft
  ### 第一个草稿
  Create a new project folder (`attribute-directives`) and follow the steps in the [QuickStart](../quickstart.html).
  
  创建一个项目文件夹(`attribute-directives`)并按照[快速起步](../quickstart.html)中的步骤进行初始化。

include ../_quickstart_repo
:marked
  Create the following source file in the indicated folder with the given code:
  
  在指定的文件夹下创建下列源码文件：
  
+makeExample('app/highlight.directive.1.ts')

block highlight-directive-1
  :marked
    We begin by importing some symbols from the Angular `core`.
    We need the `Directive` symbol for the `@Directive` decorator.
    We need the `ElementRef` to [inject](dependency-injection.html) into the directive's constructor
    so we can access the DOM element.
    We also need `Renderer` so we can change the DOM element's style.
    We don't need `Input` immediately but we will need it later in the chapter.
  
    我们先从Angular的`core`库中导入一些符号。
    然后需要为`@Directive`装饰器导入`Directive`。
    然后需要导入[注入](dependency-injection.html)到指令构造函数中的`ElementRef`，这样我们才能访问DOM元素。
    虽然眼下还不需要`Input`，但在稍后的章节中很快就会用到它。
    
    Then we define the directive metadata in a configuration object passed
    as an argument to the `@Directive` decorator function. 

    然后，通过给`@Directive`装饰器函数传入一个“配置对象”来定义指令的元数据。
:marked
  A `@Directive` decorator for an attribute directive requires a css selector to identify
  the HTML in the template that is associated with our directive.
  The [CSS selector for an attribute](https://developer.mozilla.org/en-US/docs/Web/CSS/Attribute_selectors)
  is the attribute name in square brackets.
 
  属性型指令的`@Directive`装饰器需要一个css选择器，以便从模板中识别出关联到这个指令的HTML。
  [css中的attribute选择器](https://developer.mozilla.org/en-US/docs/Web/CSS/Attribute_selectors)就是属性名称加方括号。
  
  Our directive's selector is `[myHighlight]`. 
  Angular will locate all elements in the template that have an attribute named `myHighlight`. 
  
  这个指令的选择器是`[myHighlight]`，于是Angular就会在模板中找到带有`myHighlight`这个属性的元素。
.l-sub-section
  :marked
    ### Why not call it "highlight"?
    ### 为什么不直接叫做"highlight"？
    *highlight* is a nicer name than *myHighlight* and, technically, it would work if we called it that.
    
    从技术上说，*highlight*是一个比*myHighlight*更好的名字，而且在这里它确实能工作。
 
    However, we recommend picking a selector name with a prefix to ensure
    that it cannot conflict with any standard HTML attribute, now or in the future.
    There is also less risk of colliding with a third-party directive name when we give ours a prefix.
    
    不过，我们还是建议选择一个带前缀的选择器名称，以保证无论现在还是未来它都不会和任何标准HTML属性发生冲突。
    当使用自己的前缀时，也会减少和第三方指令发生命名冲突的风险。

    We do **not** prefix our `highlight` directive name with **`ng`**.
    That prefix belongs to Angular.
    
    我们**不能**给自己的`highlight`指令添加**`ng`**前缀。
    那个前缀属于Angular。

    We need a prefix of our own, preferably short, and `my` will do for now.
    
    我们需要一个自己的前缀，最好短点儿，目前用的这个`my`前缀就不错。
p
  | After the #[code @Directive] metadata comes the directive's controller class, which contains the logic for the directive. 
  +ifDocsFor('ts')
    | We export `HighlightDirective` to make it accessible to other components.
p
  | `@Directive`元数据的后面就是指令的控制器类，它包括了指令的工作逻辑。
  +ifDocsFor('ts')
    | 我们导出`HighlightDirective`以便让它可以被其他组件访问。
:marked
  Angular creates a new instance of the directive's controller class for
  each matching element, injecting an Angular `ElementRef` and `Renderer`
  into the constructor.
  
  Angular会为每个被指令匹配上的元素创建一个该指令控制器类的实例，并把Angular的`ElementRef`注入进它的构造函数。
  
  `ElementRef` is a service that grants us direct access to the DOM element
<<<<<<< HEAD
  through its `nativeElement` property.
  That's all we need to set the element's background color using the browser DOM API.
  
  `ElementRef`是一个服务，通过它的`nativeElement`属性，可以直接访问到指令所在DOM元素。
  这就是使用浏览器的DOM API来设置这个元素的背景色所需要做的全部。
=======
  through its `nativeElement` property and with `Renderer` we can set the element style.
>>>>>>> 23ff8aac

.l-main-section
a#apply-directive
:marked
  ## Apply the attribute directive
  ## 使用属性型指令
  The `AppComponent` in this sample is a test harness for our `HighlightDirective`.
  Let's give it a new template that 
  applies the directive as an attribute to a paragraph (`p`) element.
  In Angular terms, the `<p>` element will be the attribute **host**.
  
  这个例子中，`AppComponent`是用来测试`HighlightDirective`的一个壳儿。
  我们来给它一个新的模板，把这个指令作为属性应用到一个段落(`p`)元素上。
  用Angular的话说，`<p>`元素就是这个属性型指令的**宿主**。
p
  | We'll put the template in its own 
  code #[+adjExPath('app.component.html')]
  | file that looks like this:
p
  | 我们把这个模板放到自己的
  code #[+adjExPath('app.component.html')]
  | 文件中，就像这样：
+makeExample('attribute-directives/ts/app/app.component.1.html',null,'app/app.component.html')(format=".")
:marked
  A separate template file is clearly overkill for a 2-line template. 
  Hang in there; we're going to expand it later.
  Meanwhile, we'll revise the `AppComponent` to reference this template.
  
  对于一个只有两行的模板来说，使用一个独立的模板文件确实有点过分了。
  先别管它，我们后面很快就会扩展它。
  同时，要修改`AppComponent`，使其引用这个模板。
+makeExample('attribute-directives/ts/app/app.component.ts',null,'app/app.component.ts')
:marked
  We'll add an `import` statement to fetch the 'Highlight' directive and, 
  added that class to the `declarations` NgModule metadata so that Angular 
  will recognize our directive when it encounters `myHighlight` in the template. 
  
  我们添加了一个`import`语句来获得'Highlight'指令类，并把这个类添加到`AppComponent`组件的`directives`数组中。
  这样，当Angular在模板中遇到`myHighlight`时，就能认出这是指令了。

+makeExample('attribute-directives/ts/app/app.module.ts',null,'app/app.module.ts')

:marked
  We run the app and see that our directive highlights the paragraph text.
  
  运行应用，就会看到我们的指令确实高亮了段落中的文本。
  
figure.image-display
  img(src="/resources/images/devguide/attribute-directives/first-highlight.png" alt="First Highlight")
.l-sub-section
  :marked
    ### Your directive isn't working? 
    ### 你的指令没生效？

    Did you remember to add the directive to the the `declarations` attribute of `@NgModule`? It is easy to forget!
    
    你记着设置`@Component`的`directives`数组了吗？它很容易被忘掉。
    
    Open the console in the browser tools and look for an error like this:
    
    打开浏览器调试工具的控制台，会看到像这样的错误信息：
  code-example(format="nocode").
    EXCEPTION: Template parse errors:
      Can't bind to 'myHighlight' since it isn't a known property of 'p'.
  :marked
    Angular detects that we're trying to bind to *something* but it doesn't know what.
    We have to tell it by listing `HighlightDirective` in the `declarations` metadata array.
    
    这是因为Angular检测到我们正在尝试绑定到*某些东西*，但它不认识。
    我们必需把`HighlightDirective`列在元数据的`declarations`数组中，来告诉它有这样一个指令。
    
:marked
  Let's recap what happened.
  
  我们来概括一下发生了什么。
  
  Angular found the `myHighlight` attribute on the `<p>` element. It created
  an instance of the `HighlightDirective` class, 
  injecting a reference to the element into the constructor 
  where we set the `<p>` element's background style to yellow.
  
  Angular在`<p>`元素上发现了一个`myHighlight`属性。
  然后它创建了一个`HighlightDirective`类的实例，并把所在元素的引用注入到了指令的构造函数中。
  在构造函数中，我们把`<p>`元素的背景设置为了黄色。

.l-main-section
a#respond-to-user
:marked
  ## Respond to user action
  
  ## 响应用户的操作

  We are not satisfied to simply set an element color.
  Our directive should set the color in response to a user action.
  Specifically, we want to set the color when the user hovers over an element.
  
  我们不能满足于设置元素的颜色。
  我们的指令要响应用户的操作而设置颜色。
  确切的说，希望在用户的鼠标滑过当前元素时设置颜色。
  
  We'll need to
  
  我们需要：
  
  1. detect when the user hovers into and out of the element,
  1. 检测用户的鼠标啥时候进入和离开这个元素。
  2. respond to those actions by setting and clearing the highlight color, respectively.
  2. 通过设置和清除高亮色来响应这些操作。
  
  We apply the `@HostListener` !{_decorator} to methods which are called when an event is raised.

  从事件检测开始吧。
  把`host`属性加入指令的元数据中，并给它一个配置对象，用来指定两个鼠标事件，并在它们被触发时，调用指令中的方法：
  
+makeExample('attribute-directives/ts/app/highlight.directive.2.ts','host')(format=".")

.l-sub-section
  
  :marked
    The `@HostListener` !{_decorator} refers to the DOM element that hosts our attribute directive, the `<p>` in our case.
    
    `@HostListener`装饰器引用的是我们这个属性型指令的宿主元素，在这个例子中就是`<p>`。
     
    We could have attached event listeners by manipulating the host DOM element directly, but
    there are at least three problems with such an approach:
    
    可以通过直接操纵DOM元素的方式给宿主DOM元素挂上一个事件监听器。
    但这种方法至少有三个问题：
    1. We have to write the listeners correctly.
    1. 必须正确的书写事件监听器。
    1. We must *detach* our listener when the directive is destroyed to avoid memory leaks.
    1. 当指令被销毁的时候，必须*摘掉*事件监听器，否则就会导致内存泄露。
    1. We'd be talking to DOM API directly which, we learned, is something to avoid.
    1. 必须直接和DOM API打交道，但正如我们学过的那样，应该避免这样做。

    Let's roll with the `@HostListener` !{_decorator}. 
    
    我们还是围绕`@HostListener`装饰器来吧。
    
:marked
  Now we implement the two mouse event handlers:
  
  现在，我们实现那两个鼠标事件处理器：
  
+makeExample('attribute-directives/ts/app/highlight.directive.2.ts','mouse-methods')(format=".")

:marked
  Notice that they delegate to a helper method that sets the color via a private local variable, `#{_priv}el`.
  We revise the constructor to capture the `ElementRef.nativeElement` in this variable.

  注意，它们把处理逻辑委托给了一个辅助方法，这个方法会通过一个私有变量`#{_priv}el`来设置颜色。
  我们要修改构造函数，来把`ElementRef.nativeElement`存进这个私有变量。

+makeExample('attribute-directives/ts/app/highlight.directive.2.ts','ctor')(format=".")

:marked
  Here's the updated directive:
  
  这里是更新过的指令：
  
+makeExample('app/highlight.directive.2.ts')

:marked
  We run the app and confirm that the background color appears as we move the mouse over the `p` and
  disappears as we move out.
  
  运行本应用，就可以确认：当把鼠标移到`p`上的时候，背景色就出现了，而移开的时候，它消失了。
figure.image-display
  img(src="/resources/images/devguide/attribute-directives/highlight-directive-anim.gif" alt="Second Highlight")
.l-main-section
a#bindings
:marked
  ## Configure the directive with binding
  ## 通过绑定来配置指令

  Currently the highlight color is hard-coded within the directive. That's inflexible.
  We should set the color externally with a binding like this:

  现在的高亮颜色是在指令中硬编码进去的。这样没有弹性。
  我们应该通过绑定从外部设置这个颜色。就像这样：
+makeExample('attribute-directives/ts/app/app.component.html','pHost')
:marked
  We'll extend our directive class with a bindable **input** `highlightColor` property and use it when we highlight text.
  
  我们将给指令类增加一个可绑定**输入**属性`highlightColor`，当需要高亮文本的时候，就用它。

  Here is the final version of the class:
  
  这里是该类的最终版：
  
+makeExcerpt('app/highlight.directive.ts', 'class')

a#input
:marked
  The new `highlightColor` property is called an *input* property because data flows from the binding expression into our directive.
  Notice the `@Input()` #{_decorator} applied to the property.

  新的`highlightColor`属性被称为“输入”属性，这是因为数据流是从绑定表达式到这个指令的。
  注意，在定义这个属性的时候，我们调用了`@Input()`#{_decoratorCn}。
  
+makeExcerpt('app/highlight.directive.ts', 'color')

:marked
  `@Input` adds metadata to the class that makes the `highlightColor` property available for 
  property binding under the `myHighlight` alias. 
  We must add this input metadata or Angular will reject the binding.
  See the [appendix](#why-input) below to learn why.
  
  `@Input`把元数据添加到了类上，这让`highlightColor`能被以`myHighlight`为别名进行绑定。
  必须添加这个input元数据，否则Angular会拒绝绑定。
  参见下面的[附录](#why-input)来了解为何如此。
.l-sub-section
  :marked
    ### @Input(_alias_) 
    ### @Input(_别名_)
    The developer who uses this directive expects to bind to the attribute name, `myHighlight`.
    The directive property name is `highlightColor`. That's a disconnect.
    
    使用这个指令的开发人员会期望绑定到属性名`myHighlight`上，
    而指令中的属性名是`highlightColor`。两者联系不起来。
    
    We could resolve the discrepancy by renaming the property to `myHighlight` and define it as follows:
    
    我们可以通过把属性名改为`myHighlight`来解决这个矛盾，就像这样：

  +makeExcerpt('app/highlight.directive.ts', 'highlight', '')
  :marked
    Maybe we don't want that property name inside the directive perhaps because it 
    doesn't express our intention well. 
    We can **alias** the `highlightColor` property with the attribute name by
    passing `myHighlight` into the `@Input` #{_decorator}:
    
    但我们可能在指令中不想要那样一个属性名，因为它不能很好的表示我们的意图。
    可以通过把`myHighlight`传给`@Input`#{_decoratorCn}来把这个属性名作为`highlightColor`属性的别名。
    
  +makeExcerpt('app/highlight.directive.ts', 'color', '')
  
:marked
  Now that we're getting the highlight color as an input, we modify the `onMouseEnter()` method to use
  it instead of the hard-coded color name.
  We also define red as the default color to fallback on in case
  the user neglects to bind with a color.
  
  现在，通过输入型属性得到了高亮的颜色，然后修改`onMouseEnter()`来使用它代替硬编码的那个颜色名。
  我们还把红色定义为默认颜色，以便在用户忘了绑定颜色时作为备用。
  
+makeExcerpt('attribute-directives/ts/app/highlight.directive.ts', 'mouse-enter', '')

:marked
  Now we'll update our `AppComponent` template to let 
  users pick the highlight color and bind their choice to our directive.
  
  我们这就更新`AppComponent`的模板，来让用户选择一个高亮颜色，并把选择结果绑定到指令上。
  
  Here is the updated template:
  
  这里是更新后的模板：

+makeExcerpt('attribute-directives/ts/app/app.component.html', 'v2', '')

.l-sub-section
  :marked
    ### Where is the templated *color* property?
    ### 模板的*color*属性在哪里？
    
    The eagle-eyed may notice that the radio button click handlers in the template set a `color` property
    and we are binding that `color` to the directive. 
    We should expect to find a `color` on the host `AppComponent`.
    
    眼尖的读者可能发现了，模板中的单选按钮的点击事件处理器设置了一个`color`属性，而且把`color`绑定到指令上。
    我们会期望在这个宿主`AppComponent`上发现一个`color`属性。
    
    **We never defined a color property for the host *AppComponent***!
    And yet this code works. Where is the template `color` value going?
    
    **但我们从来没有在宿主`AppComponent`上定义过color属性**！
    不过这段代码却能正常工作。模板中的`color`值哪儿去了？
    
    Browser debugging reveals that Angular dynamically added a `color` property 
    to the runtime instance of the `AppComponent`.
    
    在浏览器中调试就会发现，Angular在`AppComponent`的运行期实例上添加了一个`color`属性。
    
    This is *convenient* behavior but it is also *implicit* behavior that could be confusing. 
    While it's cool that this technique works, we recommend adding the `color` property to the `AppComponent`.
    
    这是一个*很便利的*行为，但它也是*隐式的*行为，这容易让人困惑。
    虽然这样也可行，但我们建议你还是要把`color`属性加到`AppComponent`中。

:marked
  Here is our second version of the directive in action.
  
  下面是指令操作演示的第二版。
figure.image-display
  img(src="/resources/images/devguide/attribute-directives/highlight-directive-v2-anim.gif" alt="Highlight v.2")

.l-main-section
:marked
  ## Bind to a second property
  ## 绑定到第二个属性
  Our directive only has a single, customizable property. What if we had ***two properties***?
  
  我们的指令只有一个可定制属性，如果有***两个***呢？
  
  Let's allow the template developer to set the default color, the color that prevails until the user picks a highlight color.
  We'll add a second **input** property to `HighlightDirective` called `defaultColor`:
  
  我们要让模板开发者设置一个默认颜色，直到用户选择了一个高亮颜色才失效。
  给`HighlightDirective`添加第二个**输入型**属性`defaultColor`：
+makeExample('attribute-directives/ts/app/highlight.directive.ts', 'defaultColor')(format=".")
:marked
  The `defaultColor` property has a setter that overrides the hard-coded default color, "red".
  We don't need a getter.
  
  `defaultColor`属性是一个setter函数，它代替了硬编码的默认颜色“red”。不需要getter函数。
  
  How do we bind to it? We already "burned" the `myHighlight` attribute name as a binding target.
  
  该如何绑定到它？别忘了已经把`myHighlight`属性名用作绑定目标了。
  
  Remember that a *component is a directive too*. 
  We can add as many component property bindings as we need by stringing them along in the template
  as in this example that sets the `a`, `b`, `c` properties to the string literals 'a', 'b', and 'c'. 
  
  记住，*组件也是指令*。
  只要需要，就可以通过把它们依次串在模板中来为组件添加多个属性绑定。
  下面这个例子中就把`a`、`b`、`c`属性设置为了字符串字面量'a', 'b', 'c'。
code-example(format="." ).
  &lt;my-component [a]="'a'" [b]="'b'" [c]="'c'">&lt;my-component>
:marked
  We do the same thing with an attribute directive.
  
  在属性型指令中也可以这样做。
+makeExample('attribute-directives/ts/app/app.component.html', 'defaultColor')(format=".")
:marked
  Here we're binding the user's color choice to the `myHighlight` attribute as we did before.
  We're *also* binding the literal string, 'violet', to the `defaultColor`.
  
  这里，我们像以前一样把用户选择的颜色绑定到了`myHighlight`上。
  我们*还*把字符串字面量'violet'绑定到了`defaultColor`上。
    
  Here is the final version of the directive in action.
  
  下面就是该指令最终版的操作演示。
figure.image-display
  img(src="/resources/images/devguide/attribute-directives/highlight-directive-final-anim.gif" alt="Final Highlight")

.l-main-section
:marked
  ## Summary
  ## 总结
  We now know how to

  现在，我们知道了该如何：
  - [build a simple **attribute directive** to attach behavior to an HTML element](#write-directive),
  - [构建一个简单的**属性型指令**来为一个HTML元素添加行为](#write-directive)，
  - [use that directive in a template](#apply-directive),
  - [在模板中使用那个指令](#apply-directive)，
  - [respond to **events** to change behavior based on an event](#respond-to-user),
  - [响应**事件**，以便基于事件改变行为](#respond-to-user)，
  - and [use **binding** to pass values to the attribute directive](#bindings).
  - 以及[使用**绑定**来把值传给属性型指令](#bindings)。

  The final source:

  最终的源码如下：
+makeTabs(
  `attribute-directives/ts/app/app.component.ts,
   attribute-directives/ts/app/app.component.html, 
   attribute-directives/ts/app/highlight.directive.ts,
   attribute-directives/ts/app/app.module.ts,
   attribute-directives/ts/app/main.ts,
   attribute-directives/ts/index.html
  `,
  ',,full',
  `app.component.ts,
   app.component.html,
   highlight.directive.ts,
   app.module.ts,
   main.ts,
   index.html
  `)


a#why-input
.l-main-section
:marked
  ### Appendix: Input properties
  ### 附录：Input属性
  
  Earlier we declared the `highlightColor` property to be an ***input*** property of our
  `HighlightDirective`
  
  之前, 我们曾把`highlightColor`定义为`HighlightDirective`指令的一个***input***属性。
 
  We've seen properties in bindings before. 
  We never had to declare them as anything. Why now?
  
  以前也见过属性绑定，但我们从没有定义过它们。为什么现在就不行了？
  
  Angular makes a subtle but important distinction between binding **sources** and **targets**.
  
  Angular在绑定的**源**和**目标**之间有一个巧妙但重要的区别。
  
  In all previous bindings, the directive or component property was a binding ***source***.
  A property is a *source* if it appears in the template expression to the ***right*** of the equals (=).
  
  在以前的所有绑定中，指令或组件的属性都是绑定***源***。
  如果属性出现在了模板表达式等号(=)的***右侧***，它就是一个*源*。
  
  A property is a *target* when it appears in **square brackets** ([ ]) to the **left** of the equals (=) ...
  as it is does when we bind to the `myHighlight` property of the `HighlightDirective`, 
  
  如果它出现在了**方括号**([ ])中，并且出现在等号(=)的**左侧**，它就是一个*目标*……
  就像在绑定到`HighlightDirective`的`myHighlight`属性时所做的那样。
+makeExample('attribute-directives/ts/app/app.component.html','pHost')(format=".")
:marked
  The 'color' in `[myHighlight]="color"` is a binding ***source***.
  A source property doesn't require a declaration.
  
  `[myHighlight]="color"`中的'color'就是绑定***源***。
  源属性不需要特别声明。
  
  The 'myHighlight' in `[myHighlight]="color"` *is* a binding ***target***.
  We must declare it as an *input* property.
  Angular rejects the binding with a clear error if we don't.
  
  `[myHighlight]="color"`中的'myHighlight'就是绑定***目标***。
  必须把它定义为一个*Input*属性，否则，Angular就会拒绝这次绑定，并给出一个明确的错误。
  
  Angular treats a *target* property differently for a good reason.
  A component or directive in target position needs protection.
  
  Angular这样区别对待*目标*属性有充分的理由。
  作为目标的组件或指令需要保护。
  
  Imagine that our `HighlightDirective` did truly wonderous things.
  We graciously made a gift of it to the world. 
  
  假想一下，`HighlightDirective`真是一个好东西。
  我们优雅的把它当作礼物送给全世界。
  
  To our surprise, some people &mdash; perhaps naively &mdash;
  started binding to *every* property of our directive. 
  Not just the one or two properties we expected them to target. *Every* property.
  That could really mess up our directive in ways we didn't anticipate and have no desire to support.
  
  出乎意料的是，有些人(可能因为太天真)开始绑定到这个指令中的*每一个*属性。
  不仅仅只是我们预期为绑定目标的那一两个属性，而是*每一个*。
  这可能会扰乱指令的工作方式 —— 我们既不想这样做也不想支持他们这样做。
  
  The *input* declaration ensures that consumers of our directive can only bind to
  the properties of our public API ... nothing else.
  
  于是，这种*输入*声明可以确保指令的消费者只能绑定到公开API中的属性，其它的都不行。<|MERGE_RESOLUTION|>--- conflicted
+++ resolved
@@ -176,20 +176,12 @@
   Angular creates a new instance of the directive's controller class for
   each matching element, injecting an Angular `ElementRef` and `Renderer`
   into the constructor.
+  `ElementRef` is a service that grants us direct access to the DOM element
+  through its `nativeElement` property and with `Renderer` we can set the element style.
   
   Angular会为每个被指令匹配上的元素创建一个该指令控制器类的实例，并把Angular的`ElementRef`注入进它的构造函数。
-  
-  `ElementRef` is a service that grants us direct access to the DOM element
-<<<<<<< HEAD
-  through its `nativeElement` property.
-  That's all we need to set the element's background color using the browser DOM API.
-  
-  `ElementRef`是一个服务，通过它的`nativeElement`属性，可以直接访问到指令所在DOM元素。
-  这就是使用浏览器的DOM API来设置这个元素的背景色所需要做的全部。
-=======
-  through its `nativeElement` property and with `Renderer` we can set the element style.
->>>>>>> 23ff8aac
-
+  `ElementRef`是一个服务，它赋予我们直接访问DOM元素的能力。通过它的`nativeElement`属性和`Renderer`服务，我们可以设置元素的样式。
+  
 .l-main-section
 a#apply-directive
 :marked
