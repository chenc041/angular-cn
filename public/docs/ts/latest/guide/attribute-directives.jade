block includes
  include ../_util-fns

:marked
  An **Attribute** directive changes the appearance or behavior of a DOM element.

  **属性**型指令用于改变一个 DOM 元素的外观或行为。


:marked
  # Contents

  # 目录

  * [Directives overview](#directive-overview)
    [指令概览](#directive-overview)
  * [Build a simple attribute directive](#write-directive)
    [创建简单的属性型指令](#write-directive)
  * [Apply the attribute directive to an element in a template](#apply-directive)
    [应用属性型指令到模板中的元素](#apply-directive)
  * [Respond to user-initiated events](#respond-to-user)
<<<<<<< HEAD
    [响应用户引发的事件](#respond-to-user)
  * [Pass values into the directive using data binding](#bindings)
    [使用数据绑定把值传到指令中](#bindings)
=======
  * [Pass values into the directive with an _@Input_ data binding](#bindings)
>>>>>>> 747807e2
  * [Bind to a second property](#second-property)
    [绑定第二个属性](#second-property)


<<<<<<< HEAD
  试试<live-example>在线例子</live-example>。
=======
  Try the <live-example title="Attribute Directive example"></live-example>.
>>>>>>> 747807e2

.l-main-section
a#directive-overview
:marked
  ## Directives overview

  ## 指令概览

  There are three kinds of directives in Angular:

  在 Angular 中有三种类型的指令：

  1. Components&mdash;directives with a template.
     组件 &mdash; 拥有模板的指令
  1. Structural directives&mdash;change the DOM layout by adding and removing DOM elements.
     结构型指令 &mdash; 通过添加和移除 DOM 元素改变 DOM 布局的指令
  1. Attribute directives&mdash;change the appearance or behavior of an element.
     属性型指令 &mdash; 改变元素显示和行为的指令。

  *Components* are the most common of the three directives.
  You saw a component for the first time in the [QuickStart](../quickstart.html) example.

  *组件*是这三种指令中最常用的。
  你在[快速起步](../quickstart.html#root-component)例子中第一次见到组件。

  *Structural Directives* change the structure of the view. Two examples are [NgFor](template-syntax.html#ngFor) and [NgIf](template-syntax.html#ngIf)
  in the [Template Syntax](template-syntax.html) page.

  *结构型*指令修改视图的结构。例如，[NgFor](template-syntax.html#ngFor) 和 [NgIf](template-syntax.html#ngIf)。

  *Attribute directives* are used as attributes of elements. The built-in [NgStyle](template-syntax.html#ngStyle) directive in the [Template Syntax](template-syntax.html) page, for example,
  can change several element styles at the same time.

  *属性型*指令改变一个元素的外观或行为。例如，内置的 [NgStyle](template-syntax.html#ngStyle) 指令可以同时修改元素的多个样式。

.l-main-section
a#write-directive
:marked
  ## Build a simple attribute directive

  ## 创建一个简单的属性型指令

  An attribute directive minimally requires building a controller class annotated with
  `@Directive`, which specifies the selector that identifies
  the attribute.
  The controller class implements the desired directive behavior.

  属性型指令至少需要一个带有`@Directive`装饰器的控制器类。该装饰器指定了一个用于标识属性的选择器。
  控制器类实现了指令需要的指令行为。

  This page demonstrates building a simple attribute
  directive to set an element's background color
  when the user hovers over that element.

  本章展示了如何创建简单的属性型指令，在用户鼠标悬浮在一个元素上时，改变它的背景色
.l-sub-section
  :marked
    Technically, a directive isn't necessary to simply set the background color. Style binding can set styles as follows:

<<<<<<< HEAD
    实际上，简单地设置背景颜色并不需要再定义一个指令。样式绑定可以像下面这样设置样式：

  +makeExample('attribute-directives/ts/app/app.component.1.html','p-style-background')
=======
  +makeExample('attribute-directives/ts/src/app/app.component.1.html','p-style-background')
>>>>>>> 747807e2

  :marked
    Read more about [style binding](template-syntax.html#style-binding) on the [Template Syntax](template-syntax.html) page.

    更多信息，见[模板语法](template-syntax.html)的[样式绑定](template-syntax.html#style-binding)。

    For a simple example, though, this will demonstrate how attribute directives work.

    作为一个简单的例子，它展示了属性型指令是如何工作的。

:marked
  ### Write the directive code

  ### 编写指令代码

  Follow the [setup](setup.html) instructions for creating a new project
  named <span ngio-ex>attribute-directives</span>.

  按照[开发环境](setup.html)的说明，创建一个项目文件夹<span ngio-ex>attribute-directives</span>。

:marked
  Create the following source file in the indicated folder with the following code:
<<<<<<< HEAD

  在指定的文件夹下创建下列源码文件：

+makeExample('app/highlight.directive.1.ts')
=======
+makeExample('src/app/highlight.directive.1.ts')
>>>>>>> 747807e2

block highlight-directive-1
  :marked
    The `import` statement specifies symbols from the Angular `core`:

    `import`语句指定了从 Angular 的`core`库导入的一些符号。

    1. `Directive` provides the functionality of the `@Directive` decorator.

       `Directive`提供`@Directive`装饰器功能。

    1. `ElementRef` [injects](dependency-injection.html) into the directive's constructor
    so the code can access the DOM element.

       `ElementRef`[注入](dependency-injection.html)到指令构造函数中。
    这样代码可以访问 DOM 元素。

    1. `Input` allows data to flow from the binding expression into the directive.
<<<<<<< HEAD

       `Input`将数据从绑定表达式传达到指令中。

    1. `Renderer` allows the code to change the DOM element's style.
=======
>>>>>>> 747807e2

       `Renderer` 让代码可以改变 DOM 元素的样式。

    Next, the `@Directive` decorator function contains the directive metadata in a configuration object
    as an argument.

    然后，`@Directive`装饰器函数以配置对象参数的形式，包含了指令的元数据。
:marked
  `@Directive` requires a CSS selector to identify
  the HTML in the template that is associated with the directive.

  `@Directive`装饰器需要一个 CSS 选择器，以便从模板中识别出关联到这个指令的 HTML。


  The [CSS selector for an attribute](https://developer.mozilla.org/en-US/docs/Web/CSS/Attribute_selectors)
  is the attribute name in square brackets.
  Here, the directive's selector is `[myHighlight]`.
  Angular will locate all elements in the template that have an attribute named `myHighlight`.

  [用于 attribute 的 CSS 选择器](https://developer.mozilla.org/en-US/docs/Web/CSS/Attribute_selectors)就是属性名称加方括号。
  这里，指令的选择器是`[myHighlight]`，Angular 将会在模板中找到所有带`myHighlight`属性的元素。

.l-sub-section
  :marked
    ### Why not call it "highlight"?

    ### 为什么不直接叫做 "highlight"？

    Though *highlight* is a more concise name than *myHighlight* and would work,
    a best practice is to prefix selector names to ensure
    they don't conflict with  standard HTML attributes.
    This also reduces the risk colliding with third-party directive names.

    尽管*highlight* 是一个比 *myHighlight* 更简洁的名字，而且它确实也能工作。
    但是最佳实践是在选择器名字前面添加前缀，以确保它们不会与标准 HTML 属性冲突。
    它同时减少了与第三方指令名字发生冲突的危险。

    Make sure you do **not** prefix the `highlight` directive name with **`ng`** because
    that prefix is reserved for Angular and using it could cause bugs that are difficult to diagnose. For a simple demo, the short prefix, `my`, helps distinguish your custom directive.

    确认你**没有**给`highlight`指令添加**`ng`**前缀。
    那个前缀属于 Angular，使用它可能导致难以诊断的 bug。例如，这个简短的前缀`my`可以帮助你区分自定义指令。
p
  | After the #[code @Directive] metadata comes the directive's controller class, called #[code HighlightDirective], which contains the logic for the directive.
  | Exporting #[code HighlightDirective] makes it accessible to other components.

p
  | #[code @Directive]元数据的后面就是指令的控制器类，叫做#[code HighlightDirective]，它包括了指令的工作逻辑。
  | 导出#[code HighlightDirective]以便让它可以被其它组件访问。
:marked
  Angular creates a new instance of the directive's controller class for
  each matching element, injecting an Angular `ElementRef`
  into the constructor.
  `ElementRef` is a service that grants direct access to the DOM element
  through its `nativeElement` property.

  Angular 会为每个匹配的元素创建一个指令控制器类的实例，并把 Angular 的`ElementRef`和`Renderer`注入进构造函数。
  `ElementRef`是一个服务，它赋予我们通过它的`nativeElement`属性直接访问 DOM 元素的能力。
  `Renderer`服务允许通过代码设置元素的样式。

.l-main-section
a#apply-directive
:marked
  ## Apply the attribute directive

  ## 使用属性型指令

  To use the new `HighlightDirective`, create a template that
  applies the directive as an attribute to a paragraph (`<p>`) element.
  In Angular terms, the `<p>` element will be the attribute **host**.

  要使用这个新的`HighlightDirective`，创建一个模板，把这个指令作为属性应用到一个段落(`p`)元素上。
  用 Angular 的话说，`<p>`元素就是这个属性型指令的**宿主**。
p
  | Put the template in its own
  code #[+adjExPath('app.component.html')]
  | file that looks like this:
<<<<<<< HEAD
p
  | 我们把这个模板放到自己的
  code #[+adjExPath('app.component.html')]
  | 文件中，就像这样：
+makeExample('attribute-directives/ts/app/app.component.1.html',null,'app/app.component.html')(format=".")
:marked
  Now reference this template in the `AppComponent`:

  现在，在`AppComponent`中引用这个模板：
+makeExample('attribute-directives/ts/app/app.component.ts',null,'app/app.component.ts')
=======
+makeExample('attribute-directives/ts/src/app/app.component.1.html',null,'src/app/app.component.html')(format=".")
:marked
  Now reference this template in the `AppComponent`:
+makeExample('attribute-directives/ts/src/app/app.component.ts',null,'src/app/app.component.ts')
>>>>>>> 747807e2
:marked
  Next, add an `import` statement to fetch the `Highlight` directive and
  add that class to the `declarations` NgModule metadata. This way Angular
  recognizes the directive when it encounters `myHighlight` in the template.
<<<<<<< HEAD

  接下来，添加了一个`import`语句来获得`Highlight`指令类，并把这个类添加到 NgModule 元数据的`declarations`数组中。
  这样，当 Angular 在模板中遇到`myHighlight`时，就能认出这是指令了。

+makeExample('attribute-directives/ts/app/app.module.ts',null,'app/app.module.ts')

=======
+makeExample('attribute-directives/ts/src/app/app.module.ts',null,'src/app/app.module.ts')
>>>>>>> 747807e2
:marked
  Now when the app runs, the `myHighlight` directive highlights the paragraph text.

  运行应用，就会看到我们的指令确实高亮了段落中的文本。

figure.image-display
  img(src="/resources/images/devguide/attribute-directives/first-highlight.png" alt="First Highlight")
.l-sub-section
  :marked
    ### Your directive isn't working?

<<<<<<< HEAD
    ### 你的指令没生效？

    Did you remember to add the directive to the the `declarations` attribute of `@NgModule`? It is easy to forget!

    你记着设置`@NgModule`的`declarations`数组了吗？它很容易被忘掉。

=======
    Did you remember to add the directive to the `declarations` attribute of `@NgModule`? It is easy to forget!
>>>>>>> 747807e2
    Open the console in the browser tools and look for an error like this:

    打开浏览器调试工具的控制台，会看到像这样的错误信息：
  code-example(format="nocode").
    EXCEPTION: Template parse errors:
      Can't bind to 'myHighlight' since it isn't a known property of 'p'.

  :marked
    Angular detects that you're trying to bind to *something* but it can't find this directive
    in the module's `declarations` array. 
    After specifying `HighlightDirective` in the `declarations` array, 
    Angular knows it can apply the directive to components declared in this module.

    Angular 检测到你正在尝试绑定到*某些东西*，但它不认识。所以它在`declarations`元数据数组中查找。
    把`HighlightDirective`列在元数据的这个数组中，Angular 就会检查对应的导入语句，从而找到`highlight.directive.ts`，并了解`myHightlight`的功能。

:marked
  To summarize, Angular found the `myHighlight` attribute on the `<p>` element. 
  It created an instance of the `HighlightDirective` class and
  injected a reference to the `<p>` element into the directive's constructor
  which sets the `<p>` element's background style to yellow.

  总结：Angular 在`<p>`元素上发现了一个`myHighlight`属性。
  然后它创建了一个`HighlightDirective`类的实例，并把所在元素的引用注入到了指令的构造函数中。
  在构造函数中，我们把`<p>`元素的背景设置为了黄色。

.l-main-section
a#respond-to-user
:marked
  ## Respond to user-initiated events

  ## 响应用户引发的事件

  Currently, `myHighlight` simply sets an element color.
  The directive could be more dynamic.
  It could detect when the user mouses into or out of the element
  and respond by setting or clearing the highlight color.

<<<<<<< HEAD
  当前，`myHighlight`只是简单的设置元素的颜色。
  这个指令应该在用户鼠标悬浮一个元素时，设置它的颜色。

  This requires two things:

  我们需要：
  1. detecting when the user hovers into and out of the element.

     检测用户的鼠标何时进入和离开这个元素。

  2. responding to those actions by setting and clearing the highlight color.

     通过设置和清除高亮色来响应这些操作。

  To do this, you can apply the `@HostListener` !{_decorator} to methods which are called when an event is raised.

  把`@HostListener`装饰应用到事件触发时需调用的方法。

+makeExample('attribute-directives/ts/app/highlight.directive.2.ts','host')(format=".")

.l-sub-section
  :marked
    The `@HostListener` !{_decorator} refers to the DOM element that hosts an attribute directive, the `<p>` in this case.

    `@HostListener`装饰器引用属性型指令的宿主元素，在这个例子中就是`<p>`。

    It is possible to attach event listeners by manipulating the host DOM element directly, but

    可以通过直接操纵 DOM 元素的方式给宿主 DOM 元素附加一个事件监听器，但是

    there are at least three problems with such an approach:
=======
  Begin by adding `HostListener` to the list of imported symbols;
  add the `Import` symbol as well because you'll need it soon.
+makeExample('attribute-directives/ts/src/app/highlight.directive.ts','imports')(format=".")

:marked
  Then add two eventhandlers that respond when the mouse enters or leaves, each adorned by the `HostListener` !{_decorator}.
+makeExample('attribute-directives/ts/src/app/highlight.directive.2.ts','mouse-methods')(format=".")

:marked
  The `@HostListener` !{_decorator} lets you subscribe to events of the DOM element that hosts an attribute directive, the `<p>` in this case.

.l-sub-section
  :marked
    Of course you could reach into the DOM with standard JavaScript and and attach event listeners manually.
    There are at least three problems with _that_ approach:
>>>>>>> 747807e2

    但这种方法至少有三个问题：

    1. You have to write the listeners correctly.

       必须正确的书写事件监听器。

    1. The code must *detach* the listener when the directive is destroyed to avoid memory leaks.

       当指令被销毁的时候，必须*拆卸*事件监听器，否则会导致内存泄露。

    1. Talking to DOM API directly isn't a best practice.

       必须直接和 DOM API 打交道，应该避免这样做。

:marked
<<<<<<< HEAD
  Now implement the two mouse event handlers:

  现在，我们实现那两个鼠标事件处理器：

+makeExample('attribute-directives/ts/app/highlight.directive.2.ts','mouse-methods')(format=".")

:marked
  Notice that they delegate to a helper method that sets the color via a private local variable, `#{_priv}el`.
  Next, revise the constructor to capture the `ElementRef.nativeElement` in this variable.

  注意，它们把处理逻辑委托给了一个辅助方法，这个方法会通过一个私有变量`#{_priv}el`来设置颜色。
  我们要修改构造函数，来把`ElementRef.nativeElement`存进这个私有变量。

+makeExample('attribute-directives/ts/app/highlight.directive.2.ts','ctor')(format=".")
:marked
  Here's the updated directive:

  这里是更新过的指令：

+makeExample('app/highlight.directive.2.ts')

=======
  The handlers delegate to a helper method that sets the color on the DOM element, `#{_priv}el`,
  which you declare and initialize in the constructor.

+makeExample('attribute-directives/ts/src/app/highlight.directive.2.ts','ctor')(format=".")
:marked
  Here's the updated directive in full:
+makeExample('src/app/highlight.directive.2.ts')
>>>>>>> 747807e2
:marked
  Run the app and confirm that the background color appears when the mouse hovers over the `p` and
  disappears as it moves out.
  We run the app and confirm that the background color appears as we move the mouse over the `p` and
  disappears as we move out.

  运行本应用并确认：当把鼠标移到`p`上的时候，背景色就出现了，而移开的时候，它消失了。
figure.image-display
  img(src="/resources/images/devguide/attribute-directives/highlight-directive-anim.gif" alt="Second Highlight")
.l-main-section
a#bindings
:marked
  ## Pass values into the directive with an _@Input_ data binding

<<<<<<< HEAD
  ## 使用数据绑定向指令传递值

  Currently the highlight color is hard-coded within the directive. That's inflexible.
  A better practice is to set the color externally with a binding as follows:

  现在的高亮颜色是在指令中硬编码进去的。这样没有弹性。
  我们应该通过绑定从外部设置这个颜色。就像这样：
+makeExample('attribute-directives/ts/app/app.component.html','pHost')
:marked
  You can extend the directive class with a bindable **input** `highlightColor` property and use it to highlight text.

  我们将给指令类增加一个可绑定**输入**属性`highlightColor`，用它来加亮文本。

  Here is the final version of the class:

  这里是该类的最终版：

+makeExcerpt('app/highlight.directive.ts', 'class')

a#input
:marked
  The new `highlightColor` property is called an *input* property because data flows from the binding expression into the directive.
  Notice the `@Input()` #{_decorator} applied to the property.

  新的`highlightColor`属性被称为*输入*属性，因为数据是从绑定表达式流入指令中。
  注意，在定义这个属性的时候，我们调用了`@Input()`#{_decoratorCn}。

+makeExcerpt('app/highlight.directive.ts', 'color')

:marked
  `@Input` adds metadata to the class that makes the `highlightColor` property available for
  property binding under the `myHighlight` alias.
  Without this input metadata Angular rejects the binding.
  See the [appendix](#why-input) below for more information.

  `@Input`向类添加元数据，使`highlightColor`属性能以`myHighlight`为别名进行绑定。
  没有这个输入元数据，Angular 会拒绝绑定。
  更多信息，见下面的[附录](#why-input)。
.l-sub-section
  :marked
    ### @Input(_alias_)

    ### @Input（_别名_）

    Currently, the code **aliases** the `highlightColor` property with the attribute name by
    passing `myHighlight` into the `@Input` #{_decorator}:

    当前，代码通过将`myHighlight`传递到`@Input`装饰器，把`myHighlight`属性作为`highlightColor`属性的**别名**。

  +makeExcerpt('app/highlight.directive.ts', 'color', '')
  :marked
    The code binds to the attribute name, `myHighlight`, but the
    the directive property name is `highlightColor`. That's a disconnect.

    代码绑定到`myHighlight`属性名，但是指令属性名为`highlightColor`。这是一个断点。

    You can resolve the discrepancy by renaming the property to `myHighlight` and define it as follows:

    你可以通过重命名属性名到`myHighlight`来移除这个区别，像这样：

  +makeExcerpt('app/highlight.directive.ts', 'highlight', '')
=======
  Currently the highlight color is hard-coded _within_ the directive. That's inflexible.
  Let the user of the directive set the color in the template with a binding.

  Start by adding a `highlightColor` property to the directive class like this:
+makeExample('attribute-directives/ts/src/app/highlight.directive.2.ts','color', 'src/app/highlight.directive.ts')

a#input
:marked
  ### Binding to an _@Input_ property

  Notice the `@Input` !{_decorator}. It adds metadata to the class that makes the directive's `highlightColor` property available for binding.
  
  It's called an *input* property because data flows from the binding expression _into_ the directive. 
  Without that input metadata, Angular rejects the binding; see [below](#why-input "Why add @Input?") for more about that.

  Try it by adding the following directive binding variations to the `AppComponent` template:
+makeExample('attribute-directives/ts/src/app/app.component.1.html','color-1', 'src/app/app.component.html')(format='.')

:marked
  Add a `color` property to the `AppComponent`.
+makeExample('attribute-directives/ts/src/app/app.component.1.ts','class', 'src/app/app.component.ts (class)')(format='.')
:marked
  Let it control the highlight color with a property binding.
+makeExample('attribute-directives/ts/src/app/app.component.1.html','color-2', 'src/app/app.component.html')

:marked
  That's good, but it would be nice to _simultaneously_ apply the directive and set the color _in the same attribute_ like this.
+makeExample('attribute-directives/ts/src/app/app.component.html','color')

:marked
  The `[myHighlight]` attribute binding both applies the highlighting directive to the `<p>` element 
  and sets the directive's highlight color with a property binding.
  You're re-using the directive's attribute selector (`[myHighlight]`) to do both jobs.
  That's a crisp, compact syntax.
>>>>>>> 747807e2

  You'll have to rename the directive's `highlightColor` property to `myHighlight` because that's now the color property binding name.
+makeExample('attribute-directives/ts/src/app/highlight.directive.2.ts','color-2', 'src/app/highlight.directive.ts (renamed to match directive selector)')
:marked
  This is disagreeable. The word, `myHighlight`, is a terrible property name and it doesn't convey the property's intent.

<<<<<<< HEAD
  现在，通过输入型属性得到了高亮的颜色，然后修改`onMouseEnter()`来使用它代替硬编码的那个颜色名，
  并将红色定义为默认颜色。

+makeExcerpt('attribute-directives/ts/app/highlight.directive.ts', 'mouse-enter', '')
=======
a#input-alias
>>>>>>> 747807e2
:marked
  ### Bind to an _@Input_ alias

<<<<<<< HEAD
  更新`AppComponent`的模板，来让用户选择一个高亮颜色，并把选择结果绑定到指令上：

+makeExcerpt('attribute-directives/ts/app/app.component.html', 'v2', '')
=======
  Fortunately you can name the directive property whatever you want _and_ **_alias it_** for binding purposes.
  
  Restore the original property name and specify the selector as the alias in the argument to `@Input`. 
>>>>>>> 747807e2

+makeExcerpt('src/app/highlight.directive.ts', 'color', 'src/app/highlight.directive.ts (color property with alias')
:marked
  _Inside_ the directive the property is known as `highlightColor`.
  _Outside_ the directive, where you bind to it, it's known as `myHighlight`.

<<<<<<< HEAD
    ### 模板的 *color* 属性在哪里？

    You may notice that the radio button click handlers in the template set a `color` property
    and the code is binding that `color` to the directive.
    However, you never defined a color property for the host `AppComponent`.
    Yet this code works. Where is the template `color` value going?

    你可能注意到，模板中的单选按钮的点击事件处理器设置了一个`color`属性，而且把`color`绑定到指令上。
    但是，你从未在这个宿主`AppComponent`中定义`color`属性，代码仍然工作正常。模板的`color`值去哪儿了？


    Browser debugging reveals that Angular dynamically added a `color` property
    to the runtime instance of the `AppComponent`.

    在浏览器中调试就会发现，Angular 在`AppComponent`的运行期实例上添加了一个`color`属性。

    This is *convenient* behavior but it is also *implicit* behavior that could be confusing.
    For clarity, consider adding the `color` property to the `AppComponent`.

    这是一个*很便利的*行为，但它也是*隐式的*行为，这容易让人困惑。
    虽然这样也可行，但我们建议你还是要把`color`属性加到`AppComponent`中。

:marked
  Here is the second version of the directive in action.

  下面是指令操作演示的第二版。
=======
  You get the best of both worlds: the property name you want and the binding syntax you want:
+makeExample('attribute-directives/ts/src/app/app.component.html','color')

:marked
  Now that you're binding to `highlightColor`, modify the `onMouseEnter()` method to use it. 
  If someone neglects to bind to `highlightColor`, highlight in "red" by default.

+makeExample('attribute-directives/ts/src/app/highlight.directive.3.ts', 'mouse-enter', 'src/app/highlight.directive.ts (mouse enter)')(format='.')
:marked
  Here's the latest version of the directive class.
+makeExcerpt('src/app/highlight.directive.3.ts')

:marked
  ## Write a harness to try it
:marked
  It may be difficult to imagine how this directive actually works.
  In this section, you'll turn `AppComponent` into a harness that
  lets you pick the highlight color with a radio button and bind your color choice to the directive.
  
  Update `app.component.html` as follows:

+makeExcerpt('attribute-directives/ts/src/app/app.component.html', 'v2', '')

:marked
  Revise the `AppComponent.color` so that it has no initial value.
+makeExcerpt('attribute-directives/ts/src/app/app.component.ts', 'class', '')

:marked
  Here is the harness and directive in action.
>>>>>>> 747807e2
figure.image-display
  img(src="/resources/images/devguide/attribute-directives/highlight-directive-v2-anim.gif" alt="Highlight v.2")

.l-main-section
a#second-property
:marked
  ## Bind to a second property
<<<<<<< HEAD

  ## 绑定到第二个属性
  This example directive only has a single customizable property. A real app often needs more.

  本例的指令只有一个可定制属性，真实的引用通常需要更多。

  Let's allow the template developer to set the default color&mdash;the color that prevails until the user picks a highlight color.
  To do this, first add a second **input** property to `HighlightDirective` called `defaultColor`:

  要让模板开发者设置一个默认颜色，直到用户选择了一个高亮颜色才失效。
  给`HighlightDirective`添加第二个**输入型**属性`defaultColor`：
+makeExample('attribute-directives/ts/app/highlight.directive.ts', 'defaultColor')(format=".")
:marked
  The `defaultColor` property has a setter that overrides the hard-coded default color, "red".
  You don't need a getter.

  `defaultColor`属性是一个 setter 函数，它代替了硬编码的默认颜色 “red”。不需要 getter 函数。

  How do you bind to it? The app is already using `myHighlight` attribute name as a binding target.

  该如何绑定到它？别忘了已经把`myHighlight`属性名用作绑定目标了。

  Remember that a *component is a directive, too*.
  You can add as many component property bindings as you need by stringing them along in the template
  as in this example that sets the `a`, `b`, `c` properties to the string literals 'a', 'b', and 'c'.

  记住，*组件也是指令*。
  只要需要，就可以通过把它们依次串在模板中来为组件添加多个属性绑定。
  下面这个例子中就把`a`、`b`、`c`属性设置为了字符串字面量'a'、'b'、'c'。
code-example(format="." ).
  &lt;my-component [a]="'a'" [b]="'b'" [c]="'c'">&lt;my-component>
:marked
  The same holds true for an attribute directive.

  在属性型指令中也可以这样做。
+makeExample('attribute-directives/ts/app/app.component.html', 'defaultColor')(format=".")
=======
  This highlight directive has a single customizable property. In a real app, it may need more.

  At the moment, the default color &mdash; the color that prevails until the user picks a highlight color &mdash; 
  is hard-coded as "red". Let the template developer set the default color.

  Add a second **input** property to `HighlightDirective` called `defaultColor`:
+makeExcerpt('attribute-directives/ts/src/app/highlight.directive.ts', 'defaultColor','src/app/highlight.directive.ts (defaultColor)')
:marked
  Revise the directive's `onMouseEnter` so that it first tries to highlight with the `highlightColor`,
  then with the `defaultColor`, and falls back to "red" if both properties are undefined.
+makeExample('attribute-directives/ts/src/app/highlight.directive.ts', 'mouse-enter')(format=".")
>>>>>>> 747807e2
:marked
  How do you bind to a second property when you're already binding to the `myHighlight` attribute name?

<<<<<<< HEAD
  这里，我们像以前一样把用户选择的颜色绑定到了`myHighlight`上。
  我们*还*把字符串字面量'violet'绑定到了`defaultColor`上。

  Here is the final version of the directive in action.

  下面就是该指令最终版的操作演示。
=======
  As with components, you can add as many directive property bindings as you need by stringing them along in the template.
  The developer should be able to write the following template HTML to both bind to the `AppComponent.color` 
  and fall back to "violet" as the default color.
+makeExample('attribute-directives/ts/src/app/app.component.html', 'defaultColor')(format=".")
:marked
  Angular knows that the `defaultColor` binding belongs to the `HighlightDirective` 
  because you made it _public_ with the `@Input` !{_decorator}.

  Here's how the harness should work when you're done coding.
>>>>>>> 747807e2
figure.image-display
  img(src="/resources/images/devguide/attribute-directives/highlight-directive-final-anim.gif" alt="Final Highlight")

.l-main-section
:marked
  ## Summary

  ## 总结

  This page covered how to:
<<<<<<< HEAD

  本章介绍了如何：
  - [Build a simple **attribute directive** to attach behavior to an HTML element](#write-directive)

    [构建一个简单的**属性型指令**来为一个 HTML 元素添加行为](#write-directive)。

  - [Use that directive in a template](#apply-directive).

    [在模板中使用那个指令](#apply-directive)。

  - [Respond to **events** to change behavior based on an event](#respond-to-user).

    [响应**事件**，以便基于事件改变行为](#respond-to-user)。

  - [Use **binding** to pass values to the attribute directive](#bindings).

    以及[使用**绑定**来把值传给属性型指令](#bindings)。

  The final source:
=======
  - [Build an **attribute directive**](#write-directive) that modifies the behavior of an element.
  - [Apply the directive](#apply-directive) to an element in a template.
  - [Respond to **events**](#respond-to-user) that change the directive's behavior.
  - [**Bind** values to the directive](#bindings).

  The final source code follows:
>>>>>>> 747807e2

  最终的源码如下：
+makeTabs(
  `attribute-directives/ts/src/app/app.component.ts,
   attribute-directives/ts/src/app/app.component.html,
   attribute-directives/ts/src/app/highlight.directive.ts,
   attribute-directives/ts/src/app/app.module.ts,
   attribute-directives/ts/src/main.ts,
   attribute-directives/ts/src/index.html
  `,
  '',
  `app/app.component.ts,
   app/app.component.html,
   app/highlight.directive.ts,
   app/app.module.ts,
   main.ts,
   index.html
  `)

:marked
  You can also experience and download the <live-example title="Attribute Directive example"></live-example>.

a#why-input
.l-main-section
:marked
<<<<<<< HEAD
  ### Appendix: Input properties

  ### 附录：输入属性

  In this demo, the `highlightColor` property is an ***input*** property of
  `HighlightDirective`.

  本例中, `highlightColor`属性是`HighlightDirective`指令的一个***输入***属性。

  You've seen properties in bindings before but never had to declare them as anything. Why now?

  以前也见过属性绑定，但我们从没有定义过它们。为什么现在就不行了？

  Angular makes a subtle but important distinction between binding **sources** and **targets**.

  Angular 在绑定的**源**和**目标**之间有一个巧妙但重要的区别。

  In all previous bindings, the directive or component property was a binding ***source***.
  A property is a *source* if it appears in the template expression to the ***right*** of the equals (=).

  在以前的所有绑定中，指令或组件的属性都是绑定***源***。
  如果属性出现在了模板表达式等号 (=) 的***右侧***，它就是一个*源*。

  A property is a *target* when it appears in **square brackets** ([ ]) to the **left** of the equals (=)
  as it is does when binding to the `myHighlight` property of the `HighlightDirective`.

  如果它出现在了**方括号** ([ ]) 中，并且出现在等号 (=) 的**左侧**，它就是一个*目标*，
  就像在绑定到`HighlightDirective`的`myHighlight`属性时所做的那样。
+makeExample('attribute-directives/ts/app/app.component.html','pHost')(format=".")
:marked
  The 'color' in `[myHighlight]="color"` is a binding ***source***.
  A source property doesn't require a declaration.

  `[myHighlight]="color"`中的 'color' 是绑定***源***。
  源属性不需要声明。

  The 'myHighlight' in `[myHighlight]="color"` *is* a binding ***target***.
  You must declare it as an *input* property or
  Angular rejects the binding with a clear error.

  `[myHighlight]="color"`中的 'myHighlight' 是绑定***目标***。
  必须把它定义为一个*输入*属性，否则，Angular 就会拒绝绑定，并给出一个明确的错误。

  Angular treats a *target* property differently for a good reason.
  A component or directive in target position needs protection.

  Angular 这样区别对待*目标*属性有充分的理由。
  作为目标的组件或指令需要保护。

  Imagine that `HighlightDirective` did truly wonderous things in a
  popular open source project.

  假想一下，在一个开源项目中，`HighlightDirective`做了些很精彩的事。

  Surprisingly, some people &mdash; perhaps naively &mdash;
  start binding to *every* property of the directive.
  Not just the one or two properties you expected them to target. *Every* property.
  That could really mess up your directive in ways you didn't anticipate and have no desire to support.

  出乎意料的是，有些人（可能因为太天真）开始绑定到这个指令中的*每一个*属性。
  不仅仅只是我们预期为绑定目标的那一两个属性，而是*每一个*。
  这可能会扰乱指令的工作方式 —— 我们既不想这样做也不想支持它们这样做。

  The ***input*** declaration ensures that consumers of your directive can only bind to
  the properties of the public API but nothing else.

  于是，这种*输入*声明可以确保指令的消费者只能绑定到公开 API 中的属性，其它的都不行。
=======
  ### Appendix: Why add _@Input_?

  In this demo, the `hightlightColor` property is an ***input*** property of
  the `HighlightDirective`. You've seen it applied without an alias:
+makeExample('attribute-directives/ts/src/app/highlight.directive.2.ts','color')
:marked
  You've seen it with an alias:
+makeExample('attribute-directives/ts/src/app/highlight.directive.ts','color')

:marked
  Either way, the `@Input` !{_decorator} tells Angular that this property is 
  _public_ and available for binding by a parent component.
  Without  `@Input`, Angular refuses to bind to the property.

  You've bound template HTML to component properties before and never used `@Input`. 
  What's different?

  The difference is a matter of trust.
  Angular treats a component's template as _belonging_ to the component.
  The component and its template trust each other implicitly.
  Therefore, the component's own template may bind to _any_ property of that component,
  with or without the `@Input` !{_decorator}.

  But a component or directive shouldn't blindly trust _other_ components and directives.
  The properties of a component or directive are hidden from binding by default.
  They are _private_ from an Angular binding perspective.
  When adorned with the `@Input` !{_decorator}, the property becomes _public_ from an Angular binding perspective. 
  Only then can it be bound by some other component or directive.
  
  You can tell if `@Input` is needed by the position of the property name in a binding.

  * When it appears in the template expression to the ***right*** of the equals (=),
  it belongs to the template's component and does not require the `@Input` !{_decorator}.

  * When it appears in **square brackets** ([ ]) to the **left** of the equals (=),
  the property belongs to some _other_ component or directive;
  that property must be adorned with the `@Input` !{_decorator}.

  Now apply that reasoning to the following example:
+makeExample('attribute-directives/ts/src/app/app.component.html','color')(format=".")
:marked
  * The `color` property in the expression on the right belongs to the template's component. 
  The template and its component trust each other.
  The `color` property doesn't require the `@Input` !{_decorator}.

  * The `myHighlight` property on the left refers to an _aliased_ property of the `MyHighlightDirective`,
  not a property of the template's component. There are trust issues.
  Therefore, the directive property must carry the `@Input` !{_decorator}.
>>>>>>> 747807e2
<|MERGE_RESOLUTION|>--- conflicted
+++ resolved
@@ -19,22 +19,14 @@
   * [Apply the attribute directive to an element in a template](#apply-directive)
     [应用属性型指令到模板中的元素](#apply-directive)
   * [Respond to user-initiated events](#respond-to-user)
-<<<<<<< HEAD
     [响应用户引发的事件](#respond-to-user)
-  * [Pass values into the directive using data binding](#bindings)
+  * [Pass values into the directive with an _@Input_ data binding](#bindings)
     [使用数据绑定把值传到指令中](#bindings)
-=======
-  * [Pass values into the directive with an _@Input_ data binding](#bindings)
->>>>>>> 747807e2
   * [Bind to a second property](#second-property)
     [绑定第二个属性](#second-property)
 
 
-<<<<<<< HEAD
-  试试<live-example>在线例子</live-example>。
-=======
-  Try the <live-example title="Attribute Directive example"></live-example>.
->>>>>>> 747807e2
+  试试<live-example title="Attribute Directive example">在线例子</live-example>。
 
 .l-main-section
 a#directive-overview
@@ -94,13 +86,9 @@
   :marked
     Technically, a directive isn't necessary to simply set the background color. Style binding can set styles as follows:
 
-<<<<<<< HEAD
     实际上，简单地设置背景颜色并不需要再定义一个指令。样式绑定可以像下面这样设置样式：
 
-  +makeExample('attribute-directives/ts/app/app.component.1.html','p-style-background')
-=======
   +makeExample('attribute-directives/ts/src/app/app.component.1.html','p-style-background')
->>>>>>> 747807e2
 
   :marked
     Read more about [style binding](template-syntax.html#style-binding) on the [Template Syntax](template-syntax.html) page.
@@ -123,14 +111,10 @@
 
 :marked
   Create the following source file in the indicated folder with the following code:
-<<<<<<< HEAD
 
   在指定的文件夹下创建下列源码文件：
 
-+makeExample('app/highlight.directive.1.ts')
-=======
 +makeExample('src/app/highlight.directive.1.ts')
->>>>>>> 747807e2
 
 block highlight-directive-1
   :marked
@@ -149,16 +133,9 @@
     这样代码可以访问 DOM 元素。
 
     1. `Input` allows data to flow from the binding expression into the directive.
-<<<<<<< HEAD
-
-       `Input`将数据从绑定表达式传达到指令中。
-
-    1. `Renderer` allows the code to change the DOM element's style.
-=======
->>>>>>> 747807e2
-
-       `Renderer` 让代码可以改变 DOM 元素的样式。
-
+    
+        `Input`将数据从绑定表达式传达到指令中。
+        
     Next, the `@Directive` decorator function contains the directive metadata in a configuration object
     as an argument.
 
@@ -233,37 +210,25 @@
   | Put the template in its own
   code #[+adjExPath('app.component.html')]
   | file that looks like this:
-<<<<<<< HEAD
 p
   | 我们把这个模板放到自己的
   code #[+adjExPath('app.component.html')]
   | 文件中，就像这样：
-+makeExample('attribute-directives/ts/app/app.component.1.html',null,'app/app.component.html')(format=".")
++makeExample('attribute-directives/ts/src/app/app.component.1.html',null,'src/app/app.component.html')(format=".")
 :marked
   Now reference this template in the `AppComponent`:
 
   现在，在`AppComponent`中引用这个模板：
-+makeExample('attribute-directives/ts/app/app.component.ts',null,'app/app.component.ts')
-=======
-+makeExample('attribute-directives/ts/src/app/app.component.1.html',null,'src/app/app.component.html')(format=".")
-:marked
-  Now reference this template in the `AppComponent`:
 +makeExample('attribute-directives/ts/src/app/app.component.ts',null,'src/app/app.component.ts')
->>>>>>> 747807e2
 :marked
   Next, add an `import` statement to fetch the `Highlight` directive and
   add that class to the `declarations` NgModule metadata. This way Angular
   recognizes the directive when it encounters `myHighlight` in the template.
-<<<<<<< HEAD
 
   接下来，添加了一个`import`语句来获得`Highlight`指令类，并把这个类添加到 NgModule 元数据的`declarations`数组中。
   这样，当 Angular 在模板中遇到`myHighlight`时，就能认出这是指令了。
 
-+makeExample('attribute-directives/ts/app/app.module.ts',null,'app/app.module.ts')
-
-=======
 +makeExample('attribute-directives/ts/src/app/app.module.ts',null,'src/app/app.module.ts')
->>>>>>> 747807e2
 :marked
   Now when the app runs, the `myHighlight` directive highlights the paragraph text.
 
@@ -275,16 +240,12 @@
   :marked
     ### Your directive isn't working?
 
-<<<<<<< HEAD
     ### 你的指令没生效？
-
-    Did you remember to add the directive to the the `declarations` attribute of `@NgModule`? It is easy to forget!
-
+    
+    Did you remember to add the directive to the  `declarations` attribute of `@NgModule`? It is easy to forget!
+    
     你记着设置`@NgModule`的`declarations`数组了吗？它很容易被忘掉。
-
-=======
-    Did you remember to add the directive to the `declarations` attribute of `@NgModule`? It is easy to forget!
->>>>>>> 747807e2
+    
     Open the console in the browser tools and look for an error like this:
 
     打开浏览器调试工具的控制台，会看到像这样的错误信息：
@@ -323,56 +284,34 @@
   It could detect when the user mouses into or out of the element
   and respond by setting or clearing the highlight color.
 
-<<<<<<< HEAD
   当前，`myHighlight`只是简单的设置元素的颜色。
   这个指令应该在用户鼠标悬浮一个元素时，设置它的颜色。
 
-  This requires two things:
-
-  我们需要：
-  1. detecting when the user hovers into and out of the element.
-
-     检测用户的鼠标何时进入和离开这个元素。
-
-  2. responding to those actions by setting and clearing the highlight color.
-
-     通过设置和清除高亮色来响应这些操作。
-
-  To do this, you can apply the `@HostListener` !{_decorator} to methods which are called when an event is raised.
-
-  把`@HostListener`装饰应用到事件触发时需调用的方法。
-
-+makeExample('attribute-directives/ts/app/highlight.directive.2.ts','host')(format=".")
-
-.l-sub-section
-  :marked
-    The `@HostListener` !{_decorator} refers to the DOM element that hosts an attribute directive, the `<p>` in this case.
-
-    `@HostListener`装饰器引用属性型指令的宿主元素，在这个例子中就是`<p>`。
-
-    It is possible to attach event listeners by manipulating the host DOM element directly, but
-
-    可以通过直接操纵 DOM 元素的方式给宿主 DOM 元素附加一个事件监听器，但是
-
-    there are at least three problems with such an approach:
-=======
   Begin by adding `HostListener` to the list of imported symbols;
   add the `Import` symbol as well because you'll need it soon.
+  
+  先把`HostListener`加进导入列表中，这是因为我们很快就要用到它。
+  
 +makeExample('attribute-directives/ts/src/app/highlight.directive.ts','imports')(format=".")
 
 :marked
   Then add two eventhandlers that respond when the mouse enters or leaves, each adorned by the `HostListener` !{_decorator}.
+  
+  然后使用`HostListener`装饰器添加两个事件处理器，它们会在鼠标进入或离开时进行响应。
+  
 +makeExample('attribute-directives/ts/src/app/highlight.directive.2.ts','mouse-methods')(format=".")
 
 :marked
   The `@HostListener` !{_decorator} lets you subscribe to events of the DOM element that hosts an attribute directive, the `<p>` in this case.
 
+  `@HostListener`装饰器引用属性型指令的宿主元素，在这个例子中就是`<p>`。
+  
 .l-sub-section
   :marked
     Of course you could reach into the DOM with standard JavaScript and and attach event listeners manually.
     There are at least three problems with _that_ approach:
->>>>>>> 747807e2
-
+
+    当然，你可以通过标准的JavaScript方式手动给宿主 DOM 元素附加一个事件监听器。
     但这种方法至少有三个问题：
 
     1. You have to write the listeners correctly.
@@ -388,37 +327,19 @@
        必须直接和 DOM API 打交道，应该避免这样做。
 
 :marked
-<<<<<<< HEAD
-  Now implement the two mouse event handlers:
-
-  现在，我们实现那两个鼠标事件处理器：
-
-+makeExample('attribute-directives/ts/app/highlight.directive.2.ts','mouse-methods')(format=".")
-
-:marked
-  Notice that they delegate to a helper method that sets the color via a private local variable, `#{_priv}el`.
-  Next, revise the constructor to capture the `ElementRef.nativeElement` in this variable.
-
-  注意，它们把处理逻辑委托给了一个辅助方法，这个方法会通过一个私有变量`#{_priv}el`来设置颜色。
-  我们要修改构造函数，来把`ElementRef.nativeElement`存进这个私有变量。
-
-+makeExample('attribute-directives/ts/app/highlight.directive.2.ts','ctor')(format=".")
-:marked
-  Here's the updated directive:
-
-  这里是更新过的指令：
-
-+makeExample('app/highlight.directive.2.ts')
-
-=======
   The handlers delegate to a helper method that sets the color on the DOM element, `#{_priv}el`,
   which you declare and initialize in the constructor.
 
+
+  这些处理器委托给了一个辅助方法，它用于为DOM元素设置颜色，`#{_priv}el`就是你在构造器中声明和初始化过的。
+
 +makeExample('attribute-directives/ts/src/app/highlight.directive.2.ts','ctor')(format=".")
 :marked
   Here's the updated directive in full:
+  
+  下面是修改后的指令代码：
+  
 +makeExample('src/app/highlight.directive.2.ts')
->>>>>>> 747807e2
 :marked
   Run the app and confirm that the background color appears when the mouse hovers over the `p` and
   disappears as it moves out.
@@ -433,96 +354,60 @@
 :marked
   ## Pass values into the directive with an _@Input_ data binding
 
-<<<<<<< HEAD
   ## 使用数据绑定向指令传递值
 
-  Currently the highlight color is hard-coded within the directive. That's inflexible.
-  A better practice is to set the color externally with a binding as follows:
-
-  现在的高亮颜色是在指令中硬编码进去的。这样没有弹性。
-  我们应该通过绑定从外部设置这个颜色。就像这样：
-+makeExample('attribute-directives/ts/app/app.component.html','pHost')
-:marked
-  You can extend the directive class with a bindable **input** `highlightColor` property and use it to highlight text.
-
-  我们将给指令类增加一个可绑定**输入**属性`highlightColor`，用它来加亮文本。
-
-  Here is the final version of the class:
-
-  这里是该类的最终版：
-
-+makeExcerpt('app/highlight.directive.ts', 'class')
-
-a#input
-:marked
-  The new `highlightColor` property is called an *input* property because data flows from the binding expression into the directive.
-  Notice the `@Input()` #{_decorator} applied to the property.
-
-  新的`highlightColor`属性被称为*输入*属性，因为数据是从绑定表达式流入指令中。
-  注意，在定义这个属性的时候，我们调用了`@Input()`#{_decoratorCn}。
-
-+makeExcerpt('app/highlight.directive.ts', 'color')
-
-:marked
-  `@Input` adds metadata to the class that makes the `highlightColor` property available for
-  property binding under the `myHighlight` alias.
-  Without this input metadata Angular rejects the binding.
-  See the [appendix](#why-input) below for more information.
-
-  `@Input`向类添加元数据，使`highlightColor`属性能以`myHighlight`为别名进行绑定。
-  没有这个输入元数据，Angular 会拒绝绑定。
-  更多信息，见下面的[附录](#why-input)。
-.l-sub-section
-  :marked
-    ### @Input(_alias_)
-
-    ### @Input（_别名_）
-
-    Currently, the code **aliases** the `highlightColor` property with the attribute name by
-    passing `myHighlight` into the `@Input` #{_decorator}:
-
-    当前，代码通过将`myHighlight`传递到`@Input`装饰器，把`myHighlight`属性作为`highlightColor`属性的**别名**。
-
-  +makeExcerpt('app/highlight.directive.ts', 'color', '')
-  :marked
-    The code binds to the attribute name, `myHighlight`, but the
-    the directive property name is `highlightColor`. That's a disconnect.
-
-    代码绑定到`myHighlight`属性名，但是指令属性名为`highlightColor`。这是一个断点。
-
-    You can resolve the discrepancy by renaming the property to `myHighlight` and define it as follows:
-
-    你可以通过重命名属性名到`myHighlight`来移除这个区别，像这样：
-
-  +makeExcerpt('app/highlight.directive.ts', 'highlight', '')
-=======
   Currently the highlight color is hard-coded _within_ the directive. That's inflexible.
   Let the user of the directive set the color in the template with a binding.
 
+  现在的高亮颜色是硬编码在指令中的，这不够灵活。
+  我们应该让指令的使用者可以在模板中通过绑定来设置颜色。
+  
   Start by adding a `highlightColor` property to the directive class like this:
+  
+  我们先把`highlightColor`属性添加到指令类中，就像这样：
+  
 +makeExample('attribute-directives/ts/src/app/highlight.directive.2.ts','color', 'src/app/highlight.directive.ts')
 
 a#input
 :marked
   ### Binding to an _@Input_ property
+  
+  ### 绑定到_@Input_属性
 
   Notice the `@Input` !{_decorator}. It adds metadata to the class that makes the directive's `highlightColor` property available for binding.
+  
+  注意看`@Input`装饰器。它往类上添加了一些元数据，从而让该指令的`highlightColor`能用于绑定。
   
   It's called an *input* property because data flows from the binding expression _into_ the directive. 
   Without that input metadata, Angular rejects the binding; see [below](#why-input "Why add @Input?") for more about that.
+  
+  它之所以称为*输入*属性，是因为数据流是从绑定表达式流向指令内部的。
+  如果没有这个元数据，Angular就会拒绝绑定，参见[稍后](#why-input "为什么要添加@Input?")了解更多。
 
   Try it by adding the following directive binding variations to the `AppComponent` template:
+  
+  试试把下列指令绑定变量添加到`AppComponent`的模板中：
+  
 +makeExample('attribute-directives/ts/src/app/app.component.1.html','color-1', 'src/app/app.component.html')(format='.')
 
 :marked
   Add a `color` property to the `AppComponent`.
+  
+  把`color`属性添加到`AppComponent`中：
+  
 +makeExample('attribute-directives/ts/src/app/app.component.1.ts','class', 'src/app/app.component.ts (class)')(format='.')
 :marked
   Let it control the highlight color with a property binding.
+  
+  让它通过属性绑定来控制高亮颜色。
+  
 +makeExample('attribute-directives/ts/src/app/app.component.1.html','color-2', 'src/app/app.component.html')
 
 :marked
   That's good, but it would be nice to _simultaneously_ apply the directive and set the color _in the same attribute_ like this.
+  
+  很不错，但还可以更好。我们可以在应用该指令时在同一个属性中设置颜色，就像这样：
+  
 +makeExample('attribute-directives/ts/src/app/app.component.html','color')
 
 :marked
@@ -530,97 +415,94 @@
   and sets the directive's highlight color with a property binding.
   You're re-using the directive's attribute selector (`[myHighlight]`) to do both jobs.
   That's a crisp, compact syntax.
->>>>>>> 747807e2
+  
+  `[myHighlight]`属性同时做了两件事：把这个高亮指令应用到了`<p>`元素上，并且通过属性绑定设置了该指令的高亮颜色。
+  我们复用了该指令的属性选择器`[myHighlight]`来同时完成它们。
+  这是清爽、简约的语法。
 
   You'll have to rename the directive's `highlightColor` property to `myHighlight` because that's now the color property binding name.
+  
+  我们还要把该指令的`highlightColor`改名为`myHighlight`，因为它是颜色属性目前的绑定名。
+  
 +makeExample('attribute-directives/ts/src/app/highlight.directive.2.ts','color-2', 'src/app/highlight.directive.ts (renamed to match directive selector)')
 :marked
   This is disagreeable. The word, `myHighlight`, is a terrible property name and it doesn't convey the property's intent.
-
-<<<<<<< HEAD
-  现在，通过输入型属性得到了高亮的颜色，然后修改`onMouseEnter()`来使用它代替硬编码的那个颜色名，
-  并将红色定义为默认颜色。
-
-+makeExcerpt('attribute-directives/ts/app/highlight.directive.ts', 'mouse-enter', '')
-=======
+  
+  这可不好。因为`myHighlight`是一个糟糕的属性名，而且不能反映该属性的意图。
+
 a#input-alias
->>>>>>> 747807e2
 :marked
   ### Bind to an _@Input_ alias
-
-<<<<<<< HEAD
-  更新`AppComponent`的模板，来让用户选择一个高亮颜色，并把选择结果绑定到指令上：
-
-+makeExcerpt('attribute-directives/ts/app/app.component.html', 'v2', '')
-=======
+  
+  ### 绑定到_@Input_别名
+
   Fortunately you can name the directive property whatever you want _and_ **_alias it_** for binding purposes.
   
+  幸运的是，我们可以随意命名该指令的属性，并且**给它指定一个用于绑定的别名**。
+  
   Restore the original property name and specify the selector as the alias in the argument to `@Input`. 
->>>>>>> 747807e2
+  
+  恢复原始属性名，并在`@Input`的参数中把选择器`myHighlight`指定为别名。
 
 +makeExcerpt('src/app/highlight.directive.ts', 'color', 'src/app/highlight.directive.ts (color property with alias')
 :marked
   _Inside_ the directive the property is known as `highlightColor`.
   _Outside_ the directive, where you bind to it, it's known as `myHighlight`.
-
-<<<<<<< HEAD
-    ### 模板的 *color* 属性在哪里？
-
-    You may notice that the radio button click handlers in the template set a `color` property
-    and the code is binding that `color` to the directive.
-    However, you never defined a color property for the host `AppComponent`.
-    Yet this code works. Where is the template `color` value going?
-
-    你可能注意到，模板中的单选按钮的点击事件处理器设置了一个`color`属性，而且把`color`绑定到指令上。
-    但是，你从未在这个宿主`AppComponent`中定义`color`属性，代码仍然工作正常。模板的`color`值去哪儿了？
-
-
-    Browser debugging reveals that Angular dynamically added a `color` property
-    to the runtime instance of the `AppComponent`.
-
-    在浏览器中调试就会发现，Angular 在`AppComponent`的运行期实例上添加了一个`color`属性。
-
-    This is *convenient* behavior but it is also *implicit* behavior that could be confusing.
-    For clarity, consider adding the `color` property to the `AppComponent`.
-
-    这是一个*很便利的*行为，但它也是*隐式的*行为，这容易让人困惑。
-    虽然这样也可行，但我们建议你还是要把`color`属性加到`AppComponent`中。
-
-:marked
-  Here is the second version of the directive in action.
-
-  下面是指令操作演示的第二版。
-=======
+  
+  在指令内部，该属性叫`highlightColor`，在外部，当我们绑定到它时，它叫`myHighlight`。
+
   You get the best of both worlds: the property name you want and the binding syntax you want:
+  
+  这是最好的结果：理想的内部属性名，理想的绑定语法：
+  
 +makeExample('attribute-directives/ts/src/app/app.component.html','color')
 
 :marked
   Now that you're binding to `highlightColor`, modify the `onMouseEnter()` method to use it. 
   If someone neglects to bind to `highlightColor`, highlight in "red" by default.
+  
+  现在，我们绑定到了`highlightColor`属性，并修改`onMouseEnter()`方法来使用它。
+  如果有人忘了绑定到`highlightColor`，那就是用红色作为默认值进行高亮。
 
 +makeExample('attribute-directives/ts/src/app/highlight.directive.3.ts', 'mouse-enter', 'src/app/highlight.directive.ts (mouse enter)')(format='.')
 :marked
   Here's the latest version of the directive class.
+  
+  这是最终版本的指令类。
+  
 +makeExcerpt('src/app/highlight.directive.3.ts')
 
 :marked
   ## Write a harness to try it
+  
+  ## 写个测试程序试验下
+  
 :marked
   It may be difficult to imagine how this directive actually works.
   In this section, you'll turn `AppComponent` into a harness that
   lets you pick the highlight color with a radio button and bind your color choice to the directive.
   
+  凭空想象该指令如何工作可不容易。
+  在本节，我们将把`AppComponent`改成一个测试程序，它让你可以通过单选按钮来选取高亮颜色，并且把你选取的颜色绑定到指令中。
+  
   Update `app.component.html` as follows:
+  
+  把`app.component.html`修改成这样：
 
 +makeExcerpt('attribute-directives/ts/src/app/app.component.html', 'v2', '')
 
 :marked
   Revise the `AppComponent.color` so that it has no initial value.
+  
+  修改`AppComponent.color`，让它不再有初始值。
+  
 +makeExcerpt('attribute-directives/ts/src/app/app.component.ts', 'class', '')
 
 :marked
   Here is the harness and directive in action.
->>>>>>> 747807e2
+  
+  下面是测试程序和指令的动图。
+  
 figure.image-display
   img(src="/resources/images/devguide/attribute-directives/highlight-directive-v2-anim.gif" alt="Highlight v.2")
 
@@ -628,77 +510,52 @@
 a#second-property
 :marked
   ## Bind to a second property
-<<<<<<< HEAD
 
   ## 绑定到第二个属性
-  This example directive only has a single customizable property. A real app often needs more.
-
+  This highlight directive has a single customizable property. In a real app, it may need more.
+  
   本例的指令只有一个可定制属性，真实的引用通常需要更多。
-
-  Let's allow the template developer to set the default color&mdash;the color that prevails until the user picks a highlight color.
-  To do this, first add a second **input** property to `HighlightDirective` called `defaultColor`:
-
-  要让模板开发者设置一个默认颜色，直到用户选择了一个高亮颜色才失效。
-  给`HighlightDirective`添加第二个**输入型**属性`defaultColor`：
-+makeExample('attribute-directives/ts/app/highlight.directive.ts', 'defaultColor')(format=".")
-:marked
-  The `defaultColor` property has a setter that overrides the hard-coded default color, "red".
-  You don't need a getter.
-
-  `defaultColor`属性是一个 setter 函数，它代替了硬编码的默认颜色 “red”。不需要 getter 函数。
-
-  How do you bind to it? The app is already using `myHighlight` attribute name as a binding target.
-
-  该如何绑定到它？别忘了已经把`myHighlight`属性名用作绑定目标了。
-
-  Remember that a *component is a directive, too*.
-  You can add as many component property bindings as you need by stringing them along in the template
-  as in this example that sets the `a`, `b`, `c` properties to the string literals 'a', 'b', and 'c'.
-
-  记住，*组件也是指令*。
-  只要需要，就可以通过把它们依次串在模板中来为组件添加多个属性绑定。
-  下面这个例子中就把`a`、`b`、`c`属性设置为了字符串字面量'a'、'b'、'c'。
-code-example(format="." ).
-  &lt;my-component [a]="'a'" [b]="'b'" [c]="'c'">&lt;my-component>
-:marked
-  The same holds true for an attribute directive.
-
-  在属性型指令中也可以这样做。
-+makeExample('attribute-directives/ts/app/app.component.html', 'defaultColor')(format=".")
-=======
-  This highlight directive has a single customizable property. In a real app, it may need more.
 
   At the moment, the default color &mdash; the color that prevails until the user picks a highlight color &mdash; 
   is hard-coded as "red". Let the template developer set the default color.
+  
+  目前，默认颜色（它在用户选取了高亮颜色之前一直有效）被硬编码为红色。我们要让模板的开发者也可以设置默认颜色。
 
   Add a second **input** property to `HighlightDirective` called `defaultColor`:
+  
+  把第二个名叫`defaultColor`的**输入**属性添加到`HighlightDirective`中：
+  
 +makeExcerpt('attribute-directives/ts/src/app/highlight.directive.ts', 'defaultColor','src/app/highlight.directive.ts (defaultColor)')
 :marked
   Revise the directive's `onMouseEnter` so that it first tries to highlight with the `highlightColor`,
   then with the `defaultColor`, and falls back to "red" if both properties are undefined.
+  
+  修改该指令的`onMouseEnter`，让它首先尝试使用`highlightColor`进行高亮，然后用`defaultColor`，如果它们都没有指定，那就用红色作为后备。
+  
 +makeExample('attribute-directives/ts/src/app/highlight.directive.ts', 'mouse-enter')(format=".")
->>>>>>> 747807e2
 :marked
   How do you bind to a second property when you're already binding to the `myHighlight` attribute name?
-
-<<<<<<< HEAD
-  这里，我们像以前一样把用户选择的颜色绑定到了`myHighlight`上。
-  我们*还*把字符串字面量'violet'绑定到了`defaultColor`上。
-
-  Here is the final version of the directive in action.
-
-  下面就是该指令最终版的操作演示。
-=======
+  
+  当已经绑定过`myHighlight`属性时，要如何绑定到第二个属性呢？
+
   As with components, you can add as many directive property bindings as you need by stringing them along in the template.
   The developer should be able to write the following template HTML to both bind to the `AppComponent.color` 
   and fall back to "violet" as the default color.
+  
+  像组件一样，你也可以绑定到指令的很多属性，只要把它们依次写在模板中就行了。
+  开发者可以绑定到`AppComponent.color`，并且用紫罗兰色作为默认颜色，代码如下：
+  
 +makeExample('attribute-directives/ts/src/app/app.component.html', 'defaultColor')(format=".")
 :marked
   Angular knows that the `defaultColor` binding belongs to the `HighlightDirective` 
   because you made it _public_ with the `@Input` !{_decorator}.
+  
+  Angular之所以知道`defaultColor`绑定属于`HighlightDirective`，是因为我们已经通过`@Input`装饰器把它设置成了*公共*属性。
 
   Here's how the harness should work when you're done coding.
->>>>>>> 747807e2
+  
+  当这些代码完成时，测试程序工作时的动图如下：
+  
 figure.image-display
   img(src="/resources/images/devguide/attribute-directives/highlight-directive-final-anim.gif" alt="Final Highlight")
 
@@ -709,35 +566,20 @@
   ## 总结
 
   This page covered how to:
-<<<<<<< HEAD
-
+  
   本章介绍了如何：
-  - [Build a simple **attribute directive** to attach behavior to an HTML element](#write-directive)
-
-    [构建一个简单的**属性型指令**来为一个 HTML 元素添加行为](#write-directive)。
-
-  - [Use that directive in a template](#apply-directive).
-
-    [在模板中使用那个指令](#apply-directive)。
-
-  - [Respond to **events** to change behavior based on an event](#respond-to-user).
-
-    [响应**事件**，以便基于事件改变行为](#respond-to-user)。
-
-  - [Use **binding** to pass values to the attribute directive](#bindings).
-
-    以及[使用**绑定**来把值传给属性型指令](#bindings)。
-
-  The final source:
-=======
+  
   - [Build an **attribute directive**](#write-directive) that modifies the behavior of an element.
+      [构建一个**属性型指令**](#write-directive)，它用于修改一个元素的行为。
   - [Apply the directive](#apply-directive) to an element in a template.
+      [把一个指令应用到](#apply-directive)模板中的某个元素上。
   - [Respond to **events**](#respond-to-user) that change the directive's behavior.
+      [响应**事件**](#respond-to-user)以改变指令的行为。
   - [**Bind** values to the directive](#bindings).
+      [把值**绑定**到指令中](#bindings)。
 
   The final source code follows:
->>>>>>> 747807e2
-
+  
   最终的源码如下：
 +makeTabs(
   `attribute-directives/ts/src/app/app.component.ts,
@@ -758,101 +600,53 @@
 
 :marked
   You can also experience and download the <live-example title="Attribute Directive example"></live-example>.
+  
+  你还可以体验和下载<live-example title="属性型指令范例"></live-example>.
 
 a#why-input
 .l-main-section
 :marked
-<<<<<<< HEAD
-  ### Appendix: Input properties
-
-  ### 附录：输入属性
-
-  In this demo, the `highlightColor` property is an ***input*** property of
-  `HighlightDirective`.
-
-  本例中, `highlightColor`属性是`HighlightDirective`指令的一个***输入***属性。
-
-  You've seen properties in bindings before but never had to declare them as anything. Why now?
-
-  以前也见过属性绑定，但我们从没有定义过它们。为什么现在就不行了？
-
-  Angular makes a subtle but important distinction between binding **sources** and **targets**.
-
-  Angular 在绑定的**源**和**目标**之间有一个巧妙但重要的区别。
-
-  In all previous bindings, the directive or component property was a binding ***source***.
-  A property is a *source* if it appears in the template expression to the ***right*** of the equals (=).
-
-  在以前的所有绑定中，指令或组件的属性都是绑定***源***。
-  如果属性出现在了模板表达式等号 (=) 的***右侧***，它就是一个*源*。
-
-  A property is a *target* when it appears in **square brackets** ([ ]) to the **left** of the equals (=)
-  as it is does when binding to the `myHighlight` property of the `HighlightDirective`.
-
-  如果它出现在了**方括号** ([ ]) 中，并且出现在等号 (=) 的**左侧**，它就是一个*目标*，
-  就像在绑定到`HighlightDirective`的`myHighlight`属性时所做的那样。
-+makeExample('attribute-directives/ts/app/app.component.html','pHost')(format=".")
-:marked
-  The 'color' in `[myHighlight]="color"` is a binding ***source***.
-  A source property doesn't require a declaration.
-
-  `[myHighlight]="color"`中的 'color' 是绑定***源***。
-  源属性不需要声明。
-
-  The 'myHighlight' in `[myHighlight]="color"` *is* a binding ***target***.
-  You must declare it as an *input* property or
-  Angular rejects the binding with a clear error.
-
-  `[myHighlight]="color"`中的 'myHighlight' 是绑定***目标***。
-  必须把它定义为一个*输入*属性，否则，Angular 就会拒绝绑定，并给出一个明确的错误。
-
-  Angular treats a *target* property differently for a good reason.
-  A component or directive in target position needs protection.
-
-  Angular 这样区别对待*目标*属性有充分的理由。
-  作为目标的组件或指令需要保护。
-
-  Imagine that `HighlightDirective` did truly wonderous things in a
-  popular open source project.
-
-  假想一下，在一个开源项目中，`HighlightDirective`做了些很精彩的事。
-
-  Surprisingly, some people &mdash; perhaps naively &mdash;
-  start binding to *every* property of the directive.
-  Not just the one or two properties you expected them to target. *Every* property.
-  That could really mess up your directive in ways you didn't anticipate and have no desire to support.
-
-  出乎意料的是，有些人（可能因为太天真）开始绑定到这个指令中的*每一个*属性。
-  不仅仅只是我们预期为绑定目标的那一两个属性，而是*每一个*。
-  这可能会扰乱指令的工作方式 —— 我们既不想这样做也不想支持它们这样做。
-
-  The ***input*** declaration ensures that consumers of your directive can only bind to
-  the properties of the public API but nothing else.
-
-  于是，这种*输入*声明可以确保指令的消费者只能绑定到公开 API 中的属性，其它的都不行。
-=======
   ### Appendix: Why add _@Input_?
+  
+  ### 附录：为什么要加*@Input*？
 
   In this demo, the `hightlightColor` property is an ***input*** property of
   the `HighlightDirective`. You've seen it applied without an alias:
+  
+  在这个例子中`hightlightColor`是`HighlightDirective`的一个***输入型***属性。我们见过它没有用别名时的代码：
+  
 +makeExample('attribute-directives/ts/src/app/highlight.directive.2.ts','color')
 :marked
   You've seen it with an alias:
+  
+  也见过用别名时的代码：
+  
 +makeExample('attribute-directives/ts/src/app/highlight.directive.ts','color')
 
 :marked
   Either way, the `@Input` !{_decorator} tells Angular that this property is 
   _public_ and available for binding by a parent component.
   Without  `@Input`, Angular refuses to bind to the property.
+  
+  无论哪种方式，`@Input`装饰器都告诉Angular，该属性是*公共的*，并且能被父组件绑定。
+  如果没有`@Input`，Angular就会拒绝绑定到该属性。
 
   You've bound template HTML to component properties before and never used `@Input`. 
   What's different?
+  
+  但我们以前也曾经把模板HTML绑定到组件的属性，而且从来没有用过`@Input`。
+  差异何在？
 
   The difference is a matter of trust.
   Angular treats a component's template as _belonging_ to the component.
   The component and its template trust each other implicitly.
   Therefore, the component's own template may bind to _any_ property of that component,
   with or without the `@Input` !{_decorator}.
+  
+  差异在于信任度不同。
+  Angular把组件的模板看做*从属于*该组件的。
+  组件和它的模板默认会相互信任。
+  这也就是意味着，组件自己的模板可以绑定到组件的*任意*属性，无论是否使用了`@Input`装饰器。
 
   But a component or directive shouldn't blindly trust _other_ components and directives.
   The properties of a component or directive are hidden from binding by default.
@@ -860,23 +654,42 @@
   When adorned with the `@Input` !{_decorator}, the property becomes _public_ from an Angular binding perspective. 
   Only then can it be bound by some other component or directive.
   
+  但组件或指令不应该盲目的信任其它组件或指令。
+  因此组件或指令的属性默认是不能被绑定的。
+  从Angular绑定机制的角度来看，它们是*私有*的，而当添加了`@Input`时，它们变成了*公共*的
+  只有这样，它们才能被其它组件或属性绑定。
+  
   You can tell if `@Input` is needed by the position of the property name in a binding.
+  
+  你可以根据属性名在绑定中出现的位置来判定是否要加`@Input`。
 
   * When it appears in the template expression to the ***right*** of the equals (=),
   it belongs to the template's component and does not require the `@Input` !{_decorator}.
+  
+      当它出现在等号***右侧***的模板表达式中时，它属于模板所在的组件，不需要`@Input`装饰器。
 
   * When it appears in **square brackets** ([ ]) to the **left** of the equals (=),
   the property belongs to some _other_ component or directive;
   that property must be adorned with the `@Input` !{_decorator}.
+  
+      当它出现在等号**左边**的**方括号（[ ]）**中时，该属性属于*其它*组件或指令，它必须带有`@Input` 装饰器。
 
   Now apply that reasoning to the following example:
+  
+  试用此原理分析下列范例：
+  
 +makeExample('attribute-directives/ts/src/app/app.component.html','color')(format=".")
 :marked
   * The `color` property in the expression on the right belongs to the template's component. 
   The template and its component trust each other.
   The `color` property doesn't require the `@Input` !{_decorator}.
+  
+      `color`属性位于右侧的绑定表达式中，它属于模板所在的组件。
+      该模板和组件相互信任。因此`color`不需要`@Input`装饰器。
 
   * The `myHighlight` property on the left refers to an _aliased_ property of the `MyHighlightDirective`,
   not a property of the template's component. There are trust issues.
   Therefore, the directive property must carry the `@Input` !{_decorator}.
->>>>>>> 747807e2
+  
+      `myHighlight`属性位于左侧，它引用了`MyHighlightDirective`中一个*带别名的*属性，它不是模板所属组件的一部分，因此存在信任问题。
+  所以，该属性必须带`@Input`装饰器。