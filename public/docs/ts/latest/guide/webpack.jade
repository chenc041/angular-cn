--- conflicted
+++ resolved
@@ -9,22 +9,15 @@
   [**Webpack**](https://webpack.github.io/) is a popular module bundler,
   a tool for bundling application source code in convenient _chunks_
   and for loading that code from a server into a browser.
-<<<<<<< HEAD
 
   [**Webpack**](https://webpack.github.io/)是一个广受欢迎的模块打包器，
   这个工具用来把程序源码打包到一些方便易用的_块_中，以便把这些代码从服务器加载到浏览器中。
 
-  It's an excellent alternative to the *SystemJS* approach we use throughout the documentation.
-  In this guide we get a taste of Webpack and how to use it with Angular applications.
-
-  它是我们在文档中到处使用的*SystemJS*的一个优秀替代品。这篇指南会带我们尝尝Webpack的滋味，并学习如何在Angular程序中使用它。
-
-=======
-  
   It's an excellent alternative to the *SystemJS* approach used elsewhere in the documentation.
   This guide offers a taste of Webpack and explains how to use it with Angular applications.
-  
->>>>>>> 747807e2
+
+  它是我们在文档中到处使用的*SystemJS*的一个优秀替代品。这篇指南会带我们尝尝Webpack的滋味，并解释如何在Angular程序中使用它。
+  
   <a id="top"></a>
   ## Table of contents
   ## 目录
@@ -91,42 +84,28 @@
 
   Webpack roams over your application source code,
   looking for `import` statements, building a dependency graph, and emitting one (or more) _bundles_.
-<<<<<<< HEAD
-  With plugin "loaders" Webpack can preprocess and minify different non-JavaScript files such as TypeScript, SASS, and LESS files.
+  With plugins and rules, Webpack can preprocess and minify different non-JavaScript files such as TypeScript, SASS, and LESS files.
 
   Webpack会遍历你应用中的所有源码，查找`import`语句，构建出依赖图谱，并产出一个(或多个)_包_。
-  通过“加载器(loaders)”插件，Webpack可以对各种非JavaScript文件进行预处理和最小化(Minify)，比如TypeScript、SASS和LESS文件等。
-
-  We determine what Webpack does and how it does it with a JavaScript configuration file, `webpack.config.js`.
+  通过插件和规则，Webpack可以对各种非JavaScript文件进行预处理和最小化(Minify)，比如TypeScript、SASS和LESS文件等。
+
+  You determine what Webpack does and how it does it with a JavaScript configuration file, `webpack.config.js`.
 
   我们通过一个JavaScript配置文件`webpack.config.js`来决定Webpack做什么以及如何做。
 
-=======
-  With plugins and rules, Webpack can preprocess and minify different non-JavaScript files such as TypeScript, SASS, and LESS files. 
-
-  You determine what Webpack does and how it does it with a JavaScript configuration file, `webpack.config.js`.
-  
->>>>>>> 747807e2
 a(id="entries-outputs")
 .l-main-section
 :marked
   ### Entries and outputs
-<<<<<<< HEAD
 
   ### 入口与输出
 
-  We feed Webpack with one or more *entry* files and let it find and incorporate the dependencies that radiate from those entries.
-  In this example, we start from the application's root file, `src/app.ts`:
+  You supply Webpack with one or more *entry* files and let it find and incorporate the dependencies that radiate from those entries.
+  The one entry point file in this example is the application's root file, `src/app.ts`:
 
   我们给Webpack提供一个或多个*入口*文件，来让它查找与合并那些从这些入口点发散出去的依赖。
   在下面这个例子中，我们的入口点是该应用的根文件`src/app.ts`：
-
-=======
-  
-  You supply Webpack with one or more *entry* files and let it find and incorporate the dependencies that radiate from those entries. 
-  The one entry point file in this example is the application's root file, `src/app.ts`:
-  
->>>>>>> 747807e2
+  
 +makeExample('webpack/ts-snippets/webpack.config.snippets.ts', 'one-entry', 'webpack.config.js (single entry)')(format=".")
 
 :marked
@@ -137,18 +116,11 @@
 +makeExample('webpack/ts-snippets/webpack.config.snippets.ts', 'app-example', 'src/app.ts')(format=".")
 
 :marked
-<<<<<<< HEAD
-  Here it sees that we're importing *@angular/core* so it adds that to its dependency list for (potential) inclusion in the bundle.
-  It opens *@angular/core* and follows _its_ network of `import` statements until it has build the complete dependency graph from `app.ts` down.
+  It sees that you're importing *@angular/core* so it adds that to its dependency list for (potential) inclusion in the bundle.
+  It opens the *@angular/core* file and follows _its_ network of `import` statements until it has built the complete dependency graph from `app.ts` down.
 
   这里，Webpack看到我们正在导入*@angular/core*，于是就这个文件加入到它的依赖列表里，为(有可能)把该文件打进包中做准备。
   它打开*@angular/core*并追踪由_该文件的_`import`语句构成的网络，直到构建出从`app.ts`往下的整个依赖图谱。
-
-=======
-  It sees that you're importing *@angular/core* so it adds that to its dependency list for (potential) inclusion in the bundle.
-  It opens the *@angular/core* file and follows _its_ network of `import` statements until it has built the complete dependency graph from `app.ts` down.
-  
->>>>>>> 747807e2
   Then it **outputs** these files to the `app.js` _bundle file_ designated in configuration:
 
   然后它把这些文件**输出**到当前配置所指定的_包文件_`app.js`中：
@@ -156,74 +128,46 @@
 +makeExample('webpack/ts-snippets/webpack.config.snippets.ts', 'one-output', 'webpack.config.js (single output)')(format=".")
 
 :marked
-<<<<<<< HEAD
-  This `app.js` output bundle is a single JavaScript file that contains our application source and its dependencies.
-  We'll load it later with a &lt;script&gt; tag in our index.html.
+  This `app.js` output bundle is a single JavaScript file that contains the application source and its dependencies.
+  You'll load it later with a `<script>` tag in the `index.html`.
 
   这个`app.js`输出包是个单一的JavaScript文件，它包含程序的源码及其所有依赖。
   后面我们将在`index.html`中用`<script>`标签来加载它。
-
+  
   #### Multiple bundles
 
   #### 多重包
 
-  We probably do not want one giant bundle of everything.
-  We'll likely prefer to separate our volatile application app code from comparatively stable vendor code modules.
-
-  我们可能不会希望把所有东西打进一个巨型包，而更喜欢把多变的应用代码从相对稳定的第三方提供商模块中分离出来。
-
-  We change the configuration so that we have two entry points, `app.ts` and `vendor.ts`:
-=======
-  This `app.js` output bundle is a single JavaScript file that contains the application source and its dependencies. 
-  You'll load it later with a `<script>` tag in the `index.html`. 
-  
-  #### Multiple bundles
   You probably don't want one giant bundle of everything.
   It's preferable to separate the volatile application app code from comparatively stable vendor code modules.
-  
+
+  我们可能不会希望把所有东西打进一个巨型包，而更喜欢把多变的应用代码从相对稳定的第三方提供商模块中分离出来。
+
   Change the configuration so that it has two entry points, `app.ts` and `vendor.ts`:
->>>>>>> 747807e2
 
   所以要修改配置，以获得两个入口点：`app.ts`和`vendor.ts`：
 
 +makeExample('webpack/ts-snippets/webpack.config.snippets.ts', 'two-entries','webpack.config.js (two entries)')(format=".")
 :marked
   Webpack constructs two separate dependency graphs
-<<<<<<< HEAD
-  and emits *two* bundle files, one called `app.js` containing only our application code and
-=======
-  and emits *two* bundle files, one called `app.js` containing only the application code and 
->>>>>>> 747807e2
+  and emits *two* bundle files, one called `app.js` containing only the application code and
   another called `vendor.js` with all the vendor dependencies.
 
   Webpack会构造出两个独立的依赖图谱，并产出*两个*包文件：一个叫做`app.js`，它只包含我们的应用代码；另一个叫做`vendor.js`，它包含所有的提供商依赖。
 
 .l-sub-section
   :marked
-<<<<<<< HEAD
-    The `[name]` in the output name is a Webpack *placeholder* that is replaced with the entry names.
-    `app` and `vendor` respectively.
-
-    在输出文件名中出现的`[name]`是一个Webpack的*占位符*，它将被替换为入口点的名字，分别是`app`和`vendor`。
-
-    We need a plugin to make this work; we'll [cover that later](#commons-chunk-plugin) in the chapter.
-=======
     The `[name]` in the output name is a *placeholder* that a Webpack plugin replaces with the entry names,
     `app` and `vendor`. Plugins are [covered later](#commons-chunk-plugin) in the guide.
->>>>>>> 747807e2
-
-    我们需要一个插件来完成此项工作，本章[后面](#commons-chunk-plugin)的部分会覆盖它。
-
-:marked
-<<<<<<< HEAD
-  We met `app.ts` earlier. We wrote `vendor.ts` such that it imports the vendor modules we need:
-
-  我们以前见过`app.ts`，就不再赘述了。还要再写一个`vendor.ts`，让它导入我们要用的提供商模块：
-
-=======
+
+    在输出文件名中出现的`[name]`是一个Webpack的*占位符*，它将被一个Webpack插件替换为入口点的名字，分别是`app`和`vendor`。插件在本章的[稍后部分](#commons-chunk-plugin)讲解。
+
+:marked
   To tell Webpack what belongs in the vendor bundle, 
   add a `vendor.ts` file that only imports the application's third-party modules:
->>>>>>> 747807e2
+  
+  要想告诉Webpack哪些文件属于vendor包，可以添加一个`vendor.ts`文件，它只导入该应用的第三方模块：
+  
 +makeExample('webpack/ts/src/vendor.ts', null,'src/vendor.ts')(format=".")
 
 
@@ -235,22 +179,15 @@
   ### 加载器(Loader)
 
   Webpack can bundle any kind of file: JavaScript, TypeScript, CSS, SASS, LESS, images, html, fonts, whatever.
-<<<<<<< HEAD
-  Webpack itself doesn't know what to do with a non-JavaScript file.
-  We teach it to process such files into JavaScript with *loaders*.
-  Here we configure loaders for TypeScript and CSS:
+  Webpack _itself_ only understands JavaScript files.
+  Teach it to transform non-JavaScript file into their JavaScript equivalents with *loaders*.
+  Configure loaders for TypeScript and CSS as follows.
 
   Webpack可以打包任何类型的文件：JavaScript、TypeScript、CSS、SASS、LESS、图片、HTML以及字体文件等等。
-  Webpack本身并不知道该如何处理这些非JavaScript文件。
+  但Webpack*本身*只认识JavaScript文件。
   我们要通过*加载器*来告诉它如何把这些文件处理成JavaScript文件。
   在这里，我们为TypeScript和CSS文件配置了加载器。
-
-=======
-  Webpack _itself_ only understands JavaScript files.
-  Teach it to transform non-JavaScript file into their JavaScript equivalents with *loaders*. 
-  Configure loaders for TypeScript and CSS as follows.
-  
->>>>>>> 747807e2
+  
 +makeExample('webpack/ts-snippets/webpack.config.snippets.ts', 'loaders', 'webpack.config.js (two entries)')(format=".")
 
 :marked
@@ -268,16 +205,11 @@
   The first `import` file matches the `.ts` pattern so Webpack processes it with the `awesome-typescript-loader`.
   The imported file doesn't match the second pattern so its loader is ignored. 
   
-<<<<<<< HEAD
   第一个`import`文件匹配上了`.ts`模式，于是Webpack就用`awesome-typescript-loader`加载器处理它。
   导入的文件没有匹配上第二个模式，于是它的加载器就被忽略了。
 
-  The second `import` matches the second `.css` pattern for which we have *two* loaders chained by the (!) character.
+  The second `import` matches the second `.css` pattern for which you have *two* loaders chained by the (!) character.
   Webpack applies chained loaders *right to left* so it applies
-=======
-  The second `import` matches the second `.css` pattern for which you have *two* loaders chained by the (!) character. 
-  Webpack applies chained loaders *right to left* so it applies 
->>>>>>> 747807e2
   the `css` loader first (to flatten CSS `@import` and `url(...)` statements) and
    then the `style` loader (to append the css inside *&lt;style&gt;* elements on the page).
 
@@ -293,47 +225,30 @@
   ### 插件
 
   Webpack has a build pipeline with well-defined phases.
-<<<<<<< HEAD
-  We tap into that pipeline with plugins such as the `uglify` minification plugin:
+  Tap into that pipeline with plugins such as the `uglify` minification plugin:
 
   Webpack有一条构建流水线，它被划分成多个经过精心定义的阶段(phase)。
   我们可以把插件(比如`uglify`代码最小化插件)挂到流水线上：
-
-=======
-  Tap into that pipeline with plugins such as the `uglify` minification plugin:
-  
->>>>>>> 747807e2
 +makeExample('webpack/ts-snippets/webpack.config.snippets.ts', 'plugins')(format=".")
 
 a(id="configure-webpack")
 .l-main-section
 :marked
   ## Configure Webpack
-<<<<<<< HEAD
   ## 配置Webpack
 
-  After that brief orientation, we are ready to build our own Webpack configuration for Angular apps.
+  After that brief orientation, you are ready to build your own Webpack configuration for Angular apps.
 
   经过简短的培训之后，我们准备为Angular应用构建一份自己的Webpack配置了。
-
-=======
-  
-  After that brief orientation, you are ready to build your own Webpack configuration for Angular apps. 
-  
->>>>>>> 747807e2
   Begin by setting up the development environment.
 
   从设置开发环境开始。
 
   Create a **new project folder**
-<<<<<<< HEAD
 
   创建一个**新的项目文件夹**
 
-code-example(format="").
-=======
 code-example(language="sh" class="code-shell").
->>>>>>> 747807e2
   mkdir angular-webpack
   cd    angular-webpack
 
@@ -357,28 +272,6 @@
 )
 .l-sub-section
   :marked
-<<<<<<< HEAD
-    Many of these files and much of their content should be familiar from other Angular documentation chapters.
-
-    这些文件及其内容多数都在其它Angular文档中见过了，应该比较熟悉。
-
-    Learn about the `package.json` in the [npm packages](../guide/npm-packages.html) chapter.
-    We require packages for Webpack use in addition to the ones listed in that chapter.
-
-    要了解`package.json`，请到[npm包](../guide/npm-packages.html)一章。
-    除了那一章列出的包之外，我们还需要用到Webpack的包。
-
-    Learn about `tsconfig.json` in the [Typescript configuration](../guide/typescript-configuration.html) chapter.
-
-    要了解`tsconfig.json`，参见[Typescript配置](../guide/typescript-configuration.html)一章。
-    
-    
-:marked
-  Open a terminal/console window and install the *npm* packages with `npm install`.
-
-  打开终端/控制台窗口，并通过`npm install`命令安装这些*npm*包。
-
-=======
     Many of these files should be familiar from other Angular documentation guides,
     especially the [_Typescript configuration_](../guide/typescript-configuration.html) and
     [_npm packages_](../guide/npm-packages.html) guides.
@@ -412,107 +305,11 @@
 :marked
   Because this bundle file will load first, `polyfills.ts` is also a good place to configure the browser environment 
   for production or development.
->>>>>>> 747807e2
 
 a(id="common-configuration")
 .l-main-section
 :marked
   ### Common Configuration
-<<<<<<< HEAD
-  ### 公共配置
-
-  We will define separate configurations for development, production, and test environments.
-  All three have some configuration in common.
-  We'll gather that common configuration in a separate file called `webpack.common.js`.
-
-  我们可以为开发、产品和测试环境定义分别各自的配置文件。
-  但三者总会有一些公共配置。
-  于是我们把那些公共的配置收集到一个名叫`webpack.common.js`的独立文件中。
-
-  Let's see the entire file and then walk through it a section at a time:
-
-  来看下入口文件，用一个小节的时间了解下它的内容：
-
-+makeExample('webpack/ts/config/webpack.common.js', null, 'config/webpack.common.js')(format=".")
-
-:marked
-  Webpack is a NodeJS-based tool so its configuration is a JavaScript _commonjs_ module file
-  that begins with `require` statements as such files do.
-
-  Webpack是一个基于NodeJS的工具，所以它的配置文件就是一个JavaScript的_CommonJS_模块文件，它像常规写法一样以`require`语句开始。
-
-  The configuration exports several objects, beginning with the *entries* described earlier:
-
-  这个配置项导出了几个对象，从前面说过的*入口点(entry)*开始：
-
-+makeExample('webpack/ts/config/webpack.common.js', 'entries', 'config/webpack.common.js')(format=".")
-:marked
-  We are splitting our application into three bundles:
-
-  我们正在把应用拆成三个包：
-
-  * polyfills - the standard polyfills we require to run Angular applications in most modern browsers.
-
-  * polyfills - 我们在大多数现代浏览器中运行Angular程序时需要的标准填充物。
-
-  * vendor - the vendor files we need: Angular, lodash, bootstrap.css...
-
-  * vendor - 我们需要的提供商文件：Angular、Lodash、bootstrap.css……
-
-  * app - our application code.
-
-  * app - 我们的应用代码。
-
-.callout.is-critical
-  header Loading polyfills
-  header 加载填充物(polyfills)
-  :marked
-    Load Zone.js early, immediately after the other ES6 and metadata shims.
-
-    早点加载Zone.js，紧跟在其它ES6和metadata垫片(shim)之后。
-
-:marked
-  Our app will `import` dozens if not hundreds of JavaScript and TypeScript files.
-  We _might_ write `import` statements with explicit extensions as in this example:
-
-  本程序将需要`import`十多个(如果不是上百个的话)JavaScript和TypeScript文件。
-  我们_可以_带着明确的扩展名来写这些`import`语句，就像下面的例子中这样：
-
-+makeExample('webpack/ts-snippets/webpack.config.snippets.ts', 'single-import')(format=".")
-
-:marked
-  But most of our `import` statements won't mention the extension at all.
-  So we  tell Webpack to _resolve_ module file requests by looking for matching files with
-
-  但是大多数`import`语句完全不会去引用扩展名。
-  所以我们要告诉Webpack如何通过查找匹配的文件来_解析_模块文件的加载请求：
-
-  * an explicit extension (signified by the empty extension string, `''`) or
-  * 一个明确的扩展名(通过一个空白的扩展名字符串`''`标记出来)，或者
-  * `.js` extension (for regular JavaScript files and pre-compiled TypeScript files) or
-  * `.js`扩展名(为了查找标准的JavaScript文件和预编译过的TypeScript文件)，或者
-  * `.ts` extension.
-  * `.ts`扩展名。
-
-+makeExample('webpack/ts/config/webpack.common.js', 'resolve', 'config/webpack.common.js')(format=".")
-.l-sub-section
-  :marked
-    We could add  `.css` and `.html` later if we want Webpack to resolve extension-less files with _those_ extension too.
-
-    我们以后还可能会添加`.css`和`.html` —— 如果希望Webpack也用无扩展名的方式去解析_那些_扩展名的话。
-
-:marked
-  Next we specify the loaders:
-
-  接下来我们开始指定加载器：
-
-+makeExample('webpack/ts/config/webpack.common.js', 'loaders', 'config/webpack.common.js')(format=".")
-
-:marked
-  * awesome-typescript-loader - a loader to transpile our Typescript code to ES5, guided by the `tsconfig.json` file
-  * awesome-typescript-loader - 一个用于把TypeScript代码转译成ES5的加载器，它会由`tsconfig.json`文件提供指导
-  
-=======
   
   Developers typically have separate configurations for development, production, and test environments.
   All three have a lot of configuration in common.
@@ -576,15 +373,25 @@
 
 :marked
   * awesome-typescript-loader - a loader to transpile the Typescript code to ES5, guided by the `tsconfig.json` file
->>>>>>> 747807e2
+  
+      awesome-typescript-loader - 一个用于把TypeScript代码转译成ES5的加载器，它会由`tsconfig.json`文件提供指导
+      
   * angular2-template-loader - loads angular components' template and styles
-  * angular2-template-loader - 用于加载Angular组件的模板和样式
+  
+      angular2-template-loader - 用于加载Angular组件的模板和样式
+      
   * html - for component templates
-  * html - 为组件模板准备的加载器
+  
+      html - 为组件模板准备的加载器
+      
   * images/fonts - Images and fonts are bundled as well.
-  * images/fonts - 图片和字体文件也能被打包。
+  
+      images/fonts - 图片和字体文件也能被打包。
+      
   * css - The pattern matches application-wide styles; the second handles component-scoped styles (the ones specified in a component's `styleUrls` metadata property)
-  * css - 第一个模式匹配应用级样式，第二个模式匹配组件局部样式(就是在组件元数据的`styleUrls`属性中指定的那些)。
+  
+      css - 第一个模式匹配应用级样式，第二个模式匹配组件局部样式(就是在组件元数据的`styleUrls`属性中指定的那些)。
+  
 .l-sub-section
   :marked
     The first pattern excludes `.css` files within the `/src/app` directories where the component-scoped styles sit.
@@ -602,107 +409,71 @@
 
 .l-sub-section
   :marked
-<<<<<<< HEAD
-    Multiple loaders can be also chained using the array notation.
+    Multiple loaders can be chained using the array notation.
     
     多重加载器也能使用数组形式串联起来。
-=======
-    Multiple loaders can be chained using the array notation.
->>>>>>> 747807e2
 
 a#common-plugins
 :marked
 :marked
-<<<<<<< HEAD
-  Finally we add two plugins:
-
-  最后我们来添加两个插件：
-
-=======
   #### _plugins_
+  
   Finally, create instances of three plugins:
   
->>>>>>> 747807e2
+  最后，创建三个插件实例：
+  
 +makeExample('webpack/ts/config/webpack.common.js', 'plugins', 'config/webpack.common.js')(format=".")
 
 a(id="commons-chunk-plugin")
 :marked
   #### *CommonsChunkPlugin*
-<<<<<<< HEAD
-
-  We want the `app.js` bundle to contain only app code and the `vendor.js` bundle to contain only the vendor code.
-
-  我们希望`app.js`包中只包含应用代码，而`vendor.js`包中只包含提供商代码。
-
-  Our application code `imports` vendor code. Webpack is not smart enough to keep the vendor code out of the `app.js` bundle.
-  We rely on the `CommonsChunkPlugin` to do that job.
-
-  应用代码中`import`了提供商代码。Webpack还没有智能到自动把提供商代码排除在`app.js`包之外。
-  `CommonsChunkPlugin`插件能完成此工作。
-
-.l-sub-section
-  :marked
-    It identifies the hierarchy among three _chunks_: `app` -> `vendor` -> `polyfills`.
-=======
   
   The `app.js` bundle should contain only application code. All vendor code belongs in the `vendor.js` bundle. 
+  
+  `app.js`包应该只包含应用代码。所有第三方代码都应该放进`vendor.js`包中。
   
   Of course the application code `imports` vendor code. 
   Webpack itself is not smart enough to keep the vendor code out of the `app.js` bundle.
   The `CommonsChunkPlugin` does that job. 
+  
+  当然，应用代码中还是要`imports`第三方代码。
+  Webpack还没有智能到自动把提供商代码排除在`app.js`包之外的程度。
+  `CommonsChunkPlugin`插件能完成此工作。
+  
 .l-sub-section
   :marked
-    The `CommonsChunkPlugin` identifies the hierarchy among three _chunks_: `app` -> `vendor` -> `polyfills`. 
->>>>>>> 747807e2
+    The `CommonsChunkPlugin` identifies the hierarchy among three _chunks_: `app` -> `vendor` -> `polyfills`.
     Where Webpack finds that `app` has shared dependencies with `vendor`, it removes them from `app`.
     It would remove `polyfills` from `vendor` if they shared dependencies (which they don't).
 
-    这里标记出了三个_块_之间的等级体系：`app` -> `vendor` -> `polyfills`。
+    `CommonsChunkPlugin`标记出了三个_块_之间的等级体系：`app` -> `vendor` -> `polyfills`。
     当Webpack发现`app`与`vendor`有共享依赖时，就把它们从`app`中移除。
     在`vendor`和`polyfills`之间有共享依赖时也同样如此(虽然它们没啥可共享的)。
 
 a(id="html-webpack-plugin")
 :marked
   #### *HtmlWebpackPlugin*
-<<<<<<< HEAD
 
   Webpack generates a number of js and css files.
-  We _could_ insert them into our `index.html` _manually_. That would be tedious and error-prone.
-  Webpack can inject those scripts and links for us with the `HtmlWebpackPlugin`.
+  You _could_ insert them into the `index.html` _manually_. That would be tedious and error-prone.
+  Webpack can inject those scripts and links for you with the `HtmlWebpackPlugin`.
 
   Webpack生成了一些js和css文件。
   虽然我们_可以手动_把它们插入到`index.html`中，但那样既枯燥又容易出错。
   Webpack可以通过`HtmlWebpackPlugin`自动为我们注入那些`script`和`link`标签。
-
-=======
-  
-  Webpack generates a number of js and css files. 
-  You _could_ insert them into the `index.html` _manually_. That would be tedious and error-prone.
-  Webpack can inject those scripts and links for you with the `HtmlWebpackPlugin`.
-  
->>>>>>> 747807e2
 a(id="environment-configuration")
 .l-main-section
 :marked
   ### Environment-specific configuration
-<<<<<<< HEAD
 
   ### 环境相关的配置
 
   The `webpack.common.js` configuration file does most of the heavy lifting.
-  We create separate, environment-specific configuration files that build on `webpack.common`
-  by merging into it the peculiarities particular to their target environments.
+  Create separate, environment-specific configuration files that build on `webpack.common`
+  by merging into it the peculiarities particular to the target environments.
 
   `webpack.common.js`配置做了大部分繁重的工作。
   通过合并它们特有的配置，我们可以基于`webpack.common`为目标环境创建独立的、环境相关的配置文件。
-
-=======
-  
-  The `webpack.common.js` configuration file does most of the heavy lifting. 
-  Create separate, environment-specific configuration files that build on `webpack.common`
-  by merging into it the peculiarities particular to the target environments.
-  
->>>>>>> 747807e2
   These files tend to be short and simple.
 
   这些文件越小越简单越好。
@@ -711,58 +482,37 @@
 .l-main-section
 :marked
   ### Development Configuration
-<<<<<<< HEAD
 
   ### 开发环境配置
 
-  Here is the development configuration file, `webpack.dev.js`
+  Here is the `webpack.dev.js` development configuration file. 
 
   下面是开发环境的而配置文件`webpack.dev.js`：
-
 +makeExample('webpack/ts/config/webpack.dev.js', null, 'config/webpack.dev.js')(format=".")
 
 :marked
-  The development build relies on the Webpack development server which we configure near the bottom of the file.
+  The development build relies on the Webpack development server, configured near the bottom of the file.
 
   开发环境下的构建依赖于Webpack的开发服务器，我们在靠近文件底部的地方配置了它。
 
-  Although we tell Webpack to put output bundles in the `dist` folder,
-  the dev server keeps all bundles in memory; it doesn't write them to disk.
-  So we won't find any files in the `dist` folder (at least not any generated from `this development build`).
-
-  虽然我们告诉Webpack把输出包放到`dist`目录，但实际上开发服务器把这些包都放在了内存里，而不会把它们写到硬盘中。
-  所以在`dist`目录下是找不到任何文件的(至少现在这个开发环境下构建时没有)。
-
-
-  The `HtmlWebpackPlugin` (added in `webpack.common.js`) use the *publicPath* and the *filename* settings to generate
-  appropriate &lt;script&gt; and &lt;link&gt; tags into the `index.html`.
-
-  `HtmlWebpackPlugin`(由`webpack.common.js`引入)插件使用了*`publicPath`*和*`filename`*设置，
-  来向`index.html`中插入适当的&lt;script&gt;和&lt;link&gt;标签。
-
-  Our CSS are buried inside our Javascript bundles by default. The `ExtractTextPlugin` extracts them into
-=======
-  
-  Here is the `webpack.dev.js` development configuration file. 
-  
-+makeExample('webpack/ts/config/webpack.dev.js', null, 'config/webpack.dev.js')(format=".")
-
-:marked
-  The development build relies on the Webpack development server, configured near the bottom of the file.
-  
   Although you tell Webpack to put output bundles in the `dist` folder,
   the dev server keeps all bundles in memory; it doesn't write them to disk.
   You won't find any files in the `dist` folder (at least not any generated from `this development build`).
-  
-  
-  The `HtmlWebpackPlugin` (added in `webpack.common.js`) use the *publicPath* and the *filename* settings to generate 
+
+  虽然我们告诉Webpack把输出包放到`dist`目录，但实际上开发服务器把这些包都放在了内存里，而不会把它们写到硬盘中。
+  所以在`dist`目录下是找不到任何文件的(至少现在这个开发环境下构建时没有)。
+
+
+  The `HtmlWebpackPlugin` (added in `webpack.common.js`) use the *publicPath* and the *filename* settings to generate
   appropriate &lt;script&gt; and &lt;link&gt; tags into the `index.html`.
-  
+
+  `HtmlWebpackPlugin`(由`webpack.common.js`引入)插件使用了*`publicPath`*和*`filename`*设置，
+  来向`index.html`中插入适当的&lt;script&gt;和&lt;link&gt;标签。
+
   The CSS styles are buried inside the Javascript bundles by default. The `ExtractTextPlugin` extracts them into
->>>>>>> 747807e2
   external `.css` files that the `HtmlWebpackPlugin` inscribes as &lt;link&gt; tags into the `index.html`.
 
-  我们这些CSS默认情况下会被埋没在JavaScript包中。`ExtractTextPlugin`会把它们提取成外部`.css`文件，
+  默认情况下，我们这些CSS样式会被埋没在JavaScript包中。`ExtractTextPlugin`会把它们提取成外部`.css`文件，
   这样`HtmlWebpackPlugin`插件就会转而把一个&lt;link&gt;标签写进`index.html`了。
 
   Refer to the Webpack documentation for details on these and other configuration options in this file
@@ -770,15 +520,10 @@
   要了解本文件中这些以及其它配置项的详情，请参阅Webpack文档。
 
   Grab the app code at the end of this guide and try:
-<<<<<<< HEAD
 
   抓取本指南底部的应用代码，并试一试：
 
-code-example(format="").
-=======
-  
 code-example(language="sh" class="code-shell").
->>>>>>> 747807e2
   npm start
 
 a(id="production-configuration")
@@ -795,103 +540,77 @@
 +makeExample('webpack/ts/config/webpack.prod.js', null, 'config/webpack.prod.js')(format=".")
 
 :marked
-<<<<<<< HEAD
-  We don't use a development server. We're expected to deploy the application and its dependencies to a real production server.
-
-  我们不会在产品环境下使用开发服务器，而是希望把应用程序及其依赖都部署到一个真实的产品服务器中。
-
-  This time the output bundle files are physically placed in the `dist` folder.
-
-  这次，输出的包文件就被真的放到`dist`目录下了。
-
+  You'll deploy the application and its dependencies to a real production server.
+  You won't deploy the artifacts needed only in development.
+  
+  我们希望把应用程序及其依赖都部署到一个真实的产品服务器中。
+  而不希望部署那些只在开发环境下才用得到的依赖。
+  
+  Put the production output bundle files in the `dist` folder.
+  
+  把产品环境的输出包放在`dist`目录下。
+  
   Webpack generates file names with cache-busting hash.
-  Thanks to the `HtmlWebpackPlugin` we don't have to update the `index.html` file when the hashes changes.
+  Thanks to the `HtmlWebpackPlugin`, you don't have to update the `index.html` file when the hashes changes.
 
   Webpack生成的文件名中带有“缓存无效哈希(cache-busting hash)”。
   感谢`HtmlWebpackPlugin`插件，当这些哈希值变化时，我们不用去更新`index.html`了。
-
+  
   There are additional plugins:
-
+  
   还有一些别的插件：
-
-  * **NoErrorsPlugin** - stops the build if there is any error.
-  * **NoErrorsPlugin** - 如果出现任何错误，就终止构建。
-  * **DedupePlugin** - detects identical (and nearly identical) files and removes them from the output.
-  * **DedupePlugin** - 检测完全相同(以及几乎完全相同)的文件，并把它们从输出中移除。
-=======
-  You'll deploy the application and its dependencies to a real production server.
-  You won't deploy the artifacts needed only in development.
-  
-  Put the production output bundle files in the `dist` folder.
-  
-  Webpack generates file names with cache-busting hash.
-  Thanks to the `HtmlWebpackPlugin`, you don't have to update the `index.html` file when the hashes changes.
-  
-  There are additional plugins:
   
   * **NoEmitOnErrorsPlugin** - stops the build if there is an error.
->>>>>>> 747807e2
+  
+      **NoEmitOnErrorsPlugin** - 如果出错就停止构建。
+  
   * **UglifyJsPlugin** - minifies the bundles.
-  * **UglifyJsPlugin** - 最小化(minify)生成的包。
+  
+      **UglifyJsPlugin** - 最小化(minify)生成的包。
+      
   * **ExtractTextPlugin** - extracts embedded css as external files, adding cache-busting hash to the filename.
-<<<<<<< HEAD
-  * **ExtractTextPlugin** - 把内嵌的css抽取成外部文件，并为其文件名添加“缓存无效哈希”。
-  * **DefinePlugin** - use to define environment variables that we can reference within our application.
-  * **DefinePlugin** - 用来定义环境变量，以便我们在自己的程序中引用它。
-
-  Thanks to the *DefinePlugin* and the `ENV` variable defined at top, we can enable Angular production mode like this:
-
+  
+      **ExtractTextPlugin** - 把内嵌的css抽取成外部文件，并为其文件名添加“缓存无效哈希”。
+  
+  * **DefinePlugin** - use to define environment variables that you can reference within the application.
+  
+      **DefinePlugin** - 用来定义环境变量，以便我们在自己的程序中引用它。
+  
+  * **LoaderOptionsPlugins** - to override options of certain loaders.
+  
+      **LoaderOptionsPlugins** - 为特定的加载器提供选项。
+  
+  Thanks to the *DefinePlugin* and the `ENV` variable defined at top, you can enable Angular production mode like this:
+  
   感谢*DefinePlugin*和顶部定义的`ENV`变量，我们就可以像这样启用Angular的产品模式了：
-
-=======
-  * **DefinePlugin** - use to define environment variables that you can reference within the application.
-  * **LoaderOptionsPlugins** - to override options of certain loaders.
-  
-  Thanks to the *DefinePlugin* and the `ENV` variable defined at top, you can enable Angular production mode like this:
-  
->>>>>>> 747807e2
+  
 +makeExample('webpack/ts/src/main.ts', 'enable-prod')(format=".")
 
 :marked
   Grab the app code at the end of this guide and try:
-<<<<<<< HEAD
 
   抓取本指南底部的应用代码，并试一试：
 
-code-example(format="").
-=======
-  
 code-example(language="sh" class="code-shell").
->>>>>>> 747807e2
   npm run build
 
 a(id="test-configuration")
 .l-main-section
 :marked
   ### Test Configuration
-<<<<<<< HEAD
 
   ### 测试环境配置
 
-  We don't need much configuration to run unit tests.
-  We don't need the loaders and plugins that we declared for our development and production builds.
-  We probably don't need to load and process the application-wide styles files for unit tests and doing so would slow us down;
-  we'll use the `null` loader for those CSS.
+  You don't need much configuration to run unit tests.
+  You don't need the loaders and plugins that you declared for your development and production builds.
+  You probably don't need to load and process the application-wide styles files for unit tests and doing so would slow you down;
+  you'll use the `null` loader for those CSS files.
 
   我们并不需要使用很多配置项来运行单元测试。
   也不需要在开发环境和产品环境下引入的那些加载器和插件。
   如果有可能拖慢执行速度，甚至都不需要在单元测试中加载和处理应用全局样式文件，所以我们用一个`null`加载器来处理所有CSS。
 
-  We could merge our test configuration into the `webpack.common` configuration and override the parts we don't want or need.
-=======
-  
-  You don't need much configuration to run unit tests. 
-  You don't need the loaders and plugins that you declared for your development and production builds.
-  You probably don't need to load and process the application-wide styles files for unit tests and doing so would slow you down;
-  you'll use the `null` loader for those CSS files.
-  
   You could merge the test configuration into the `webpack.common` configuration and override the parts you don't want or need.
->>>>>>> 747807e2
   But it might be simpler to start over with a completely fresh configuration.
 
   我们可以把测试环境的配置合并到`webpack.common`配置中，并且改写不想要或不需要的部分。
@@ -900,27 +619,14 @@
 +makeExample('webpack/ts/config/webpack.test.js', null, 'config/webpack.test.js')(format=".")
 
 :marked
-<<<<<<< HEAD
-  Here's our karma configuration:
-
-  这里是我们的Karma配置：
-
+  Reconfigure karma to use webpack to run the tests:
+
+  重新配置Karma，让它使用webpack来运行这些测试：
+  
 +makeExample('webpack/ts/config/karma.conf.js', null, 'config/karma.conf.js')(format=".")
 
 :marked
-  We're telling Karma to use webpack to run the tests.
-
-  我们告诉Karma使用Webpack来运行测试。
-
-  We don't precompile our TypeScript; Webpack transpiles our Typescript files on the fly, in memory, and feeds the emitted JS directly to Karma.
-=======
-  Reconfigure karma to use webpack to run the tests:
-  
-+makeExample('webpack/ts/config/karma.conf.js', null, 'config/karma.conf.js')(format=".")
-
-:marked
   You don't precompile the TypeScript; Webpack transpiles the Typescript files on the fly, in memory, and feeds the emitted JS directly to Karma.
->>>>>>> 747807e2
   There are no temporary files on disk.
 
   我们不用预编译TypeScript，Webpack随时在内存中转译我们的TypeScript文件，并且把产出的JS直接反馈给Karma。
@@ -937,48 +643,30 @@
   Notice that you do _not_ load the application code explicitly.
   You tell Webpack to find and load the test files (the files ending in `.spec.ts`).
   Each spec file imports all &mdash; and only &mdash; the application source code that it tests.
-<<<<<<< HEAD
-  Webpack loads just _those_ specific application files and ignores the other files that we aren't testing.
+  Webpack loads just _those_ specific application files and ignores the other files that you aren't testing.
 
   注意，我们_并没有_明确加载这些应用代码。
   只是告诉Webpack查找并加载我们的测试文件(文件名以`.spec.ts`结尾)。
   每个规约(spec)文件都导入了所有(也只有)它测试所需的应用源码。
   Webpack只加载_那些_特定的应用文件，而忽略所有其它我们不会测试到的。
-
 :marked
   Grab the app code at the end of this guide and try:
 
   抓取本指南底部的应用代码，并试一试：
 
-code-example(format="").
-=======
-  Webpack loads just _those_ specific application files and ignores the other files that you aren't testing.
-  
-:marked
-  Grab the app code at the end of this guide and try:
-  
 code-example(language="sh" class="code-shell").
->>>>>>> 747807e2
   npm test
 
 <a id="try"></a>
 :marked
   ## Trying it out
-<<<<<<< HEAD
 
   ## 试一试
 
-  Here is the source code for a small application that we can bundle with the
-  Webpack techniques we learned in this chapter.
-
-  这里是一个小型应用的全部源码，我们可以用本章中学到的Webpack技术打包它们。
-
-=======
-  
   Here is the source code for a small application that bundles with the
   Webpack techniques covered in this guide.
-  
->>>>>>> 747807e2
+
+  这里是一个小型应用的全部源码，我们可以用本章中学到的Webpack技术打包它们。
 +makeTabs(
   `webpack/ts/src/index.html,
   webpack/ts/src/main.ts,
@@ -1009,17 +697,17 @@
   <a href="https://raw.githubusercontent.com/angular/angular.io/master/public/resources/images/logos/angular2/angular.png" target="_blank">
   <img src="/resources/images/logos/angular2/angular.png" height="40px" title="download Angular logo"></a>.
 
-<<<<<<< HEAD
 p.
   <code>app.component.html</code>显示了这个可下载的Angular Logo
   <a href="/resources/images/logos/angular2/angular.png" target="_blank">
   <img src="/resources/images/logos/angular2/angular.png" height="40px" title="download Angular logo"></a>。
 
-=======
 a#bundle-ts
 :marked
   Here again are the TypeScript entry-point files that define the `polyfills` and `vendor` bundles.
->>>>>>> 747807e2
+  
+  这里又是TypeScript的入口点文件，它定义了`polyfills`和`vendor`这两个包。
+  
 +makeTabs(
   `webpack/ts/src/polyfills.ts,
    webpack/ts/src/vendor.ts`,
@@ -1045,15 +733,11 @@
 
   * The `AppComponent` itself has its own html template and css file. WebPack loads them with calls to `require()`. 
   Webpack stashes those component-scoped files in the `app.js` bundle too.
-<<<<<<< HEAD
-  We don't see those calls in our source code; they're added behind the scenes by the `angular2-template-loader` plug-in. 
+  You don't see those calls in the source code; 
+  they're added behind the scenes by the `angular2-template-loader` plug-in. 
 
   * `AppComponent`组件本身有它自己的HTML模板和CSS文件。Webpack通过调用`require()`方法加载它们。Webpack还把那些组件内部的文件打包进了`app.js`中。
   我们在自己的源码中看不到这些调用，这些工作是由幕后的`angular2-template-loader`插件完成的。
-=======
-  You don't see those calls in the source code; 
-  they're added behind the scenes by the `angular2-template-loader` plug-in. 
->>>>>>> 747807e2
   
   * The `vendor.ts` consists of vendor dependency `import` statements that drive the `vendor.js` bundle.
     The application imports these modules too; they'd be duplicated in the `app.js` bundle
@@ -1065,27 +749,16 @@
 <a id="conclusions"></a>
 :marked
   ## Conclusions
-<<<<<<< HEAD
   ## 总结
 
-  We've learned just enough Webpack to configurate development, test and production builds
+  You've learned just enough Webpack to configurate development, test and production builds
   for a small Angular application.
 
   我们学到了刚好够用来在开发、测试、产品环境下构建一个小型Angular应用的Webpack配置知识。
 
-  _We could always do more_. Search the web for expert advice and expand your Webpack knowledge.
+  _You could always do more_. Search the web for expert advice and expand your Webpack knowledge.
 
   _但我们还能做得更多_。搜索互联网来获得专家的建议，并扩展你对Webpack的认识。
-
   [Back to top](#top)
 
-  [回到顶部](#top)
-=======
-  
-  You've learned just enough Webpack to configurate development, test and production builds 
-  for a small Angular application.
-  
-  _You could always do more_. Search the web for expert advice and expand your Webpack knowledge.
-  
-  [Back to top](#top)
->>>>>>> 747807e2
+  [回到顶部](#top)