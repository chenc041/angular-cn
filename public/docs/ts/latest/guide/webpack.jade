--- conflicted
+++ resolved
@@ -197,28 +197,18 @@
 +makeExample('webpack/ts-snippets/webpack.config.snippets.ts', 'imports')(format=".")
 
 :marked
-<<<<<<< HEAD
-  ... it applies the `test` RegEx patterns. When a pattern matches the filename, Webpack processes the file with the associated loader.
+  ... it applies the `test` RegEx patterns. When a pattern matches the filename, Webpack processes the file with the associated loader. 
 
   ……它会使用`test`后面的正则表达式进行模式匹配。如果一个模式匹配上文件名，Webpack就用它所关联的加载器处理这个文件。
 
-  The first `import` file matches the `.ts` pattern so Webpack processes it with the `ts` (TypeScript) loader.
-  The imported file doesn't match the second pattern so its loader is ignored.
-
-  第一个`import`文件匹配上了`.ts`模式，于是Webpack就用`ts`(TypeScript)加载器处理它。
-  导入的文件没有匹配上第二个模式，于是它的加载器就被忽略了。
-
-  The second `import` matches the second `.css` pattern for which we have *two* loaders chained by the (!) character.
-  Webpack applies chained loaders *right to left* so it applies
-=======
-  ... it applies the `test` RegEx patterns. When a pattern matches the filename, Webpack processes the file with the associated loader. 
-  
   The first `import` file matches the `.ts` pattern so Webpack processes it with the `awesome-typescript-loader`.
   The imported file doesn't match the second pattern so its loader is ignored. 
   
-  The second `import` matches the second `.css` pattern for which we have *two* loaders chained by the (!) character. 
-  Webpack applies chained loaders *right to left* so it applies 
->>>>>>> 8a3d0613
+  第一个`import`文件匹配上了`.ts`模式，于是Webpack就用`awesome-typescript-loader`加载器处理它。
+  导入的文件没有匹配上第二个模式，于是它的加载器就被忽略了。
+
+  The second `import` matches the second `.css` pattern for which we have *two* loaders chained by the (!) character.
+  Webpack applies chained loaders *right to left* so it applies
   the `css` loader first (to flatten CSS `@import` and `url(...)` statements) and
    then the `style` loader (to append the css inside *&lt;style&gt;* elements on the page).
 
@@ -289,19 +279,15 @@
 
     Learn about the `package.json` in the [npm packages](../guide/npm-packages.html) chapter.
     We require packages for Webpack use in addition to the ones listed in that chapter.
-<<<<<<< HEAD
 
     要了解`package.json`，请到[npm包](../guide/npm-packages.html)一章。
     除了那一章列出的包之外，我们还需要用到Webpack的包。
 
-    Learn about `tsconfig.json` and `typings.json` in the [Typescript configuration](../guide/typescript-configuration.html) chapter.
-
-    要了解`tsconfig.json`和`typings.json`，请到[Typescript配置](../guide/typescript-configuration.html)一章。
-
-=======
+    Learn about `tsconfig.json` in the [Typescript configuration](../guide/typescript-configuration.html) chapter.
+
+    要了解`tsconfig.json`，参见[Typescript配置](../guide/typescript-configuration.html)一章。
     
-    Learn about `tsconfig.json` in the [Typescript configuration](../guide/typescript-configuration.html) chapter.
->>>>>>> 8a3d0613
+    
 :marked
   Open a terminal/console window and install the *npm* packages with `npm install`.
 
@@ -402,12 +388,9 @@
 +makeExample('webpack/ts/config/webpack.common.js', 'loaders', 'config/webpack.common.js')(format=".")
 
 :marked
-<<<<<<< HEAD
-  * ts - a loader to transpile our Typescript code to ES5, guided by the `tsconfig.json` file
-  * ts - 一个用于把TypeScript代码转译成ES5的加载器，它会由`tsconfig.json`文件提供指导
-=======
   * awesome-typescript-loader - a loader to transpile our Typescript code to ES5, guided by the `tsconfig.json` file
->>>>>>> 8a3d0613
+  * awesome-typescript-loader - 一个用于把TypeScript代码转译成ES5的加载器，它会由`tsconfig.json`文件提供指导
+  
   * angular2-template-loader - loads angular components' template and styles
   * angular2-template-loader - 用于加载Angular组件的模板和样式
   * html - for component templates
