--- conflicted
+++ resolved
@@ -11,13 +11,9 @@
 
   In this chapter, we'll create a component with a list of heroes. Each hero has a name.
   We'll display the list of hero names and
-<<<<<<< HEAD
-  conditionally show a selected hero in a detail area below the list.
-  
-  本章中，我们将创建一个英雄列表组件。每位英雄都有一个名字。我们将显示英雄名字的列表，当选中一位英雄时，就在列表下方的详情区显示他/她的详情。
-=======
   conditionally show a message below the list.
->>>>>>> 0664a271
+  
+  本章中，我们将创建一个英雄列表组件。每位英雄都有一个名字。我们将显示英雄名字的列表，当选中一位英雄时，就在列表下方显示一条消息。
 
   The final UI looks like this:
   
@@ -28,34 +24,21 @@
 
 :marked
   # Table Of Contents
-<<<<<<< HEAD
   # 目录
   
   * [Showing component properties with interpolation](#interpolation)
   * [通过插值表达式显示组件的属性](#interpolation)
-  * [Showing an array property with NgFor](#ngFor)
+  * [Showing !{_an} !{_array} property with NgFor](#ngFor)
   * [通过NgFor显示数组型属性](#ngFor)
   * [Conditional display with NgIf](#ngIf)
   * [通过NgIf实现按条件显示](#ngIf)
   
 .l-sub-section
   :marked
-    The [live example](/resources/live-examples/displaying-data/ts/plnkr.html)
-    demonstrates all of the syntax and code snippets described in this chapter.
-    
-    这个[在线例子](/resources/live-examples/displaying-data/ts/plnkr.html)
-    演示了本章中描述的所有语法和代码片段。
-=======
-
-  * [Showing component properties with interpolation](#interpolation)
-  * [Showing !{_an} !{_array} property with NgFor](#ngFor)
-  * [Conditional display with NgIf](#ngIf)
-
-.l-sub-section
-  :marked
     The <live-example></live-example> demonstrates all of the syntax and code
     snippets described in this chapter.
->>>>>>> 0664a271
+
+    这个<live-example></live-example>演示了本章中描述的所有语法和代码片段。
 
 .l-main-section#interpolation
 :marked
@@ -73,16 +56,12 @@
   
   我们来一起做个简明的小例子。
 
-<<<<<<< HEAD
-  Create a new project folder (`displaying-data`) and follow the steps in the [QuickStart](../quickstart.html).
-  
-  创建一个新的项目文件夹(`displaying-data`)，并且完成[“快速起步”](../quickstart.html)中的步骤。
-=======
   Create a new project folder (<ngio-ex path="displaying-data"></ngio-ex>) and follow the steps in the [QuickStart](../quickstart.html).
+  
+  创建一个新的项目文件夹(<ngio-ex path="displaying-data"></ngio-ex>)，并且完成[“快速起步”](../quickstart.html)中的步骤。
 
 block quickstart-repo
   include ../_quickstart_repo
->>>>>>> 0664a271
 
 :marked
   Then modify the <ngio-ex path="app.component.ts"></ngio-ex> file by 
@@ -104,19 +83,6 @@
   
   修改完的模板会使用双花括号形式的插值表达式来显示这两个模板属性：
 
-<<<<<<< HEAD
-+makeExample('displaying-data/ts/app/app.component.1.ts', 'template')(format=".")
-.l-sub-section
-  :marked
-    The template is a multi-line string within ECMAScript 2015 backticks (\`).
-    The backtick (\`) &mdash; which is *not* the same character as a single
-    quote (') &mdash; has many nice features. The feature we're exploiting here
-    is the ability to compose the string over several lines, which makes for
-    much more readable HTML.
-    
-    模板是包在反引号(\`)中的一个多行字符串。
-    反引号(\`) —— 不是单引号(') —— 有很多好用的特性。我们在这里用到的是它把一个字符串写在多行上的能力，这样我们的HTML模板就会更容易阅读。
-=======
 +makeExcerpt('app/app.component.1.ts', 'template', '')
 
 +ifDocsFor('ts')
@@ -127,50 +93,38 @@
       quote (`'`) &mdash; has many nice features. The feature we're exploiting here
       is the ability to compose the string over several lines, which makes for
       much more readable HTML.
->>>>>>> 0664a271
+      
+      模板是包在反引号(<code>\`</code>)中的一个多行字符串。
+      反引号(<code>\`</code>) —— 注意，不是单引号(') —— 有很多好用的特性。我们在这里用到的是它把一个字符串写在多行上的能力，这样我们的HTML模板就会更容易阅读。
 
 :marked
   Angular automatically pulls the value of the `title` and `myHero` properties from the component and
   inserts those values into the browser. Angular updates the display
   when these properties change.
-<<<<<<< HEAD
   
   Angular会自动从组件中提取`title`和`myHero`属性的值，并且把这些值插入浏览器中。一旦这些属性发生变化，Angular就会自动刷新显示。
-=======
-
->>>>>>> 0664a271
 .l-sub-section
   :marked
     More precisely, the redisplay occurs after some kind of asynchronous event related to
     the view such as a keystroke, a timer completion, or an async `XHR` response.
     We don't have those in this sample.
     But then the properties aren't changing on their own either. For the moment we must operate on faith.
-<<<<<<< HEAD
     
     严格来说，“重新显示”是在某些与视图有关的异步事件之后发生的，比如：按键、定时器或收到异步`XHR`响应。本例中没有体现这一点。
     很显然，属性肯定不会无缘无故的变化。但是目前我们只要先相信Angular会处理好就行了。
-=======
-
->>>>>>> 0664a271
 :marked
   Notice that we haven't called **new** to create an instance of the `AppComponent` class.
   Angular is creating an instance for us. How?
   
   注意，我们从没调用过**new**来创建`AppComponent`类的实例，是Angular替我们创建了它。那么它是如何创建的呢？
 
-<<<<<<< HEAD
-  Notice the CSS `selector` in the `@Component` decorator that specifies an element named "my-app".
-  Remember back in QuickStart that we added the `<my-app>` element to the body of our `index.html`
-  
-  注意`@Component`装饰器中指定的CSS选择器`selector`，它指定了一个叫`my-app`的元素。
-  回忆下，在“快速起步”一章中，我们曾把一个`<my-app>`元素添加到`index.html`的`body`里。
-+makeExample('displaying-data/ts/index.html', 'my-app')(format=".")
-=======
   Notice the CSS `selector` in the `@Component` !{_decorator} that specifies an element named `my-app`.
   Remember back in [QuickStart](../quickstart.html) that we added the `<my-app>` element to the body of our `index.html` file:
+  
+  注意`@Component`装饰器中指定的CSS选择器`selector`，它指定了一个叫`my-app`的元素。
+  回忆下，在[“快速起步”](../quickstart.html)一章中，我们曾把一个`<my-app>`元素添加到`index.html`的`body`里。
 
 +makeExcerpt('index.html', 'body')
->>>>>>> 0664a271
 
 :marked
   When we bootstrap with the `AppComponent` class (in <ngio-ex path="main.ts"></ngio-ex>), Angular looks for a `<my-app>`
@@ -180,33 +134,18 @@
   当我们通过`main.ts`中的`AppComponent`类启动时，Angular在`index.html`中查找一个`<my-app>`元素，
   然后实例化一个`AppComponent`，并将其渲染到`<my-app>`标签中。
 
-<<<<<<< HEAD
-  We're ready to see changes in a running app by firing up the npm script that both compiles and serves our applications
-  while watching for changes.
-  
-  通过运行npm脚本(它能编译并启动一个能监视文件变化的服务器)，我们能看到运行中的应用发生的变化。
-code-example(format="").
-  npm start
-:marked
-  We should see the title and hero name:
-  
-  我们应该能看到标题和英雄名：
-  
-figure.image-display
-  img(src="/resources/images/devguide/displaying-data/title-and-hero.png" alt="标题和英雄")
-:marked
-  Let's review some of the choices we made and consider alternatives.
-  
-  我们来回顾一下以前所做的决定，看看还有哪些其它选择。
-=======
   Try running the app. It should display the title and hero name:
+  
+  试一下本应用。它应该显示出标题和英雄名。
+  
 figure.image-display
   img(src="/resources/images/devguide/displaying-data/title-and-hero.png" alt="Title and Hero")
->>>>>>> 0664a271
 
 +ifDocsFor('ts')
   :marked
     Let's review some of the choices we made and consider alternatives.
+    
+    我们来回顾一下以前所做的决定，看看还有哪些其它选择。
 
 :marked
   ## Template inline or template file?
@@ -216,88 +155,58 @@
   We can store our component's template in one of two places.
   We can define it *inline* using the `template` property, as we do here.
   Or we can define the template in a separate HTML file and link to it in
-<<<<<<< HEAD
-  the component metadata using the `@Component` decorator's `templateUrl` property.
+  the component metadata using the `@Component` !{_decorator}'s `templateUrl` property.
   
   我们有两种地方可以用来存放组件模板。
   我们可以使用`template`属性把它定义为 *内联* 的，就像这里所做的一样。
   或者，可以把模板定义在一个独立的HTML文件中，并且通过在`@Component`装饰器中的`templateUrl`属性把它链接到组件。
-=======
-  the component metadata using the `@Component` !{_decorator}'s `templateUrl` property.
->>>>>>> 0664a271
 
   The choice between inline and separate HTML is a matter of taste,
   circumstances, and organization policy.
   Here we're using inline HTML because the template is small, and the demo
-<<<<<<< HEAD
-  is simpler without the HTML file.
+  is simpler without the additional HTML file.
   
   到底选择内联HTML还是独立HTML取决于：个人喜好、具体状况和组织级策略。
-  这里我们选择内联HTML，是因为模板很小，而且这个演示很简单，没必要用HTML文件。
-=======
-  is simpler without the additional HTML file.
->>>>>>> 0664a271
+  这里我们选择内联HTML，是因为模板很小，而且这个演示很简单，没有额外的HTML文件。
 
   In either style, the template data bindings have the same access to the component's properties.
   
   无论用哪种风格，模板中的数据绑定在访问组件属性方面都是完全一样的。
 
-<<<<<<< HEAD
-  ## Constructor or variable initialization?
-  
-  ## 初始化：使用构造函数还是变量？
-
-  We initialized our component properties using variable assignment.
-  This is a wonderfully concise and compact technique.
-  
-  这里我们使用了变量赋值的方式初始化组件的属性。
-  这是个特别简洁用法。
-
-  Some folks prefer to declare the properties and initialize them within a constructor like this:
-  
-  也有些人喜欢单独声明属性，并且在构造函数中初始化它们，就像这样：
-+makeExample('displaying-data/ts/app/app-ctor.component.ts', 'app-ctor')(format=".")
-=======
 +ifDocsFor('ts')
   :marked
     ## Constructor or variable initialization?
+    
+    ## 初始化：使用构造函数还是变量？
 
     We initialized our component properties using variable assignment.
     This is a wonderfully concise and compact technique.
+    
+    这里我们使用了变量赋值的方式初始化组件的属性。
+    这是个特别简洁用法。
 
     Some folks prefer to declare the properties and initialize them within a constructor like this:
+    
+    也有些人喜欢单独声明属性，并且在构造函数中初始化它们，就像这样：
+    
   +makeExcerpt('app/app-ctor.component.ts', 'class')
->>>>>>> 0664a271
 
   :marked
     That's fine too. The choice is a matter of taste and organization policy.
     We'll adopt the more terse "variable assignment" style in this chapter simply because
     there will be less code to read.
 
-<<<<<<< HEAD
-  这也挺好。这个选择取决于个人喜好和组织级策略。
-  本章中，我们简单的选用了更简短的“变量赋值”风格，因为它们代码更少，更容易阅读。
-<a id="ngFor"></a>
-.l-main-section
-:marked
-  ## Showing an array property with ***ngFor***
+.l-main-section#ngFor
+:marked
+  ## Showing !{_an} !{_array} property with ***ngFor**
   
   ## 使用***ngFor***显示数组属性
 
-  We want to display a list of heroes. We begin by adding a mock heroes name array to the component,
-  just above `myHero`, and redefine `myHero` to be the first name in the array.
-  
-  我们准备显示一个英雄列表。先在组件的`myHero`属性上方添加一个模拟Mock的英雄名字数组，然后把`myHero`重定义为数组中的第一个名字。
-+makeExample('displaying-data/ts/app/app.component.2.ts', 'mock-heroes', 'app/app.component.ts (类)')(format=".")
-=======
-.l-main-section#ngFor
-:marked
-  ## Showing !{_an} !{_array} property with ***ngFor**
-
   We want to display a list of heroes. We begin by adding !{_an} !{_array} of hero names to the component and redefine `myHero` to be the first name in the !{_array}.
+  
+  我们准备显示一个英雄列表。先往组件中添加一个英雄名字数组，然后把`myHero`重定义为数组中的第一个名字。
 
 +makeExcerpt('app/app.component.2.ts', 'class')
->>>>>>> 0664a271
 
 :marked
   Now we use the Angular `ngFor` directive in the template to display
@@ -305,22 +214,14 @@
   
   现在，我们在模板中使用Angular的`ngFor`“重复器”指令来显示`heroes`列表中的每一个条目。
 
-<<<<<<< HEAD
-+makeExample('displaying-data/ts/app/app.component.2.ts', 'template','app/app.component.ts (模板)')(format=".")
++makeExcerpt('app/app.component.2.ts', 'template')
 
 :marked
   Our presentation is the familiar HTML unordered list with `<ul>` and `<li>` tags. Let's focus on the `<li>` tag.
   
   我们看到了熟悉的HTML —— 由`<ul>`和`<li>`标签组成的无序列表。请聚焦在`<li>`标签上。
-+makeExample('displaying-data/ts/app/app.component.2.ts', 'li-repeater')(format=".")
-=======
-+makeExcerpt('app/app.component.2.ts', 'template')
-
-:marked
-  Our presentation is the familiar HTML unordered list with `<ul>` and `<li>` tags. Let's focus on the `<li>` tag.
-
+  
 +makeExcerpt('app/app.component.2.ts ()', 'li', '')
->>>>>>> 0664a271
 
 :marked
   We added a somewhat mysterious `*ngFor` to the `<li>` element.
@@ -338,11 +239,7 @@
     不要忘记`*ngFor`中的前导星号(\*)。它是语法中不可或缺的一部分。
     要了解关于此语法和`ngFor`的更多知识，请参见[模板语法](./template-syntax.html#ngFor)一章。
 :marked
-<<<<<<< HEAD
-  Notice the `hero` in the `NgFor` double-quoted instruction;
-=======
   Notice the `hero` in the `ngFor` double-quoted instruction;
->>>>>>> 0664a271
   it is an example of a [template input variable](./template-syntax.html#ngForMicrosyntax).
 
   注意看`ngFor`双引号表达式中的`hero`。
@@ -363,16 +260,10 @@
     这里我们传给`ngFor`一个“数组”让它显示。
     但实际上，`ngFor`可以为任何[可迭代Iterable](https://developer.mozilla.org/en-US/docs/Web/JavaScript/Reference/Iteration_protocols)对象重复渲染条目。
 :marked
-<<<<<<< HEAD
-  Assuming we're still running under the `npm start` command,
-  we should see heroes appearing in an unordered list.
-  
-  如果着`npm start`命令仍在运行，我们将在了一个无序列表中看到英雄们的数据。
-  
-=======
   Now the heroes appear in an unordered list.
-
->>>>>>> 0664a271
+  
+  现在，英雄们出现在了一个无序列表中。
+
 figure.image-display
   img(src="/resources/images/devguide/displaying-data/hero-names-list.png" alt="ngfor之后")
 
@@ -390,107 +281,65 @@
   作为演示还可以，但它显然不是最佳实践。它甚至是一个很不好的实践。
   我们在本章中先不管它，只是记下来，等将来再修复这个问题。
 
-<<<<<<< HEAD
-  At the moment, we're binding to an array of strings. We do that occasionally in real applications, but
-  most of the time we're displaying objects &mdash; potentially instances of classes.
-  
-  现在，我们绑定到了一个字符串数组。在真实的应用中偶尔这么做。但绝大多数时候，我们显示的条目是对象 —— 很可能是类实例。
-
-  Let's turn our array of hero names into an array of `Hero` objects. For that we'll need a `Hero` class.
-  
-  我们来把英雄名字的数组转换成`Hero`对象的数组。但首先得有一个`Hero`类。
-
-  Create a new file in the `app/` folder called `hero.ts` with the following short bit of code.
-  
-  在`app/`目录下创建一个名叫`hero.ts`的新文件，内容如下：
-  
-+makeExample('displaying-data/ts/app/hero.ts', null, 'app/hero.ts')(format = ".")
-
-:marked
-  We've defined a class with a constructor and two properties: `id` and `name`.
-  
-  我们这样就定义了一个带有构造函数和两个属性：`id`和`name`的类。
-
-  It might not look like we have properties, but we do. We're taking
-  advantage of a TypeScript shortcut in our declaration of the constructor parameters.
-  
-  它可能看上去不像是有属性的类，但我们确实有。我们利用的是TypeScript提供的简写形式 —— 用构造函数的参数直接定义属性。
-  
-  Consider the first parameter:
-  
-  来看第一个参数：
-  
-+makeExample('displaying-data/ts/app/hero.ts', 'id-parameter')
-
-:marked
-  That brief syntax does a lot:
-  
-  这个简写语法做了很多：
-  
-  * declares a constructor parameter and its type
-  
-  * 定义了一个构造函数参数及其类型
-  
-  * declares a public property of the same name
-  
-  * 定义了一个同名的公开属性
-  
-  * initializes that property with the corresponding argument when we "new" an instance of the class
-  
-  * 当我们`new`出该类的一个实例时，把该属性初始化为相应的参数值
-=======
   At the moment, we're binding to !{_an} !{_array} of strings. We do that occasionally in real applications, but
   most of the time we're binding to more specialized objects.
+  
+  现在，我们绑定到了一个字符串数组。在真实的应用中偶尔这么做。但绝大多数时候，我们会绑定一些对象数组上。
 
   Let's turn our !{_array} of hero names into !{_an} !{_array} of `Hero` objects. For that we'll need a `Hero` class.
+  
+  我们来把英雄名字的数组转换成`Hero`对象的数组。但首先得有一个`Hero`类。
 
   Create a new file in the `!{_appDir}` folder called  <ngio-ex path="hero.ts"></ngio-ex> with the following code:
   
+  在`!{_appDir}`目录下创建一个名叫<ngio-ex path="hero.ts"></ngio-ex>的新文件，内容如下：
+  
 +makeExcerpt('app/hero.ts')
 
 block hero-class
   :marked
     We've defined a class with a constructor and two properties: `id` and `name`.
+    
+    我们这样就定义了一个带有构造函数和两个属性：`id`和`name`的类。
 
     It might not look like we have properties, but we do. We're taking
     advantage of a TypeScript shortcut in our declaration of the constructor parameters.
+    
+    它可能看上去不像是有属性的类，但我们确实有。我们利用的是TypeScript提供的简写形式 —— 用构造函数的参数直接定义属性。
 
     Consider the first parameter:
+    
+    来看第一个参数：
 
   +makeExcerpt('app/hero.ts ()', 'id')
 
   :marked
     That brief syntax does a lot:
+    
+    这个简写语法做了很多：
+    
     * Declares a constructor parameter and its type
+    
+    * 定义了一个构造函数参数及其类型
+    
     * Declares a public property of the same name
+    
+    * 定义了一个同名的公开属性
+    
     * Initializes that property with the corresponding argument when we "new" an instance of the class
->>>>>>> 0664a271
+    
+    * 当我们`new`出该类的一个实例时，把该属性初始化为相应的参数值
+
 
 .l-main-section
 :marked
   ## Using the Hero class
-<<<<<<< HEAD
   
   ## 使用Hero类
   
-  Let's redefine the `heroes` property in our component to return an array of these Hero objects
-  and also set the `myHero` property with the first of these mock heroes.
-  
-  我们要把组件的`heroes`属性重新定义为这些Hero对象的数组，并把这个数组中的第一项赋值给`myHero`属性。
-  
-+makeExample('displaying-data/ts/app/app.component.3.ts', 'heroes', 'app.component.ts (节选)')(format=".")
-
-:marked
-  We'll have to update the template.
-  At the moment it displays the entire `hero` object, which used to be a string value.
-  Let's fix that so we interpolate the `hero.name` property.
-  
-  我们还得更新一下模板。
-  现在它显示的是整个`hero`对象，它原来是字符串值。
-  我们要修复它，所以，我们的插值表达式应该使用`hero.name`属性。
-+makeExample('displaying-data/ts/app/app.component.3.ts', 'template','app.component.ts (模板)')(format=".")
-=======
   Let's make the `heroes` property in our component return !{_an} !{_array} of these `Hero` objects.
+  
+  我们让组件中的`heroes`属性返回这些`Hero`对象的数组。
 
 +makeExcerpt('app/app.component.3.ts', 'heroes')
 
@@ -498,9 +347,12 @@
   We'll have to update the template.
   At the moment it displays the hero's `id` and `name`.
   Let's fix that so we display only the hero's `name` property.
+  
+  我们还得更新一下模板。
+  现在它显示的是英雄的`id`和`name`。
+  我们要修复它，所以，只显示英雄的`name`属性就行了。
 
 +makeExcerpt('app/app.component.3.ts', 'template')
->>>>>>> 0664a271
 
 :marked
   Our display looks the same, but now we know much better what a hero really is.
@@ -513,33 +365,22 @@
   
   ## 通过NgIf进行条件显示
 
-<<<<<<< HEAD
-  Sometimes the app should display a view or a portion of a view only under specific circumstances.
-  
-  有时候，应用应该只在特定情况下才显示视图或视图的一部分。
-
-  In our example, we'd like to display a message if we have a large number of heroes &mdash; say, more than 3.
+  Sometimes an app needs to display a view or a portion of a view only under specific circumstances.
+  
+  有时候，应用只需要在特定情况下显示视图或视图的一部分。
+
+  In our example, we'd like to display a message if we have a large number of heroes, say, more than 3.
   
   在我们的例子中，假设如果有大量的英雄 —— 比如大于3位的情况下，我们想要显示一条消息。
-=======
-  Sometimes an app needs to display a view or a portion of a view only under specific circumstances.
-
-  In our example, we'd like to display a message if we have a large number of heroes, say, more than 3.
->>>>>>> 0664a271
 
   The Angular `ngIf` directive inserts or removes an element based on a !{_boolean} condition.
   We can see it in action by adding the following paragraph at the bottom of the template:
-<<<<<<< HEAD
   
   Angular的`NgIf`指令会基于条件的真假来显示或移除一个元素。
   我们来亲自动手试一下，把下列语句加到模板的底部：
   
-+makeExample('displaying-data/ts/app/app.component.ts', 'message')
-=======
-
 +makeExcerpt('app/app.component.ts', 'message')
 
->>>>>>> 0664a271
 .alert.is-important
   :marked
     Don't forget the leading asterisk (\*) in `*ngIf`. It is an essential part of the syntax.
@@ -581,47 +422,32 @@
   ## 小结
   
   Now we know how to use:
-<<<<<<< HEAD
-  
-  现在我们知道了如何使用：
-  
-  - **interpolation** with double curly braces to display a component property
+  
+  现在我们知道了如何：
+  
+  - **Interpolation** with double curly braces to display a component property
   
   - 用带有双花括号的**插值表达式Interpolation**来显示组件的一个属性
   
-  - **`ngFor`** to display a list of items
-  
-  - 用**`ngFor`**来显示条目列表
-  
-  - a TypeScript class to shape the **model data** for our component and display properties of that model
-  
-  - 用一个TypeScript类来为我们的组件描述**数据模型**并显示模型的各个属性。
-  
-  - **`ngIf`** to conditionally display a chunk of HTML based on a boolean expression
-  
-  - **`ngIf`**用来根据一个布尔表达式有条件的显示一段HTML
-=======
-  - **Interpolation** with double curly braces to display a component property
   - **ngFor** to display !{_an} !{_array} of items
+  
+  - 用**ngFor**来显示条目列表
+  
   - A !{_Lang} class to shape the **model data** for our component and display properties of that model
+  
+  - 用一个!{_Lang}类来为我们的组件描述**数据模型**并显示模型的各个属性。
+  
   - **ngIf** to conditionally display a chunk of HTML based on a boolean expression
->>>>>>> 0664a271
+  
+  - **ngIf**用来根据一个布尔表达式有条件的显示一段HTML
 
   Here's our final code:
   
   下面是我们的最终代码：
 
-<<<<<<< HEAD
-+makeTabs(`displaying-data/ts/app/app.component.ts,
-displaying-data/ts/app/hero.ts,
-displaying-data/ts/app/boot.ts`,
-'final,,',
-'app/app.component.ts, app/hero.ts, boot.ts')
-=======
 block final-code
   +makeTabs(`displaying-data/ts/app/app.component.ts,
              displaying-data/ts/app/hero.ts,
              displaying-data/ts/app/main.ts`,
              'final,,',
-             'app/app.component.ts, app/hero.ts, main.ts')
->>>>>>> 0664a271
+             'app/app.component.ts, app/hero.ts, main.ts')