include ../_util-fns

:marked
  Angular applications and Angular itself depend upon features and functionality provided by a variety of third-party packages (including Angular itself).
  These packages are maintained and installed with the Node Package Manager (<a href="https://docs.npmjs.com/" target="_blank">npm</a>).
  
  Angular应用以及Angular本身都依赖于由很多第三方包（包括Angular自己）提供的特性和功能。
  这些包由Node包管理器(<a href="https://docs.npmjs.com/" target="_blank">npm</a>)负责安装和维护。
.l-sub-section
  :marked
    Node.js and npm are essential to Angular 2 development. 
    
    Node.js和npm是做Angular 2开发的基础。
    
    <a href="https://docs.npmjs.com/getting-started/installing-node" target="_blank" title="Installing Node.js and updating npm">
    Get it now</a> if it's not already installed on your machine
    
    如果你的电脑上还没有装过，请
    <a href="https://docs.npmjs.com/getting-started/installing-node" target="_blank" title="Installing Node.js and updating npm">
    立即获取它</a>！
 
    **Verify that you are running at least node `v5.x.x` and npm `3.x.x`**
    by running `node -v` and `npm -v` in a terminal/console window.
<<<<<<< HEAD
    Older and newer versions produce errors.
    
    通过在终端/控制台窗口中运行`node -v`和`npm -v`命令，来**验证下你是否正在使用node `v5.x.x`和npm `3.x.x`**。
    过老或过新的版本都有可能出现问题。
=======
    Older versions produce errors.
>>>>>>> 2bc166c3

    We recommend [nvm](https://github.com/creationix/nvm) for managing multiple versions of node and npm.
    
    我们建议使用[nvm](https://github.com/creationix/nvm)来管理node和npm的多个版本。

:marked
  We recommend a comprehensive starter-set of packages as specified in the `dependencies` and `devDependencies`
  sections of the QuickStart
  <a href="https://docs.npmjs.com/files/package.json" target="_blank">package.json</a> file:
  
  我们在“快速起步”一章中<a href="https://docs.npmjs.com/files/package.json" target="_blank">package.json</a>文件的
  `dependencies`和`devDependencies`区中指定了一组适用于新手儿的综合依赖包。
+makeJson('quickstart/ts/package.1.json',{ paths: 'dependencies, devDependencies'}, 'package.json (dependencies)')(format=".") 
:marked
  There are other possible package choices and you're likely to add and subtract to meet your application needs. 
  We're recommending *this particular set* because (a) we know they  work well together and 
  (b) they include everything we'll need to build and run the sample applications in this documentation series.
  
  还有很多其他包可供选择，你可以根据自己的喜好进行增减，让它们更适合你的应用程序。
  我们建议使用*这一组*是因为：(a) 我们知道它们可以很好的协同工作；(b) 它们包含了我们在个系列文档中构建和运行范例应用时所需的一切。
.l-sub-section
  :marked
    *Almost* everything. A cookbook or guide chapter may require an additional library such as *jQuery*.
    
    **几乎**一切。烹饪宝典或开发指南中的章节可能需要额外的库，比如*jQuery*。
:marked
  This is far more than we need for QuickStart. 
  Indeed, it's more than we need for most applications. 
  There is no harm in installing more than we need. 
  We only serve to the client those packages that the application actually requests.
  
  它们远远超过了我们将在“快速起步”中用到的。
  实际上，它比我们在大多数应用中需要的还多。
  安装的包比我们实际需要的包多，其实并没有什么坏处。
  我们最终只会往客户端发送程序中实际用到的那些包。
  
  In this chapter we explain what each package does and why we include it.
  Feel free to make substitutions later to suit your tastes and experience.
  
  在本章中，我们会解释每一个包是干什么的，以及我们为什么要包含它。
  以后你可以根据自己的喜好和经验，随意替换它们。
  
.l-main-section
:marked
  ## *dependencies* and *devDependencies*
  ## *dependencies*和*devDependencies*
  The `package.json` distinguishes between two sets of packages, 
  [dependencies](#dependencies) and [devDependencies](#dev-dependencies).
  
  `package.json`把这些包分成了两组：[dependencies](#dependencies)和[devDependencies](#dev-dependencies)。
  
  The packages listed under *dependencies* are essential to *running* the application. 
  The *devDependencies* are only necessary to *develop* the application. 
  They can be excluded from production installations as in this example:
  
  列在*dependencies*下的这些包是*运行*本应用的基础，而*devDependencies*下的只在*开发*此应用时才用得到。
  *devDependencies*下的这些包在产品环境下安装时会被排除，就像这样：
code-example(format="." language="bash").
  npm install my-application --production
  
a(id="dependencies")
.l-main-section
:marked
  ## *dependencies*
  There are three package categories in the `dependencies` section of the application `package.json`:
  
  应用程序的`package.json`文件中，`dependencies`区下有三类包：
  
  * ***Features*** - Feature packages provide our application with framework and utility capabilites.
  * ***特性*** - 特性包为我们的应用程序提供了框架和工具方面的能力。
  
  * ***Polyfills*** - Polyfills plug gaps in the browser's JavaScript implementation.
  * ***填充(Polyfills)*** - 填充包弥合了不同浏览器上的JavaScript实现方面的差异。 
 
  * ***Other*** - Other libraries that support the application such as `bootstrap` for HTML widgets and styling.
  * ***其它*** - 其它库对本应用提供支持，比如`bootstrap`包提供了HTML中的小部件和样式。
  
.l-main-section
:marked
  ### Feature Packages
  ### 特性包
  
  ***@angular/core*** - Critical runtime parts of the framework needed by every application. 
  Includes all metadata decorators, `Component`, `Directive`,  dependency injection, and the component lifecycle hooks.
  
  ***@angular/core*** - 框架中关键的运行期部件，每一个应用都需要它。
  包括所有的元数据装饰器：`Component`、`Directive`，依赖注入系统，以及组件生命周期钩子。
  
  ***@angular/common*** - The commonly needed services, pipes and directives provided by the Angular team.
  
  ***@angular/common*** - 常用的那些由Angular开发组提供的服务、管道和指令。
  
  ***@angular/compiler*** - Angular's *Template Compiler*. 
  It understand templates and can convert them to code that makes the app run and render. 
  Developers typically don’t interact with the compiler directly. 
  They use it indirectly via `platform-browser-dynamic` or the offline template compiler.
  
  ***@angular/compiler*** - Angular的*模板编译器*。
  它会理解模板，并且把模板转化成代码，以供应用程序运行和渲染。
  开发人员通常不会直接跟这个编译器打交道，而是通过`platform-browser-dynamic`或离线模板编译器间接使用它。
  
  ***@angular/platform-browser*** - Everything DOM and browser related, especially the pieces that help render into DOM.
  This package also includes the bootstrapStatic method for bootstrapping applications for production builds that pre-compile templates offline.
  
  ***@angular/platform-browser*** - 与DOM和浏览器相关的每样东西，特别是帮助往DOM中渲染的那部分。
  这个包还包含bootstrapStatic方法，用来引导那些在产品构建时需要离线预编译模板的应用程序。
  
  ***@angular/platform-browser-dynamic*** - Providers and a bootstrap method for applications that
  compile templates on the client. don’t use offline compilation.
  We use this package for boostrapping during development and for boostrapping plunker samples
  
  ***@angular/platform-browser-dynamic*** - 为应用程序提供一些供应商和一个bootstrap方法，以便在客户端编译模板。不要用于离线编译。
  我们使用这个包在开发期间引导应用，以及引导plunker中的范例。
  
  ***@angular/http*** - Angular's http client
  
  ***@angular/http*** - Angular的HTTP客户端。
  
  ***@angular/router*** - Component router.
  
  ***@angular/router*** - 组件路由器。
  
  ***@angular/upgrade*** - Set of utilities for upgrading Angular 1 applications.
  
  ***@angular/upgrade*** - 一组用于升级Angular 1应用的工具。
  
  ***[system.js](https://github.com/systemjs/systemjs)*** -  A dynamic module loader compatible with the 
  [ES2015 module](http://www.2ality.com/2014/09/es6-modules-final.html) specification.
  There are other viable choices including the well-regarded [webpack](https://webpack.github.io/).
  SystemJS happens to be the one we use in the documentation samples. It works.
  
  ***[system.js](https://github.com/systemjs/systemjs)*** -  是一个动态的模块加载器，
  与[ES2015 module](http://www.2ality.com/2014/09/es6-modules-final.html)规范兼容。
  还有很多其他选择，比如广受欢迎的[webpack](https://webpack.github.io/)。
  SystemJS被用在了我们的文档范例中。这只是因为它能工作。
  
  Our applications are likely to require additional packages that provide
  HTML controls, themes, data access, and various utilities.
  
  我们的应用程序很可能还会需要一些额外的包，比如HTML控件、主题、数据访问，以及其它多种工具。
  

a(id="polyfills")
.l-main-section
:marked
  ### Polyfill Packages
  ### 填充(Polyfile)包
  
  Angular requires certain [polyfills](https://en.wikipedia.org/wiki/Polyfill) in the application environment.
  We install these polyfills with very specific npm packages that Angular lists in the *peerDependencies* section of its `package.json`.
  
  在应用程序的运行环境中，Angular需要某些[填充物](https://en.wikipedia.org/wiki/Polyfill)。
  我们通过特定的npm包来安装这些填充物，Angular本身把它列在了`package.json`中的*peerDependencies*区。
  
  We must list these packages in the `dependencies` section of our own `package.json`.
  
  但我们必须把它列在我们`package.json`文件的`dependencies`区。
  
.l-sub-section
  :marked
    See "[Why peerDependencies?](#why-peer-dependencies)" below for background on this requirement.
    
    查看下面的“[为什么用peerDependencies?](#why-peer-dependencies)”，以了解这项需求的背景。
:marked
  ***core-js*** - monkey patches the global context (window) with essential features of ES2015 (ES6).
   Developers may substitute an alternative polyfill that provides the same core APIs. 
   This dependency should go away once these APIs are implemented by all supported ever-green browsers.
   
  ***core-js*** - 对全局上下文(window)做的猴子补丁(monkey patch)，提供了ES2015(ES6)的很多基础特性。
  开发人员也可以把它换成提供了相同内核API的其它填充库。
  如果有一天所有“长青浏览器”都实现了这些API，这个依赖就可以去掉了。
  
  ***reflect-metadata*** - a dependency shared between Angular and the ***TypeScript compiler***. 
  Developers should be able to update a TypeScript package without upgrading Angular, 
  which is why this is a dependency of the application and not a dependency of Angular.
  
  ***reflect-metadata*** - 一个由Angular和***TypeScript***编译器共享的依赖包。
  开发人员需要能单独更新TypeScript包，而不用升级Angular。这就是为什么把它放在本应用程序的依赖中，而不是Angular的依赖中。
  
  ***rxjs*** - a polyfill for the [Observables specification](https://github.com/zenparsing/es-observable) currently before the 
  [TC39](http://www.ecma-international.org/memento/TC39.htm) committee that determines standards for the JavaScript language.
  Developers should be able to pick a preferred version of *rxjs* (within a compatible version range) 
  without waiting for Angular updates.
  
  ***rxjs*** - 一个为[可观察对象(Observable)规范](https://github.com/zenparsing/es-observable)提供的填充物，该规范已经提交给了
  [TC39](http://www.ecma-international.org/memento/TC39.htm)委员会，以决定是否要在JavaScript语言中进行标准化。
  开发人员应该能在兼容的版本中选择一个喜欢的*rxjs*版本，而不用等Angular升级。
  
  ***zone.js*** - a polyfill for the [Zone specification](https://gist.github.com/mhevery/63fdcdf7c65886051d55) currently before the 
  [TC39](http://www.ecma-international.org/memento/TC39.htm) committee that determines standards for the JavaScript language.
  Developers should be able to pick a preferred version of *zone.js* to use (within a compatible version range) 
  without waiting for Angular updates.
  
  ***zone.js*** - 一个为[Zone规范](https://gist.github.com/mhevery/63fdcdf7c65886051d55)提供的填充物，该规范已经提交给了
  [TC39](http://www.ecma-international.org/memento/TC39.htm)委员会，以决定是否要在JavaScript语言中进行标准化。
  开发人员应该能在兼容的版本中选择一个喜欢的*zone.js*版本，而不用等Angular升级。

a(id="other")
.l-main-section
:marked
  ### Other helper libraries
  ### 其它辅助库
  
  ***angular2-in-memory-web-api*** - An Angular-supported library that simulates a remote server's web api 
  without requiring an actual server or real http calls. 
  Good for demos, documentation samples, and early stage development (before we even have a server).
  Learn about it in the [Http Client](server-communication.html#appendix-tour-of-heroes-in-memory-server) chapter.
  
  ***angular2-in-memory-web-api*** - 一个Angular的支持库，它能模拟一个远端服务器的Web API，而不需要依赖一个真实的服务器或发起真实的HTTP调用。
  对演示、文档范例和开发的早期阶段（那时候我们可能还没有服务器呢）非常有用。
  请到[Http客户端](server-communication.html#appendix-tour-of-heroes-in-memory-server)一章中了解更多知识。
  
  ***bootstrap*** - [bootstrap](http://getbootstrap.com/) is a popular HTML and CSS framework for designing responsive web apps.
  Some of the documentation samples improve their appearance with *bootstrap*.
  
  ***bootstrap*** - [bootstrap](http://getbootstrap.com/)是一个广受欢迎的HTML和CSS框架，可用来设计响应式Web应用。
  有些文档中的范例使用了*bootstrap*来强化它们的外观。
  
a(id="dev-dependencies")
.l-main-section
:marked
  ## *devDependencies*
  The packages listed in the *devDependencies* section of the `package.json` help us develop the application.
  They do not have to be deployed with the production application although there is rarely harm in doing so.
  
  列在`package.json`文件中*devDependencies*区的包会帮助我们开发该应用程序。
  它们不用部署到产品环境的应用程序中 —— 虽然这样做也没什么坏处。

  ***[concurrently](https://www.npmjs.com/package/concurrently)*** - 
  a utility to run multiple *npm* commands concurrently on OS/X, Windows, and Linux operating systems.
  
  ***[concurrently](https://www.npmjs.com/package/concurrently)*** - 一个用来在OS/X、Windows和Linux操作系统上同时运行多个*npm*命令的工具
  
  ***[lite-server](https://www.npmjs.com/package/lite-server)*** - 
  a light-weight, static file server, written and maintained by [John Papa](http://johnpapa.net/) 
  with excellent support for Angular apps that use routing.
  
  ***[lite-server](https://www.npmjs.com/package/lite-server)*** - 一个轻量级、静态的服务器，
  由[John Papa](http://johnpapa.net/)开发和维护。对使用到路由的Angular程序提供了很好的支持。 
  
  ***[typescript](https://www.npmjs.com/package/typescript)*** - 
  the TypeScript language server including the *tsc* TypeScript compiler.
  
  ***[typescript](https://www.npmjs.com/package/typescript)*** - TypeScript语言的服务器，包含了TypeScript编译器*tsc*。
  
  ***[typings](https://www.npmjs.com/package/typings)*** - a manager for TypeScript definition files.
  Learn more about it in the [TypeScript Configuration](typescript-configuration.html#typings) chapter.
  
  ***[typings](https://www.npmjs.com/package/typings)*** - 一个“TypeScript定义”文件的管理器。
  要了解更多，请参见[TypeScript配置](typescript-configuration.html#typings)一章。
  
  This section likely grows as we add more tools, testing, and build support. 
  The QuickStart set is sufficient for developing the documentation sample applications.
  
  当我们添加更多工具、测试和构建支持库的时候，这一区也会随之增长。
  “快速起步”中的设置对这个文档中的范例程序来说已经够用了。

.l-main-section
a(id="why-peer-dependencies")
:marked
  ## Why *peerDependencies*?
  ## 为什么使用*peerDependencies*？
  
  We don't have a *peerDependencies* section in the QuickStart `package.json`. 
  But Angular itself has a *peerDependencies* section in 
  [*its* package.json](https://github.com/angular/angular/blob/master/modules/angular2/package.json) 
  and that has important consequences for our application. 
  
  在“快速起步”的`package.json`文件中，并没有*peerDependencies*区。
  但是Angular本身在[*它自己的* package.json](https://github.com/angular/angular/blob/master/modules/angular2/package.json)中有，
  它对我们的应用程序有重要的影响。
  
  It explains why we load the [polyfill](#polyfills) *dependency* packages in the QuickStart `package.json`,
  and why we'll need those packages in our own applications.
  
  它解释了为什么我们要在“快速起步”的`package.json`文件中加载这些[填充库(polyfill)](#polyfills)依赖包，
  以及为什么我们在自己的应用中会需要它们。
  
  Let's briefly explain what [peer dependencies](https://nodejs.org/en/blog/npm/peer-dependencies/) are about.
  
  我们先简短解释一下[平级依赖(peer dependencies)](https://nodejs.org/en/blog/npm/peer-dependencies/)是干嘛的。
  
  As we know, packages depend on other packages. For example, our application depends upon the Angular package.
  
  我们知道，每个包都依赖其它的包，比如我们的应用程序就依赖于Angular包。
  
  Two packages, 'A' and 'B', could depend on the same third package 'C'. 
  'A' and 'B' might both list 'C' among their *dependencies*.
  
  两个包，'A'和'B'，可能依赖共同的第三个包'C'。
  'A'和'B'可能都在它们的*dependencies*中列出了'C'。
  
  What if 'A' and 'B' depend on different versions of 'C' ('C1' and 'C2'). The npm package system supports that! 
  It installs 'C1' in the `node_modules` folder for 'A' and 'C2' in the `node_modules` folder for 'B'.
  Now 'A' and 'B' have their own copies of 'C' and they run without interferring. This is great.
  
  如果'A'和'B'依赖于'C'的不同版本('C1'和'C2')。npm包管理系统也能支持！
  它会把'C1'安装到'A'的`node_modules`目录下给'A'用，把'C2'安装到'B'的`node_modules`目录下给'B'用。
  现在，'A'和'B'都有了它们自己的一份'C'的复本，它们运行起来也互不干扰。这挺不错。
  
  But there is a problem. Package 'A' may require the presence of 'C1' without actually calling upon it directly.
  'A' may only work if *everyone is using 'C1'*. It falls down if any part of the application relies on 'C2'.
  
  但是有一个问题。包'A'可能只需要'C1'出现就行，而实际上并不会直接调用它。
  'A'可能只有当*每个人都使用'C1'时*才能正常工作。如果程序中的任何一个部分依赖了'C2'，它就会失败。
  
  The solution is for 'A' to declare that 'C1' is a *peer dependency*.
  
  要想解决这个问题，'A'就需要把'C1'定义为它的*平级依赖*。
  
  The difference between a `dependency` and a `peerDependency` is roughly this:
  
  在`dependencies`和`peerDependencies`之间的区别大致是这样的：
  
  >A **dependency** says, "I need this thing directly available to *me*."
  
  >**dependency**说：“我需要这东西*对我*直接可用。”
  >
  >A **peerDependency** says, "if you want to use me, you need this thing available to *you*."
  >
  >**peerDependency**说：“如果你想使用我，你得先让这东西*对你*可用”
   
  Angular finds itself in this situation. 
  Accordingly, the Angular `package.json` specifies several *peer dependency* packages, 
  each pinned to a particular version of a third-party package.
  
  Angular在这种情况下会自己找。
  因此，Angular的`package.json`中指定了一系列*平级依赖*包，
  把每个第三方包都固定在一个特定的版本上。

  ### We must install Angular's *peerDependencies* ourselves
  ### 我们必须自己安装Angular的*peerDependencies*
  
  When *npm* installs packages listed in *our* `dependencies` section,
  it also installs the packages listed within *their* packages `dependencies` sections.
  The process is recursive.
  
  当*npm*安装那些在*我们的*`dependencies*区指定的包时，
  它也会同时安装上在*那些包*的`dependencies`区所指定的那些包。
  这个安装过程是递归的。
  
  But as of version 3, *npm* does *not* install packages listed in *peerDependencies* sections.
  
  但是在第三版中，*npm* *不会*安装列在*peerDependencies*区的那些包。
  
  That means when our application installs Angular, ***npm* will not automatically install
  the packages listed in Angular's *peerDependencies* section**.
  
  这意味着，当我们的应用程序安装Angular时，***npm*将不会自动安装列在Angular的*peerDependencies*区的那些包**
  
  Fortunately, *npm* warns us (a) when any *peer dependencies* are missing or (b)
  when the application or any its other dependencies
  installs a different version of a *peer dependency*. 
  
  幸运的是，*npm*会在下列情况下给我们警告：(a) 当任何*平级依赖*缺失时 或(b) 当应用程序或它的任何其他依赖安装了与*平级依赖*不同版本的包时。
  
  These warnings are a critical guard against accidental failures due to version mismatches.
  They leave us in control of package and version resolution.
  
  这些警告是很关键的保护措施，以避免因为版本不匹配而导致的意外错误。
  它们让我们可以控制包和版本的解析过程。
  
  It is our responsibility to list all *peer dependency* packages **among our own *devDependencies***.
  
  我们的责任是，把所有*平级依赖*包都**列在我们自己的*devDependencies*中**。
  
.l-sub-section
  :marked
    #### The future of *peerDependencies*
    #### *peerDependencies*的未来
    
    The Angular polyfill dependencies should be just a suggestion or a hint to developers so that they know what Angular expects.
    They should not be hard requirements as they are today. We don't have a way to make them optional today.
    
    Angular的填充库依赖只是一个给开发人员的建议或提示，以便他们知道Angular期望用什么。
    它们不应该像现在一样是硬需求，但目前我们也不知道该如何把它们设置为可选的。
    
    There is a npm feature request for "optional peerDependencies" which would allow us to model this relationship better. 
    Once implemented, Angular will switch from *peerDependencies* to *optionalPeerDependencies* for all polyfills.
    
    有一个npm的新特性申请，叫做“可选的peerDependencies”，它将会允许我们更好的对这种关系建模。
    一旦它被实现了，Angular将把所有填充库从*peerDependencies*区切换到*optionalPeerDependencies*区。<|MERGE_RESOLUTION|>--- conflicted
+++ resolved
@@ -21,14 +21,10 @@
  
     **Verify that you are running at least node `v5.x.x` and npm `3.x.x`**
     by running `node -v` and `npm -v` in a terminal/console window.
-<<<<<<< HEAD
-    Older and newer versions produce errors.
+    Older versions produce errors.
     
     通过在终端/控制台窗口中运行`node -v`和`npm -v`命令，来**验证下你是否正在使用node `v5.x.x`和npm `3.x.x`**。
-    过老或过新的版本都有可能出现问题。
-=======
-    Older versions produce errors.
->>>>>>> 2bc166c3
+    过老的版本有可能出现问题。
 
     We recommend [nvm](https://github.com/creationix/nvm) for managing multiple versions of node and npm.
     
