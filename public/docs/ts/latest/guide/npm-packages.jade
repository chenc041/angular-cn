include ../_util-fns

:marked
  Angular applications and Angular itself depend upon features and functionality provided by a variety of third-party packages.
  These packages are maintained and installed with the Node Package Manager (<a href="https://docs.npmjs.com/" target="_blank">npm</a>).

  Angular应用程序以及Angular本身都依赖于很多第三方包(包括Angular自己)提供的特性和功能。
  这些包由Node包管理器(<a href="https://docs.npmjs.com/" target="_blank">npm</a>)负责安装和维护。
.l-sub-section
  :marked
<<<<<<< HEAD
    Node.js and npm are essential to Angular development. 

    Node.js和npm是做Angular开发的基础。
=======
    Node.js and npm are essential to Angular development.
>>>>>>> f1345962

    <a href="https://docs.npmjs.com/getting-started/installing-node" target="_blank" title="Installing Node.js and updating npm">
    Get them now</a> if they're not already installed on your machine.

<<<<<<< HEAD
    如果你的电脑上还没有装过，请<a href="https://docs.npmjs.com/getting-started/installing-node" target="_blank" title="Installing Node.js and updating npm">立即获取它</a>！

=======
>>>>>>> f1345962
    **Verify that you are running node `v4.x.x` or higher and npm `3.x.x` or higher**
    by running the commands `node -v` and `npm -v` in a terminal/console window.
    Older versions produce errors.

<<<<<<< HEAD
    通过在终端/控制台窗口中运行`node -v`和`npm -v`命令，来**验证下你是否正在使用node `v5.x.x`和npm `3.x.x`**。
    过老的版本有可能出现问题。

    We recommend [nvm](https://github.com/creationix/nvm) for managing multiple versions of node and npm. You may need [nvm](https://github.com/creationix/nvm) if you already have projects running on your machine that use other versions of node and npm.
=======
    Consider using [nvm](https://github.com/creationix/nvm) for managing multiple
    versions of node and npm. You may need [nvm](https://github.com/creationix/nvm) if
    you already have projects running on your machine that use other versions of node and npm.
>>>>>>> f1345962

    我们建议使用[nvm](https://github.com/creationix/nvm)来管理node和npm的多个版本。如果你机器上已经有某些项目运行了node和npm的其它版本，你就会需要[nvm](https://github.com/creationix/nvm)了。

:marked
<<<<<<< HEAD
  We recommend a comprehensive starter-set of packages as specified in the `dependencies` and `devDependencies`
  sections of the <a href="https://docs.npmjs.com/files/package.json" target="_blank">package.json</a> file
  installed as described during [Setup](setup.html).

  我们在[搭建本地开发环境](setup.html)一章中安装并解释的<a href="https://docs.npmjs.com/files/package.json" target="_blank">package.json</a>文件的
  `dependencies`和`devDependencies`区中指定了一组适用于新手的综合依赖包。

:marked
  You can use other packages but we recommend *this particular set* to start with because (a) they  work well together and 
  (b) they include everything you'll need to build and run the sample applications in this series.

  你当然可以使用其它包，不过我们建议你先使用*这一组*，因为：(a) 我们知道它们可以很好的协同工作；(b) 它们包含了我们在个系列文档中构建和运行范例应用时所需的一切。
=======
  During [Setup](setup.html), a <a href="https://docs.npmjs.com/files/package.json" target="_blank">package.json</a>
  file is installed with a comprehensive starter set of
  packages as specified in the `dependencies` and `devDependencies` sections.

  You can use other packages but the packages in _this particular set_ work well together and include
  everything you need to build and run the sample applications in this series.

>>>>>>> f1345962
.l-sub-section
  :marked
    Note: A cookbook or guide page may require an additional library such as *jQuery*.

    注意：烹饪宝典或开发指南中的页面可能需要其它库，比如*jQuery*。
:marked
  You'll install more than you need for the QuickStart guide.
  No worries!
  You only serve to the client those packages that the application actually requests.

<<<<<<< HEAD
  它们远远超过了我们将在“快速起步”中所需要用到的。
  实际上，它比我们在大多数应用中需要的还多。
  安装的包比我们实际需要的包多，其实并没有什么坏处。
  我们最终只会往客户端发送程序中实际用到的那些包。

  This page explains what each package does. You can make substitutions later to suit your tastes and experience.

  本页面会解释每一个包是干什么的，以后你就可以根据自己的喜好和经验，随意替换它们了。

.l-main-section
:marked
  ## *dependencies* and *devDependencies*
  ## *dependencies*和*devDependencies*
  The `package.json` includes two sets of packages,
  [dependencies](#dependencies) and [devDependencies](#dev-dependencies).

  `package.json`包含两组包：[dependencies](#dependencies)和[devDependencies](#dev-dependencies)。

  The *dependencies* are essential to *running* the application.
  The *devDependencies* are only necessary to *develop* the application. 
=======
  This page explains what each package does. You can make substitutions later to suit your tastes and experience.

.l-main-section
:marked
  ## *dependencies* and *devDependencies*
  The `package.json` includes two sets of packages,
  [dependencies](#dependencies) and [devDependencies](#dev-dependencies).

  The *dependencies* are essential to *running* the application.
  The *devDependencies* are only necessary to *develop* the application.
>>>>>>> f1345962
  You can exclude them from production installations by adding `--production` to the install command, as follows:

  *dependencies*下的这些包是*运行*本应用的基础，而*devDependencies*下的只在*开发*此应用时才用得到。
  通过为`install`命令添加`--production`参数，你在产品环境下安装时排除*devDependencies*下的包，就像这样：
code-example(format="." language="bash").
  npm install my-application --production

a(id="dependencies")
.l-main-section
:marked
  ## *dependencies*
  The `dependencies` section of `package.json` contains:

<<<<<<< HEAD
  应用程序的`package.json`文件中，`dependencies`区下有三类包：

  * ***Features*** - Feature packages give the application framework and utility capabilities.
  
    ***特性*** - 特性包为应用程序提供了框架和工具方面的能力。

  * ***Polyfills*** - Polyfills plug gaps in the browser's JavaScript implementation.
  
    ***填充(Polyfills)*** - 填充包弥合了不同浏览器上的JavaScript实现方面的差异。

  * ***Other*** - Other libraries that support the application such as `bootstrap` for HTML widgets and styling.
  
    ***其它*** - 其它库对本应用提供支持，比如`bootstrap`包提供了HTML中的小部件和样式。
=======
  * ***Features***: Feature packages give the application framework and utility capabilities.

  * ***Polyfills***: Polyfills plug gaps in the browser's JavaScript implementation.

  * ***Other***: Other libraries that support the application such as `bootstrap` for HTML widgets and styling.
>>>>>>> f1345962

.l-main-section
:marked
  ### Feature Packages
<<<<<<< HEAD
  ### 特性包

  ***@angular/core*** - Critical runtime parts of the framework needed by every application. 
  Includes all metadata decorators, `Component`, `Directive`,  dependency injection, and the component lifecycle hooks.

  ***@angular/core*** - 框架中关键的运行期部件，每一个应用都需要它。
  包括所有的元数据装饰器：`Component`、`Directive`，依赖注入系统，以及组件生命周期钩子。

  ***@angular/common*** - The commonly needed services, pipes, and directives provided by the Angular team.

  ***@angular/common*** - 常用的那些由Angular开发组提供的服务、管道和指令。

  ***@angular/compiler*** - Angular's *Template Compiler*.
  It understands templates and can convert them to code that makes the application run and render. 
  Typically you don’t interact with the compiler directly; rather, you use it indirectly via `platform-browser-dynamic` or the offline template compiler.

  ***@angular/compiler*** - Angular的*模板编译器*。
  它会理解模板，并且把模板转化成代码，以供应用程序运行和渲染。
  开发人员通常不会直接跟这个编译器打交道，而是通过`platform-browser-dynamic`或离线模板编译器间接使用它。

  ***@angular/platform-browser*** - Everything DOM and browser related, especially the pieces that help render into DOM.
  This package also includes the bootstrapStatic method for bootstrapping applications for production builds that pre-compile templates offline.

  ***@angular/platform-browser*** - 与DOM和浏览器相关的每样东西，特别是帮助往DOM中渲染的那部分。
  这个包还包含bootstrapStatic方法，用来引导那些在产品构建时需要离线预编译模板的应用程序。

  ***@angular/platform-browser-dynamic*** - Includes [Providers](../api/core/index/Provider-type-alias.html) and a [bootstrap](ngmodule.html#bootstrap) method for applications that
  compile templates on the client. Don’t use offline compilation.
  Use this package for bootstrapping during development and for bootstrapping plunker samples.

  ***@angular/platform-browser-dynamic*** - 为应用程序提供一些[提供商](../api/core/index/Provider-type-alias.html)和[bootstrap](ngmodule.html#bootstrap)方法，以便在客户端编译模板。不要用于离线编译。
  我们使用这个包在开发期间引导应用，以及引导plunker中的范例。

  ***@angular/http*** - Angular's http client.

  ***@angular/http*** - Angular的HTTP客户端。

  ***@angular/router*** - Component router.

  ***@angular/router*** - 路由器。

  ***@angular/upgrade*** - Set of utilities for upgrading AngularJS applications to Angular.

  ***@angular/upgrade*** - 一组用于升级AngularJS应用的工具。

  ***[system.js](https://github.com/systemjs/systemjs)*** -  A dynamic module loader compatible with the
  [ES2015 module](http://www.2ality.com/2014/09/es6-modules-final.html) specification.
  Other viable choices include the well-regarded [webpack](https://webpack.github.io/).

  ***[system.js](https://github.com/systemjs/systemjs)*** -  是一个动态的模块加载器，
  与[ES2015模块](http://www.2ality.com/2014/09/es6-modules-final.html)规范兼容。
  还有很多其它选择，比如广受欢迎的[webpack](https://webpack.github.io/)。
  SystemJS被用在了我们的文档范例中。因为它能工作。

  Your future applications are likely to require additional packages that provide
  HTML controls, themes, data access, and various utilities.

  今后，应用程序很可能还会需要更多的包，比如HTML控件、主题、数据访问，以及其它多种工具。
=======

  ***@angular/core***: Critical runtime parts of the framework needed by every application.
  Includes all metadata decorators, `Component`, `Directive`,  dependency injection, and the component lifecycle hooks.

  ***@angular/common***: The commonly needed services, pipes, and directives provided by the Angular team.

  ***@angular/compiler***: Angular's *Template Compiler*.
  It understands templates and can convert them to code that makes the application run and render.
  Typically you don’t interact with the compiler directly; rather, you use it indirectly via `platform-browser-dynamic` or the offline template compiler.

  ***@angular/platform-browser***: Everything DOM and browser related, especially
  the pieces that help render into the DOM.
  This package also includes the `bootstrapStatic()` method
  for bootstrapping applications for production builds that pre-compile templates offline.

  ***@angular/platform-browser-dynamic***: Includes [Providers](../api/core/index/Provider-type-alias.html)
  and a [bootstrap](ngmodule.html#bootstrap) method for applications that
  compile templates on the client. Don’t use offline compilation.
  Use this package for bootstrapping during development and for bootstrapping plunker samples.

  ***@angular/http***: Angular's HTTP client.

  ***@angular/router***: Component router.

  ***@angular/upgrade***: Set of utilities for upgrading AngularJS applications to Angular.

  ***[system.js](https://github.com/systemjs/systemjs)***: A dynamic module loader compatible with the
  [ES2015 module](http://www.2ality.com/2014/09/es6-modules-final.html) specification.
  Other viable choices include the well-regarded [webpack](https://webpack.github.io/).

  Your future applications are likely to require additional packages that provide
  HTML controls, themes, data access, and various utilities.

>>>>>>> f1345962

a(id="polyfills")
.l-main-section
:marked
  ### Polyfill packages
<<<<<<< HEAD
  ### 填充(Polyfill)包
=======
>>>>>>> f1345962

  Angular requires certain [polyfills](https://en.wikipedia.org/wiki/Polyfill) in the application environment.
  Install these polyfills using the npm packages that Angular lists in the *peerDependencies* section of its `package.json`.

<<<<<<< HEAD
  在应用程序的运行环境中，Angular需要某些[填充库](https://en.wikipedia.org/wiki/Polyfill)。
  我们通过特定的npm包来安装这些填充库，Angular本身把它列在了`package.json`中的*peerDependencies*区。

  You must list these packages in the `dependencies` section of your own `package.json`.

  但我们必须把它列在我们`package.json`文件的`dependencies`区。

=======
  You must list these packages in the `dependencies` section of your own `package.json`.

>>>>>>> f1345962
.l-sub-section
  :marked
    For background on this requirement, see [Why peerDependencies?](#why-peer-dependencies).

    查看下面的“[为什么用peerDependencies?](#why-peer-dependencies)”，以了解这项需求的背景。
:marked
  ***core-js***: Patches the global context (window) with essential features of ES2015 (ES6).
   You may substitute an alternative polyfill that provides the same core APIs.
   When these APIs are implemented by the major browsers, this dependency will become unnecessary.

<<<<<<< HEAD
  ***core-js*** - 为全局上下文(window)打的补丁，提供了ES2015(ES6)的很多基础特性。
  我们也可以把它换成提供了相同内核API的其它填充库。
  一旦所有的“主流浏览器”都实现了这些API，这个依赖就可以去掉了。

  ***rxjs*** - A polyfill for the [Observables specification](https://github.com/zenparsing/es-observable) currently before the
=======
  ***rxjs***: A polyfill for the [Observables specification](https://github.com/zenparsing/es-observable) currently before the
>>>>>>> f1345962
  [TC39](http://www.ecma-international.org/memento/TC39.htm) committee that determines standards for the JavaScript language.
  You can pick a preferred version of *rxjs* (within a compatible version range)
  without waiting for Angular updates.

<<<<<<< HEAD
  ***rxjs*** - 一个为[可观察对象(Observable)规范](https://github.com/zenparsing/es-observable)提供的填充库，该规范已经提交给了
  [TC39](http://www.ecma-international.org/memento/TC39.htm)委员会，以决定是否要在JavaScript语言中进行标准化。
  开发人员应该能在兼容的版本中选择一个喜欢的*rxjs*版本，而不用等Angular升级。

  ***zone.js*** - A polyfill for the [Zone specification](https://gist.github.com/mhevery/63fdcdf7c65886051d55) currently before the
=======
  ***zone.js***: A polyfill for the [Zone specification](https://gist.github.com/mhevery/63fdcdf7c65886051d55) currently before the
>>>>>>> f1345962
  [TC39](http://www.ecma-international.org/memento/TC39.htm) committee that determines standards for the JavaScript language.
  You can pick a preferred version of *zone.js* to use (within a compatible version range)
  without waiting for Angular updates.

  ***zone.js*** - 一个为[Zone规范](https://gist.github.com/mhevery/63fdcdf7c65886051d55)提供的填充库，该规范已经提交给了
  [TC39](http://www.ecma-international.org/memento/TC39.htm)委员会，以决定是否要在JavaScript语言中进行标准化。
  开发人员应该能在兼容的版本中选择一个喜欢的*zone.js*版本，而不用等Angular升级。

a(id="other")
.l-main-section
:marked
  ### Other helper libraries
<<<<<<< HEAD
  ### 其它辅助库

  ***angular-in-memory-web-api*** - An Angular-supported library that simulates a remote server's web api 
  without requiring an actual server or real http calls. 
  Good for demos, samples, and early stage development (before we even have a server).
  Read about it in the [Http Client](server-communication.html#appendix-tour-of-heroes-in-memory-server) page.

  ***angular-in-memory-web-api*** - 一个Angular的支持库，它能模拟一个远端服务器的Web API，而不需要依赖一个真实的服务器或发起真实的HTTP调用。
  对演示、文档范例和开发的早期阶段(那时候我们可能还没有服务器呢)非常有用。
  请到[Http客户端](server-communication.html#appendix-tour-of-heroes-in-memory-server)一章中了解更多知识。

  ***bootstrap*** - [Bootstrap](http://getbootstrap.com/) is a popular HTML and CSS framework for designing responsive web apps.
  Some of the samples improve their appearance with *bootstrap*.

  ***bootstrap*** - [bootstrap](http://getbootstrap.com/)是一个广受欢迎的HTML和CSS框架，可用来设计响应式网络应用。
  有些文档中的范例使用了*bootstrap*来强化它们的外观。

=======

  ***angular-in-memory-web-api***: An Angular-supported library that simulates a remote server's web api
  without requiring an actual server or real HTTP calls.
  Good for demos, samples, and early stage development (before you even have a server).
  Read about it in the [HTTP Client](server-communication.html#in-mem-web-api) page.

  ***bootstrap***: [Bootstrap](http://getbootstrap.com/) is a popular HTML and CSS framework for designing responsive web apps.
  Some of the samples improve their appearance with *bootstrap*.

>>>>>>> f1345962
a(id="dev-dependencies")
.l-main-section
:marked
  ## *devDependencies*
  The packages listed in the *devDependencies* section of the `package.json` help you develop the application.
  You don't have to deploy them with the production application although there is no harm in doing so.

<<<<<<< HEAD
  列在`package.json`文件中*devDependencies*区的包会帮助我们开发该应用程序。
  我们不用把它们部署到产品环境的应用程序中 —— 虽然这样做也没什么坏处。

  ***[concurrently](https://www.npmjs.com/package/concurrently)*** -
  A utility to run multiple *npm* commands concurrently on OS/X, Windows, and Linux operating systems.

  ***[concurrently](https://www.npmjs.com/package/concurrently)*** - 一个用来在OS/X、Windows和Linux操作系统上同时运行多个*npm*命令的工具

  ***[lite-server](https://www.npmjs.com/package/lite-server)*** -
  A light-weight, static file server, by [John Papa](http://johnpapa.net/) 
  with excellent support for Angular apps that use routing.

  ***[lite-server](https://www.npmjs.com/package/lite-server)*** - 一个轻量级、静态的服务器，
  由[John Papa](http://johnpapa.net/)开发和维护。对使用到路由的Angular程序提供了很好的支持。

  ***[typescript](https://www.npmjs.com/package/typescript)*** -
  the TypeScript language server, including the *tsc* TypeScript compiler.

  ***[typescript](https://www.npmjs.com/package/typescript)*** - TypeScript语言的服务器，包含了TypeScript编译器*tsc*。

  ***@types/\**** - TypeScript definition files.
  Learn more about it in the [TypeScript Configuration](typescript-configuration.html#typings) chapter.
=======
  ***[concurrently](https://www.npmjs.com/package/concurrently)***:
  A utility to run multiple *npm* commands concurrently on OS/X, Windows, and Linux operating systems.

  ***[lite-server](https://www.npmjs.com/package/lite-server)***:
  A light-weight, static file server, by [John Papa](http://johnpapa.net/)
  with excellent support for Angular apps that use routing.

  ***[typescript](https://www.npmjs.com/package/typescript)***:
  the TypeScript language server, including the *tsc* TypeScript compiler.

  ***@types/\****: TypeScript definition files.
  Learn more about it in the [TypeScript Configuration](typescript-configuration.html#typings) guide.
>>>>>>> f1345962

  ***@types/\**** - “TypeScript定义”文件管理器。
  要了解更多，请参见[TypeScript配置](typescript-configuration.html#typings)页。

.l-main-section
a(id="why-peer-dependencies")
:marked
  ## Why *peerDependencies*?
<<<<<<< HEAD
  ## 为什么使用*peerDependencies*？

  There isn't a *peerDependencies* section in the QuickStart `package.json`. 
  But Angular has a *peerDependencies* section in 
  *its* package.json, which has important consequences for your application. 

  在“快速起步”的`package.json`文件中，并没有*peerDependencies*区。
  但是Angular本身在[*它自己的* package.json](https://github.com/angular/angular/blob/master/modules/angular2/package.json)中有，
  它对我们的应用程序有重要的影响。

  It explains why you load the [polyfill](#polyfills) *dependency* packages in the QuickStart `package.json`,
  and why you'll need those packages in your own applications.

  它解释了为什么我们要在“快速起步”的`package.json`文件中加载这些[填充库(polyfill)](#polyfills)依赖包，
  以及为什么我们在自己的应用中会需要它们。

  An explanation of [peer dependencies](https://nodejs.org/en/blog/npm/peer-dependencies/) follows.

  然后是对[平级依赖(peer dependencies)](https://nodejs.org/en/blog/npm/peer-dependencies/)的简短解释。

  Packages depend on other packages. For example, your application depends on the Angular package.

  每个包都依赖其它的包，比如我们的应用程序就依赖于Angular包。

  Two packages, "A" and "B", could depend on the same third package "C".
  "A" and "B" might both list "C" among their *dependencies*.

  两个包，"A"和"B"，可能依赖共同的第三个包"C"。
  "A"和"B"可能都在它们的*dependencies*中列出了"C"。

  What if "A" and "B" depend on different versions of "C" ("C1" and "C2"). The npm package system supports that. 
  It installs "C1" in the `node_modules` folder for "A" and "C2" in the `node_modules` folder for "B".
  Now "A" and "B" have their own copies of "C" and they run without interferring with one another.

  如果"A"和"B"依赖于"C"的不同版本("C1"和"C2")。npm包管理系统也能支持！
  它会把"C1"安装到"A"的`node_modules`目录下给"A"用，把"C2"安装到"B"的`node_modules`目录下给"B"用。
  现在，"A"和"B"都有了它们自己的一份"C"的复本，它们运行起来也互不干扰。

  But there is a problem. Package "A" may require the presence of "C1" without actually calling upon it directly.
  "A" may only work if *everyone is using "C1"*. It falls down if any part of the application relies on "C2".

  但是有一个问题。包"A"可能只需要"C1"出现就行，而实际上并不会直接调用它。
  "A"可能只有当*每个人都使用"C1"时*才能正常工作。如果程序中的任何一个部分依赖了"C2"，它就会失败。

  The solution is for "A" to declare that "C1" is a *peer dependency*.

  要想解决这个问题，"A"就需要把"C1"定义为它的*平级依赖*。

  The difference between a `dependency` and a `peerDependency` is roughly this:

  在`dependencies`和`peerDependencies`之间的区别大致是这样的：

=======

  There isn't a [*peerDependencies*](https://nodejs.org/en/blog/npm/peer-dependencies/) section in the QuickStart `package.json`.
  But Angular has a *peerDependencies* section in
  *its* `package.json`, which has important consequences for your application.

  This section explains why you load the [polyfill](#polyfills) *dependency*
  packages in the QuickStart application's `package.json`,
  and why you'll need those packages in your own applications.

  Packages depend on other packages. For example, your application depends on the Angular package.

  Two packages, "A" and "B", could depend on the same third package "C".
  "A" and "B" might both list "C" among their *dependencies*.

  What if "A" and "B" depend on different versions of "C" ("C1" and "C2"). The npm package system supports that.
  It installs "C1" in the `node_modules` folder for "A" and "C2" in the `node_modules` folder for "B".
  Now "A" and "B" have their own copies of "C" and they run without interferring with one another.

  But there is a problem. Package "A" may require the presence of "C1" without actually calling upon it directly.
  "A" may only work if *everyone is using "C1"*. It falls down if any part of the application relies on "C2".

  The solution is for "A" to declare that "C1" is a *peer dependency*.

  The difference between a `dependency` and a `peerDependency` is roughly this:

>>>>>>> f1345962
  >A **dependency** says, "I need this thing directly available to *me*."
  >
  >A **peerDependency** says, "If you want to use me, you need this thing available to *you*."

<<<<<<< HEAD
  >**dependency**说：“我需要这东西*对我*直接可用。”
  >
  >**peerDependency**说：“如果你想使用我，你得先确保这东西*对你*可用”

  The Angular `package.json` specifies several *peer dependency* packages, 
  each pinned to a particular version of a third-party package.

  Angular就存在这个问题。
  因此，Angular的`package.json`中指定了一系列*平级依赖*包，
  把每个第三方包都固定在一个特定的版本上。

  ### We must install Angular's *peerDependencies* ourselves.
  ### 我们必须自己安装Angular的*peerDependencies*。
=======
  The Angular `package.json` specifies several *peer dependency* packages,
  each pinned to a particular version of a third-party package.

  ### You must install Angular's *peerDependencies* yourself.
>>>>>>> f1345962

  When *npm* installs packages listed in *your* `dependencies` section,
  it also installs the packages listed within *their* packages `dependencies` sections.
  The process is recursive.

<<<<<<< HEAD
  当*npm*安装那些在*我们的*`dependencies`区指定的包时，
  它也会同时安装上在*那些包*的`dependencies`区所指定的那些包。
  这个安装过程是递归的。

  However, as of version 3, *npm* does *not* install packages listed in *peerDependencies* sections.

  但是在npm的第三版中，*它不会*安装列在*peerDependencies*区的那些包。

  This means that when your application installs Angular, ***npm* doesn't automatically install
  the packages listed in Angular's *peerDependencies* section**.

  这意味着，当我们的应用程序安装Angular时，***npm*将不会自动安装列在Angular的*peerDependencies*区的那些包**

  Fortunately, *npm* issues a warning (a) When any *peer dependencies* are missing, or (b)
  When the application or any of its other dependencies
  installs a different version of a *peer dependency*. 

  幸运的是，*npm*会在下列情况下给我们警告：(a) 当任何*平级依赖*缺失时 或(b) 当应用程序或它的任何其它依赖安装了与*平级依赖*不同版本的包时。
=======
  However, as of version 3, *npm* does *not* install packages listed in *peerDependencies* sections.

  This means that when your application installs Angular, ***npm* doesn't automatically install
  the packages listed in Angular's *peerDependencies* section**.

  Fortunately, *npm* issues a warning (a) When any *peer dependencies* are missing, or (b)
  When the application or any of its other dependencies
  installs a different version of a *peer dependency*.
>>>>>>> f1345962

  These warnings guard against accidental failures due to version mismatches.
  They leave you in control of package and version resolution.

<<<<<<< HEAD
  这些警告可以避免因为版本不匹配而导致的意外错误。
  它们让我们可以控制包和版本的解析过程。

  It is your responsibility to list all *peer dependency* packages **among your own *devDependencies***.

  我们的责任是，把所有*平级依赖*包都**列在我们自己的*devDependencies*中**。

.l-sub-section
  :marked
    #### The future of *peerDependencies*
    #### *peerDependencies*的未来

    The Angular polyfill dependencies are hard requirements. Currently, there is no way to make them optional.

    Angular的填充库依赖只是一个给开发人员的建议或提示，以便它们知道Angular期望用什么。
    它们不应该像现在一样是硬需求，但目前我们也不知道该如何把它们设置为可选的。

    However, there is an npm feature request for "optional peerDependencies," which would allow you to model this relationship better.
    When this feature request is implemented, Angular will switch from *peerDependencies* to *optionalPeerDependencies* for all polyfills.

    不过，有一个npm的新特性申请，叫做“可选的peerDependencies”，它将会允许我们更好的对这种关系建模。
    一旦它被实现了，Angular将把所有填充库从*peerDependencies*区切换到*optionalPeerDependencies*区。
=======
  It is your responsibility to list all *peer dependency* packages **among your own *devDependencies***.

.l-sub-section
  :marked
    #### The future of *peerDependencies*

    The Angular polyfill dependencies are hard requirements. Currently, there is no way to make them optional.

    However, there is an npm feature request for "optional peerDependencies," which would allow you to model this relationship better.
    When this feature request is implemented, Angular will switch from *peerDependencies* to *optionalPeerDependencies* for all polyfills.
>>>>>>> f1345962
<|MERGE_RESOLUTION|>--- conflicted
+++ resolved
@@ -6,111 +6,82 @@
 
   Angular应用程序以及Angular本身都依赖于很多第三方包(包括Angular自己)提供的特性和功能。
   这些包由Node包管理器(<a href="https://docs.npmjs.com/" target="_blank">npm</a>)负责安装和维护。
+  
 .l-sub-section
   :marked
-<<<<<<< HEAD
     Node.js and npm are essential to Angular development. 
-
+    
     Node.js和npm是做Angular开发的基础。
-=======
-    Node.js and npm are essential to Angular development.
->>>>>>> f1345962
-
+    
     <a href="https://docs.npmjs.com/getting-started/installing-node" target="_blank" title="Installing Node.js and updating npm">
     Get them now</a> if they're not already installed on your machine.
-
-<<<<<<< HEAD
+    
     如果你的电脑上还没有装过，请<a href="https://docs.npmjs.com/getting-started/installing-node" target="_blank" title="Installing Node.js and updating npm">立即获取它</a>！
-
-=======
->>>>>>> f1345962
+    
     **Verify that you are running node `v4.x.x` or higher and npm `3.x.x` or higher**
     by running the commands `node -v` and `npm -v` in a terminal/console window.
     Older versions produce errors.
-
-<<<<<<< HEAD
-    通过在终端/控制台窗口中运行`node -v`和`npm -v`命令，来**验证下你是否正在使用node `v5.x.x`和npm `3.x.x`**。
-    过老的版本有可能出现问题。
-
-    We recommend [nvm](https://github.com/creationix/nvm) for managing multiple versions of node and npm. You may need [nvm](https://github.com/creationix/nvm) if you already have projects running on your machine that use other versions of node and npm.
-=======
+    
+    通过在终端/控制台窗口中运行`node -v`和`npm -v`命令，来**验证下你是否正在使用node `v4.x.x`和npm `3.x.x`**。
+        过老的版本有可能出现问题。
+
     Consider using [nvm](https://github.com/creationix/nvm) for managing multiple
     versions of node and npm. You may need [nvm](https://github.com/creationix/nvm) if
     you already have projects running on your machine that use other versions of node and npm.
->>>>>>> f1345962
 
     我们建议使用[nvm](https://github.com/creationix/nvm)来管理node和npm的多个版本。如果你机器上已经有某些项目运行了node和npm的其它版本，你就会需要[nvm](https://github.com/creationix/nvm)了。
 
 :marked
-<<<<<<< HEAD
-  We recommend a comprehensive starter-set of packages as specified in the `dependencies` and `devDependencies`
-  sections of the <a href="https://docs.npmjs.com/files/package.json" target="_blank">package.json</a> file
-  installed as described during [Setup](setup.html).
-
-  我们在[搭建本地开发环境](setup.html)一章中安装并解释的<a href="https://docs.npmjs.com/files/package.json" target="_blank">package.json</a>文件的
-  `dependencies`和`devDependencies`区中指定了一组适用于新手的综合依赖包。
-
-:marked
-  You can use other packages but we recommend *this particular set* to start with because (a) they  work well together and 
-  (b) they include everything you'll need to build and run the sample applications in this series.
-
-  你当然可以使用其它包，不过我们建议你先使用*这一组*，因为：(a) 我们知道它们可以很好的协同工作；(b) 它们包含了我们在个系列文档中构建和运行范例应用时所需的一切。
-=======
   During [Setup](setup.html), a <a href="https://docs.npmjs.com/files/package.json" target="_blank">package.json</a>
   file is installed with a comprehensive starter set of
   packages as specified in the `dependencies` and `devDependencies` sections.
+  
+  我们在[搭建本地开发环境](setup.html)一章中安装并解释了<a href="https://docs.npmjs.com/files/package.json" target="_blank">package.json</a>文件的
+    `dependencies`和`devDependencies`区中指定了一组适用于新手的综合依赖包。
 
   You can use other packages but the packages in _this particular set_ work well together and include
   everything you need to build and run the sample applications in this series.
-
->>>>>>> f1345962
+  
+  你当然可以使用其它包，不过这一组可以很好的协同工作，而且包含了我们在个系列文档中构建和运行范例应用时所需的一切。
+
 .l-sub-section
   :marked
     Note: A cookbook or guide page may require an additional library such as *jQuery*.
 
     注意：烹饪宝典或开发指南中的页面可能需要其它库，比如*jQuery*。
+    
 :marked
   You'll install more than you need for the QuickStart guide.
   No worries!
   You only serve to the client those packages that the application actually requests.
-
-<<<<<<< HEAD
+  
   它们远远超过了我们将在“快速起步”中所需要用到的。
   实际上，它比我们在大多数应用中需要的还多。
   安装的包比我们实际需要的包多，其实并没有什么坏处。
   我们最终只会往客户端发送程序中实际用到的那些包。
-
+  
   This page explains what each package does. You can make substitutions later to suit your tastes and experience.
-
+  
   本页面会解释每一个包是干什么的，以后你就可以根据自己的喜好和经验，随意替换它们了。
-
+  
 .l-main-section
 :marked
   ## *dependencies* and *devDependencies*
+  
   ## *dependencies*和*devDependencies*
+  
   The `package.json` includes two sets of packages,
   [dependencies](#dependencies) and [devDependencies](#dev-dependencies).
-
+  
   `package.json`包含两组包：[dependencies](#dependencies)和[devDependencies](#dev-dependencies)。
-
-  The *dependencies* are essential to *running* the application.
+  
+  The *dependencies* are essential to *running* the application. 
   The *devDependencies* are only necessary to *develop* the application. 
-=======
-  This page explains what each package does. You can make substitutions later to suit your tastes and experience.
-
-.l-main-section
-:marked
-  ## *dependencies* and *devDependencies*
-  The `package.json` includes two sets of packages,
-  [dependencies](#dependencies) and [devDependencies](#dev-dependencies).
-
-  The *dependencies* are essential to *running* the application.
-  The *devDependencies* are only necessary to *develop* the application.
->>>>>>> f1345962
   You can exclude them from production installations by adding `--production` to the install command, as follows:
 
   *dependencies*下的这些包是*运行*本应用的基础，而*devDependencies*下的只在*开发*此应用时才用得到。
   通过为`install`命令添加`--production`参数，你在产品环境下安装时排除*devDependencies*下的包，就像这样：
+  
 code-example(format="." language="bash").
   npm install my-application --production
 
@@ -119,183 +90,126 @@
 :marked
   ## *dependencies*
   The `dependencies` section of `package.json` contains:
-
-<<<<<<< HEAD
+  
   应用程序的`package.json`文件中，`dependencies`区下有三类包：
-
-  * ***Features*** - Feature packages give the application framework and utility capabilities.
-  
-    ***特性*** - 特性包为应用程序提供了框架和工具方面的能力。
-
-  * ***Polyfills*** - Polyfills plug gaps in the browser's JavaScript implementation.
-  
+  
+  * ***Features*** : Feature packages give the application framework and utility capabilities.
+  
+    **特性*** - 特性包为应用程序提供了框架和工具方面的能力。
+    
+  * ***Polyfills*** : Polyfills plug gaps in the browser's JavaScript implementation.
+ 
     ***填充(Polyfills)*** - 填充包弥合了不同浏览器上的JavaScript实现方面的差异。
-
-  * ***Other*** - Other libraries that support the application such as `bootstrap` for HTML widgets and styling.
-  
+    
+  * ***Other*** : Other libraries that support the application such as `bootstrap` for HTML widgets and styling.
+    
     ***其它*** - 其它库对本应用提供支持，比如`bootstrap`包提供了HTML中的小部件和样式。
-=======
-  * ***Features***: Feature packages give the application framework and utility capabilities.
-
-  * ***Polyfills***: Polyfills plug gaps in the browser's JavaScript implementation.
-
-  * ***Other***: Other libraries that support the application such as `bootstrap` for HTML widgets and styling.
->>>>>>> f1345962
-
+  
 .l-main-section
 :marked
   ### Feature Packages
-<<<<<<< HEAD
+  
   ### 特性包
-
-  ***@angular/core*** - Critical runtime parts of the framework needed by every application. 
+  
+  ***@angular/core*** : Critical runtime parts of the framework needed by every application. 
   Includes all metadata decorators, `Component`, `Directive`,  dependency injection, and the component lifecycle hooks.
-
+  
   ***@angular/core*** - 框架中关键的运行期部件，每一个应用都需要它。
   包括所有的元数据装饰器：`Component`、`Directive`，依赖注入系统，以及组件生命周期钩子。
-
-  ***@angular/common*** - The commonly needed services, pipes, and directives provided by the Angular team.
-
+  
+  ***@angular/common*** : The commonly needed services, pipes, and directives provided by the Angular team.
+  
   ***@angular/common*** - 常用的那些由Angular开发组提供的服务、管道和指令。
-
-  ***@angular/compiler*** - Angular's *Template Compiler*.
+  
+  ***@angular/compiler*** : Angular's *Template Compiler*. 
   It understands templates and can convert them to code that makes the application run and render. 
   Typically you don’t interact with the compiler directly; rather, you use it indirectly via `platform-browser-dynamic` or the offline template compiler.
-
+  
   ***@angular/compiler*** - Angular的*模板编译器*。
   它会理解模板，并且把模板转化成代码，以供应用程序运行和渲染。
   开发人员通常不会直接跟这个编译器打交道，而是通过`platform-browser-dynamic`或离线模板编译器间接使用它。
-
-  ***@angular/platform-browser*** - Everything DOM and browser related, especially the pieces that help render into DOM.
-  This package also includes the bootstrapStatic method for bootstrapping applications for production builds that pre-compile templates offline.
-
+  
+  ***@angular/platform-browser*** : Everything DOM and browser related, especially the pieces that help render into theDOM.
+  This package also includes the `bootstrapStatic()` method for bootstrapping applications for production builds that pre-compile templates offline.
+  
   ***@angular/platform-browser*** - 与DOM和浏览器相关的每样东西，特别是帮助往DOM中渲染的那部分。
   这个包还包含bootstrapStatic方法，用来引导那些在产品构建时需要离线预编译模板的应用程序。
-
-  ***@angular/platform-browser-dynamic*** - Includes [Providers](../api/core/index/Provider-type-alias.html) and a [bootstrap](ngmodule.html#bootstrap) method for applications that
+  
+  ***@angular/platform-browser-dynamic*** : Includes [Providers](../api/core/index/Provider-type-alias.html) and a [bootstrap](ngmodule.html#bootstrap) method for applications that
   compile templates on the client. Don’t use offline compilation.
   Use this package for bootstrapping during development and for bootstrapping plunker samples.
-
+  
   ***@angular/platform-browser-dynamic*** - 为应用程序提供一些[提供商](../api/core/index/Provider-type-alias.html)和[bootstrap](ngmodule.html#bootstrap)方法，以便在客户端编译模板。不要用于离线编译。
   我们使用这个包在开发期间引导应用，以及引导plunker中的范例。
-
-  ***@angular/http*** - Angular's http client.
-
+  
+  ***@angular/http*** : Angular's HTTP client.
+  
   ***@angular/http*** - Angular的HTTP客户端。
 
-  ***@angular/router*** - Component router.
-
+  ***@angular/router*** : Component router.
+  
   ***@angular/router*** - 路由器。
 
-  ***@angular/upgrade*** - Set of utilities for upgrading AngularJS applications to Angular.
-
+  ***@angular/upgrade*** : Set of utilities for upgrading AngularJS applications to Angular.
+  
   ***@angular/upgrade*** - 一组用于升级AngularJS应用的工具。
-
-  ***[system.js](https://github.com/systemjs/systemjs)*** -  A dynamic module loader compatible with the
+  
+  ***[system.js](https://github.com/systemjs/systemjs)*** :  A dynamic module loader compatible with the 
   [ES2015 module](http://www.2ality.com/2014/09/es6-modules-final.html) specification.
   Other viable choices include the well-regarded [webpack](https://webpack.github.io/).
-
+  
   ***[system.js](https://github.com/systemjs/systemjs)*** -  是一个动态的模块加载器，
   与[ES2015模块](http://www.2ality.com/2014/09/es6-modules-final.html)规范兼容。
   还有很多其它选择，比如广受欢迎的[webpack](https://webpack.github.io/)。
   SystemJS被用在了我们的文档范例中。因为它能工作。
-
+  
   Your future applications are likely to require additional packages that provide
   HTML controls, themes, data access, and various utilities.
-
+  
   今后，应用程序很可能还会需要更多的包，比如HTML控件、主题、数据访问，以及其它多种工具。
-=======
-
-  ***@angular/core***: Critical runtime parts of the framework needed by every application.
-  Includes all metadata decorators, `Component`, `Directive`,  dependency injection, and the component lifecycle hooks.
-
-  ***@angular/common***: The commonly needed services, pipes, and directives provided by the Angular team.
-
-  ***@angular/compiler***: Angular's *Template Compiler*.
-  It understands templates and can convert them to code that makes the application run and render.
-  Typically you don’t interact with the compiler directly; rather, you use it indirectly via `platform-browser-dynamic` or the offline template compiler.
-
-  ***@angular/platform-browser***: Everything DOM and browser related, especially
-  the pieces that help render into the DOM.
-  This package also includes the `bootstrapStatic()` method
-  for bootstrapping applications for production builds that pre-compile templates offline.
-
-  ***@angular/platform-browser-dynamic***: Includes [Providers](../api/core/index/Provider-type-alias.html)
-  and a [bootstrap](ngmodule.html#bootstrap) method for applications that
-  compile templates on the client. Don’t use offline compilation.
-  Use this package for bootstrapping during development and for bootstrapping plunker samples.
-
-  ***@angular/http***: Angular's HTTP client.
-
-  ***@angular/router***: Component router.
-
-  ***@angular/upgrade***: Set of utilities for upgrading AngularJS applications to Angular.
-
-  ***[system.js](https://github.com/systemjs/systemjs)***: A dynamic module loader compatible with the
-  [ES2015 module](http://www.2ality.com/2014/09/es6-modules-final.html) specification.
-  Other viable choices include the well-regarded [webpack](https://webpack.github.io/).
-
-  Your future applications are likely to require additional packages that provide
-  HTML controls, themes, data access, and various utilities.
-
->>>>>>> f1345962
 
 a(id="polyfills")
 .l-main-section
 :marked
   ### Polyfill packages
-<<<<<<< HEAD
+  
   ### 填充(Polyfill)包
-=======
->>>>>>> f1345962
-
+  
   Angular requires certain [polyfills](https://en.wikipedia.org/wiki/Polyfill) in the application environment.
   Install these polyfills using the npm packages that Angular lists in the *peerDependencies* section of its `package.json`.
-
-<<<<<<< HEAD
+  
   在应用程序的运行环境中，Angular需要某些[填充库](https://en.wikipedia.org/wiki/Polyfill)。
   我们通过特定的npm包来安装这些填充库，Angular本身把它列在了`package.json`中的*peerDependencies*区。
-
+  
   You must list these packages in the `dependencies` section of your own `package.json`.
-
+  
   但我们必须把它列在我们`package.json`文件的`dependencies`区。
-
-=======
-  You must list these packages in the `dependencies` section of your own `package.json`.
-
->>>>>>> f1345962
+  
 .l-sub-section
   :marked
     For background on this requirement, see [Why peerDependencies?](#why-peer-dependencies).
 
     查看下面的“[为什么用peerDependencies?](#why-peer-dependencies)”，以了解这项需求的背景。
+    
 :marked
   ***core-js***: Patches the global context (window) with essential features of ES2015 (ES6).
    You may substitute an alternative polyfill that provides the same core APIs.
    When these APIs are implemented by the major browsers, this dependency will become unnecessary.
-
-<<<<<<< HEAD
+   
   ***core-js*** - 为全局上下文(window)打的补丁，提供了ES2015(ES6)的很多基础特性。
   我们也可以把它换成提供了相同内核API的其它填充库。
   一旦所有的“主流浏览器”都实现了这些API，这个依赖就可以去掉了。
-
-  ***rxjs*** - A polyfill for the [Observables specification](https://github.com/zenparsing/es-observable) currently before the
-=======
-  ***rxjs***: A polyfill for the [Observables specification](https://github.com/zenparsing/es-observable) currently before the
->>>>>>> f1345962
+  
+  ***rxjs*** : A polyfill for the [Observables specification](https://github.com/zenparsing/es-observable) currently before the 
   [TC39](http://www.ecma-international.org/memento/TC39.htm) committee that determines standards for the JavaScript language.
   You can pick a preferred version of *rxjs* (within a compatible version range)
   without waiting for Angular updates.
-
-<<<<<<< HEAD
+  
   ***rxjs*** - 一个为[可观察对象(Observable)规范](https://github.com/zenparsing/es-observable)提供的填充库，该规范已经提交给了
   [TC39](http://www.ecma-international.org/memento/TC39.htm)委员会，以决定是否要在JavaScript语言中进行标准化。
   开发人员应该能在兼容的版本中选择一个喜欢的*rxjs*版本，而不用等Angular升级。
-
-  ***zone.js*** - A polyfill for the [Zone specification](https://gist.github.com/mhevery/63fdcdf7c65886051d55) currently before the
-=======
-  ***zone.js***: A polyfill for the [Zone specification](https://gist.github.com/mhevery/63fdcdf7c65886051d55) currently before the
->>>>>>> f1345962
+  
+  ***zone.js*** : A polyfill for the [Zone specification](https://gist.github.com/mhevery/63fdcdf7c65886051d55) currently before the 
   [TC39](http://www.ecma-international.org/memento/TC39.htm) committee that determines standards for the JavaScript language.
   You can pick a preferred version of *zone.js* to use (within a compatible version range)
   without waiting for Angular updates.
@@ -308,79 +222,53 @@
 .l-main-section
 :marked
   ### Other helper libraries
-<<<<<<< HEAD
+  
   ### 其它辅助库
-
-  ***angular-in-memory-web-api*** - An Angular-supported library that simulates a remote server's web api 
-  without requiring an actual server or real http calls. 
-  Good for demos, samples, and early stage development (before we even have a server).
-  Read about it in the [Http Client](server-communication.html#appendix-tour-of-heroes-in-memory-server) page.
-
+  
+  ***angular-in-memory-web-api*** : An Angular-supported library that simulates a remote server's web api 
+  without requiring an actual server or real HTTP calls. 
+  Good for demos, samples, and early stage development (before you even have a server).
+  Read about it in the [HTTP Client](server-communication.html#in-mem-web-api) page.
+  
   ***angular-in-memory-web-api*** - 一个Angular的支持库，它能模拟一个远端服务器的Web API，而不需要依赖一个真实的服务器或发起真实的HTTP调用。
   对演示、文档范例和开发的早期阶段(那时候我们可能还没有服务器呢)非常有用。
   请到[Http客户端](server-communication.html#appendix-tour-of-heroes-in-memory-server)一章中了解更多知识。
-
-  ***bootstrap*** - [Bootstrap](http://getbootstrap.com/) is a popular HTML and CSS framework for designing responsive web apps.
+  
+  ***bootstrap*** : [Bootstrap](http://getbootstrap.com/) is a popular HTML and CSS framework for designing responsive web apps.
   Some of the samples improve their appearance with *bootstrap*.
-
+  
   ***bootstrap*** - [bootstrap](http://getbootstrap.com/)是一个广受欢迎的HTML和CSS框架，可用来设计响应式网络应用。
   有些文档中的范例使用了*bootstrap*来强化它们的外观。
-
-=======
-
-  ***angular-in-memory-web-api***: An Angular-supported library that simulates a remote server's web api
-  without requiring an actual server or real HTTP calls.
-  Good for demos, samples, and early stage development (before you even have a server).
-  Read about it in the [HTTP Client](server-communication.html#in-mem-web-api) page.
-
-  ***bootstrap***: [Bootstrap](http://getbootstrap.com/) is a popular HTML and CSS framework for designing responsive web apps.
-  Some of the samples improve their appearance with *bootstrap*.
-
->>>>>>> f1345962
+  
 a(id="dev-dependencies")
 .l-main-section
 :marked
   ## *devDependencies*
+  
   The packages listed in the *devDependencies* section of the `package.json` help you develop the application.
   You don't have to deploy them with the production application although there is no harm in doing so.
 
-<<<<<<< HEAD
   列在`package.json`文件中*devDependencies*区的包会帮助我们开发该应用程序。
   我们不用把它们部署到产品环境的应用程序中 —— 虽然这样做也没什么坏处。
-
-  ***[concurrently](https://www.npmjs.com/package/concurrently)*** -
+  
+  ***[concurrently](https://www.npmjs.com/package/concurrently)*** : 
   A utility to run multiple *npm* commands concurrently on OS/X, Windows, and Linux operating systems.
-
+  
   ***[concurrently](https://www.npmjs.com/package/concurrently)*** - 一个用来在OS/X、Windows和Linux操作系统上同时运行多个*npm*命令的工具
-
-  ***[lite-server](https://www.npmjs.com/package/lite-server)*** -
+  ***[lite-server](https://www.npmjs.com/package/lite-server)*** : 
   A light-weight, static file server, by [John Papa](http://johnpapa.net/) 
   with excellent support for Angular apps that use routing.
-
+  
   ***[lite-server](https://www.npmjs.com/package/lite-server)*** - 一个轻量级、静态的服务器，
   由[John Papa](http://johnpapa.net/)开发和维护。对使用到路由的Angular程序提供了很好的支持。
-
-  ***[typescript](https://www.npmjs.com/package/typescript)*** -
+  
+  ***[typescript](https://www.npmjs.com/package/typescript)*** : 
   the TypeScript language server, including the *tsc* TypeScript compiler.
-
+  
   ***[typescript](https://www.npmjs.com/package/typescript)*** - TypeScript语言的服务器，包含了TypeScript编译器*tsc*。
-
-  ***@types/\**** - TypeScript definition files.
-  Learn more about it in the [TypeScript Configuration](typescript-configuration.html#typings) chapter.
-=======
-  ***[concurrently](https://www.npmjs.com/package/concurrently)***:
-  A utility to run multiple *npm* commands concurrently on OS/X, Windows, and Linux operating systems.
-
-  ***[lite-server](https://www.npmjs.com/package/lite-server)***:
-  A light-weight, static file server, by [John Papa](http://johnpapa.net/)
-  with excellent support for Angular apps that use routing.
-
-  ***[typescript](https://www.npmjs.com/package/typescript)***:
-  the TypeScript language server, including the *tsc* TypeScript compiler.
-
-  ***@types/\****: TypeScript definition files.
+  
+  ***@types/\**** : TypeScript definition files.
   Learn more about it in the [TypeScript Configuration](typescript-configuration.html#typings) guide.
->>>>>>> f1345962
 
   ***@types/\**** - “TypeScript定义”文件管理器。
   要了解更多，请参见[TypeScript配置](typescript-configuration.html#typings)页。
@@ -389,18 +277,18 @@
 a(id="why-peer-dependencies")
 :marked
   ## Why *peerDependencies*?
-<<<<<<< HEAD
+  
   ## 为什么使用*peerDependencies*？
-
-  There isn't a *peerDependencies* section in the QuickStart `package.json`. 
+  
+  There isn't a [*peerDependencies*](https://nodejs.org/en/blog/npm/peer-dependencies/) section in the QuickStart `package.json`. 
   But Angular has a *peerDependencies* section in 
-  *its* package.json, which has important consequences for your application. 
-
+  *its* `package.json`, which has important consequences for your application. 
+  
   在“快速起步”的`package.json`文件中，并没有*peerDependencies*区。
   但是Angular本身在[*它自己的* package.json](https://github.com/angular/angular/blob/master/modules/angular2/package.json)中有，
   它对我们的应用程序有重要的影响。
-
-  It explains why you load the [polyfill](#polyfills) *dependency* packages in the QuickStart `package.json`,
+  
+  This section explains why you load the [polyfill](#polyfills) *dependency* packages in the QuickStart application's`package.json`,
   and why you'll need those packages in your own applications.
 
   它解释了为什么我们要在“快速起步”的`package.json`文件中加载这些[填充库(polyfill)](#polyfills)依赖包，
@@ -411,158 +299,102 @@
   然后是对[平级依赖(peer dependencies)](https://nodejs.org/en/blog/npm/peer-dependencies/)的简短解释。
 
   Packages depend on other packages. For example, your application depends on the Angular package.
-
+  
   每个包都依赖其它的包，比如我们的应用程序就依赖于Angular包。
-
-  Two packages, "A" and "B", could depend on the same third package "C".
+  
+  Two packages, "A" and "B", could depend on the same third package "C". 
   "A" and "B" might both list "C" among their *dependencies*.
-
+  
   两个包，"A"和"B"，可能依赖共同的第三个包"C"。
   "A"和"B"可能都在它们的*dependencies*中列出了"C"。
-
+  
   What if "A" and "B" depend on different versions of "C" ("C1" and "C2"). The npm package system supports that. 
   It installs "C1" in the `node_modules` folder for "A" and "C2" in the `node_modules` folder for "B".
   Now "A" and "B" have their own copies of "C" and they run without interferring with one another.
-
+  
   如果"A"和"B"依赖于"C"的不同版本("C1"和"C2")。npm包管理系统也能支持！
   它会把"C1"安装到"A"的`node_modules`目录下给"A"用，把"C2"安装到"B"的`node_modules`目录下给"B"用。
   现在，"A"和"B"都有了它们自己的一份"C"的复本，它们运行起来也互不干扰。
-
+  
   But there is a problem. Package "A" may require the presence of "C1" without actually calling upon it directly.
   "A" may only work if *everyone is using "C1"*. It falls down if any part of the application relies on "C2".
-
+  
   但是有一个问题。包"A"可能只需要"C1"出现就行，而实际上并不会直接调用它。
   "A"可能只有当*每个人都使用"C1"时*才能正常工作。如果程序中的任何一个部分依赖了"C2"，它就会失败。
-
+  
   The solution is for "A" to declare that "C1" is a *peer dependency*.
-
+  
   要想解决这个问题，"A"就需要把"C1"定义为它的*平级依赖*。
-
+  
   The difference between a `dependency` and a `peerDependency` is roughly this:
-
+  
   在`dependencies`和`peerDependencies`之间的区别大致是这样的：
-
-=======
-
-  There isn't a [*peerDependencies*](https://nodejs.org/en/blog/npm/peer-dependencies/) section in the QuickStart `package.json`.
-  But Angular has a *peerDependencies* section in
-  *its* `package.json`, which has important consequences for your application.
-
-  This section explains why you load the [polyfill](#polyfills) *dependency*
-  packages in the QuickStart application's `package.json`,
-  and why you'll need those packages in your own applications.
-
-  Packages depend on other packages. For example, your application depends on the Angular package.
-
-  Two packages, "A" and "B", could depend on the same third package "C".
-  "A" and "B" might both list "C" among their *dependencies*.
-
-  What if "A" and "B" depend on different versions of "C" ("C1" and "C2"). The npm package system supports that.
-  It installs "C1" in the `node_modules` folder for "A" and "C2" in the `node_modules` folder for "B".
-  Now "A" and "B" have their own copies of "C" and they run without interferring with one another.
-
-  But there is a problem. Package "A" may require the presence of "C1" without actually calling upon it directly.
-  "A" may only work if *everyone is using "C1"*. It falls down if any part of the application relies on "C2".
-
-  The solution is for "A" to declare that "C1" is a *peer dependency*.
-
-  The difference between a `dependency` and a `peerDependency` is roughly this:
-
->>>>>>> f1345962
+  
   >A **dependency** says, "I need this thing directly available to *me*."
   >
   >A **peerDependency** says, "If you want to use me, you need this thing available to *you*."
-
-<<<<<<< HEAD
+  
   >**dependency**说：“我需要这东西*对我*直接可用。”
   >
   >**peerDependency**说：“如果你想使用我，你得先确保这东西*对你*可用”
-
+  
   The Angular `package.json` specifies several *peer dependency* packages, 
   each pinned to a particular version of a third-party package.
 
   Angular就存在这个问题。
   因此，Angular的`package.json`中指定了一系列*平级依赖*包，
   把每个第三方包都固定在一个特定的版本上。
-
-  ### We must install Angular's *peerDependencies* ourselves.
+  
+  ### You must install Angular's *peerDependencies* yourself.
+  
   ### 我们必须自己安装Angular的*peerDependencies*。
-=======
-  The Angular `package.json` specifies several *peer dependency* packages,
-  each pinned to a particular version of a third-party package.
-
-  ### You must install Angular's *peerDependencies* yourself.
->>>>>>> f1345962
-
+  
   When *npm* installs packages listed in *your* `dependencies` section,
   it also installs the packages listed within *their* packages `dependencies` sections.
   The process is recursive.
-
-<<<<<<< HEAD
+  
   当*npm*安装那些在*我们的*`dependencies`区指定的包时，
   它也会同时安装上在*那些包*的`dependencies`区所指定的那些包。
   这个安装过程是递归的。
-
+  
   However, as of version 3, *npm* does *not* install packages listed in *peerDependencies* sections.
-
+  
   但是在npm的第三版中，*它不会*安装列在*peerDependencies*区的那些包。
-
+  
   This means that when your application installs Angular, ***npm* doesn't automatically install
   the packages listed in Angular's *peerDependencies* section**.
-
+  
   这意味着，当我们的应用程序安装Angular时，***npm*将不会自动安装列在Angular的*peerDependencies*区的那些包**
-
+  
   Fortunately, *npm* issues a warning (a) When any *peer dependencies* are missing, or (b)
   When the application or any of its other dependencies
   installs a different version of a *peer dependency*. 
-
+  
   幸运的是，*npm*会在下列情况下给我们警告：(a) 当任何*平级依赖*缺失时 或(b) 当应用程序或它的任何其它依赖安装了与*平级依赖*不同版本的包时。
-=======
-  However, as of version 3, *npm* does *not* install packages listed in *peerDependencies* sections.
-
-  This means that when your application installs Angular, ***npm* doesn't automatically install
-  the packages listed in Angular's *peerDependencies* section**.
-
-  Fortunately, *npm* issues a warning (a) When any *peer dependencies* are missing, or (b)
-  When the application or any of its other dependencies
-  installs a different version of a *peer dependency*.
->>>>>>> f1345962
-
+  
   These warnings guard against accidental failures due to version mismatches.
   They leave you in control of package and version resolution.
-
-<<<<<<< HEAD
+  
   这些警告可以避免因为版本不匹配而导致的意外错误。
   它们让我们可以控制包和版本的解析过程。
-
+  
   It is your responsibility to list all *peer dependency* packages **among your own *devDependencies***.
-
+  
   我们的责任是，把所有*平级依赖*包都**列在我们自己的*devDependencies*中**。
-
+  
 .l-sub-section
   :marked
     #### The future of *peerDependencies*
+    
     #### *peerDependencies*的未来
-
+    
     The Angular polyfill dependencies are hard requirements. Currently, there is no way to make them optional.
-
+    
     Angular的填充库依赖只是一个给开发人员的建议或提示，以便它们知道Angular期望用什么。
     它们不应该像现在一样是硬需求，但目前我们也不知道该如何把它们设置为可选的。
-
-    However, there is an npm feature request for "optional peerDependencies," which would allow you to model this relationship better.
+    
+    However, there is an npm feature request for "optional peerDependencies," which would allow you to model this relationship better. 
     When this feature request is implemented, Angular will switch from *peerDependencies* to *optionalPeerDependencies* for all polyfills.
 
     不过，有一个npm的新特性申请，叫做“可选的peerDependencies”，它将会允许我们更好的对这种关系建模。
-    一旦它被实现了，Angular将把所有填充库从*peerDependencies*区切换到*optionalPeerDependencies*区。
-=======
-  It is your responsibility to list all *peer dependency* packages **among your own *devDependencies***.
-
-.l-sub-section
-  :marked
-    #### The future of *peerDependencies*
-
-    The Angular polyfill dependencies are hard requirements. Currently, there is no way to make them optional.
-
-    However, there is an npm feature request for "optional peerDependencies," which would allow you to model this relationship better.
-    When this feature request is implemented, Angular will switch from *peerDependencies* to *optionalPeerDependencies* for all polyfills.
->>>>>>> f1345962
+    一旦它被实现了，Angular将把所有填充库从*peerDependencies*区切换到*optionalPeerDependencies*区。