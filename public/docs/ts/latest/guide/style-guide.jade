include ../_util-fns

:marked
  Welcome to the Angular 2 Style Guide
  
  欢迎光临Angular 2风格指南

  ## Purpose
  ## 目的

  If you are looking for an opinionated style guide for syntax, conventions, and structuring Angular applications, then step right in.
  
  如果你在寻找一份关于语法、约定和Angular应用程序的组织结构的风格指南，那你就来对了。

  The purpose of this style guide is to provide guidance on building Angular applications by showing the conventions we use and, more importantly, why we choose them.
  
  本指南的目的是为开发Angular应用程序提供指导原则，展示我们所遵循的约定，更重要的是，解释我们为什么要选择这些约定。
  
.l-main-section

:marked
  ## Style Vocabulary
  ## 风格词汇

  Each guideline describes either a good or bad practice, and all have a consistent presentation.
  
  每个指导原则都会描述好的或者坏的做法，所有指导原则都相互呼应，保持一致。

  The wording of each guideline indicates how strong the recommendation is.
  
  指导原则中使用的词汇表明我们推荐的强度。

.s-rule.do
  :marked
    **Do** is one that should always be followed. _Always_ might be a bit too strong of a word. Guidelines that literally should always be followed are extremely rare. On the other hand, we need a really unusual case for breaking a *Do* guideline.
    
    **坚持**意味着总是应该遵循的约定。_总是_可能有点太强。应该_总是_遵循的指导原则非常少见。但是，只有遇到非常不寻常的情况才能打破*坚持*的原则。

.s-rule.consider
  :marked
    **Consider** guidelines should generally be followed.
    
    **考虑**标志着通常应该遵循的指导原则。    
    
    If you fully understand the meaning behind the guideline and have a good reason to deviate, then do so. Please strive to be consistent.
    
    如果你能完全理解指导原则背后的含义，并且很好的理由打破它，那就可以打破该指导原则。但是请保持一致。

.s-rule.avoid
  :marked
    **Avoid** indicates something we should almost never do. Code examples to *avoid* have an unmistakeable red header.
    
    **避免**标志着我们决不应该做的事。需要*避免*的代码范例会有不会被忽视的红色标题。
.l-main-section

:marked
  ## File Structure Conventions
  ## 文件结构约定

  Some code examples display a file that has one or more similarly named companion files. (e.g. hero.component.ts and hero.component.html).
  
  在一些代码例子中，有的文件拥有一个或多个相似名字的伴随文件。（比如，hero.component.ts和hero.component.html)。

  The guideline will use the shortcut `hero.component.ts|html|css|spec` to represent those various files. Using this shortcut makes this guide's file structures easier to read and more terse.
  
  本指南将会使用像`hero.component.ts|html|css|spec`的简写来表示上面描述的多个文件，目的是保持本指南的简洁性，增加文件结构描述时的可读性。

.l-main-section
a(id='toc')

:marked
  ## Table of Contents
  ## 目录

    1. [Single Responsibility](#single-responsibility)    
    
    1. [单一职责](#single-responsibility)    
    
    1. [Naming](#naming)
    
    1. [命名约定](#naming)    
    
    1. [Coding Conventions](#coding-conventions)
    
    1. [代码约定](#coding-conventions)    
    
    1. [Application Structure](#application-structure)
    
    1. [应用程序结构](#application-structure)    
    
    1. [Components](#components)
    
    1. [组件](#components)    
    
    1. [Directives](#directives)
    
    1. [指令](#directives)    
    
    1. [Services](#services)
    
    1. [服务](#services)    
    
    1. [Data Services](#data-services)
    
    1. [数据服务](#data-services)    
    
    1. [Lifecycle Hooks](#lifecycle-hooks)
    
    1. [生命周期钩子](#lifecycle-hooks)    
    
    1. [Routing](#routing)
    
    1. [路由](#routing)    
    
    1. [Appendix](#appendix)
    
    1. [附录](#appendix)    

.l-main-section
:marked
  ## Single Responsibility
  ## 单一职责

  We apply the [Single Responsibility Principle](https:\/\/en.wikipedia.org/wiki/Single_responsibility_principle) to all Components, Services, and other symbols we create. 
  This helps make our app cleaner, easier to read and maintain, and more testable.
  
  我们遵循[单一职责原则](https:\/\/en.wikipedia.org/wiki/Single_responsibility_principle)来创建的所有组件、服务和其它标志等。这样能帮助我们把应用程序弄的干净整洁，易于阅读、维护和测试。

  ### Rule of One
  ### 单一法则
  <a id="01-01"></a>
  #### Style 01-01
  #### 风格 01-01
.s-rule.do
  :marked
    **Do** define one thing (e.g. service or component) per file.
    
    **坚持**每个文件只定义一样东西（比如服务或者组件）。

.s-rule.consider
  :marked
    **Consider** limiting files to 400 lines of code.
    
    **考虑**把文件大小限制在400行代码以内。

.s-why
  :marked
    **Why?** One component per file makes it far easier to read, maintain, and avoid collisions with teams in source control.
    
    **为何？**单组件文件非常容易阅读、维护，并能防止在版本控制系统里与团队冲突。

.s-why
  :marked
    **Why?** One component per file avoids hidden bugs that often arise when combining components in a file where they may share variables, create unwanted closures, or unwanted coupling with dependencies.
    
    **为何？**单组件文件可以防止一些隐蔽的程序缺陷，当把多个组件合写在同一个文件中时，可能造成共享变量、创建意外的闭包，或者与依赖之间产生意外耦合等情况。

.s-why.s-why-last
  :marked
    **Why?** A single component can be the default export for its file which facilitates lazy loading with the Component Router.
    
    **为何？**单独的组件通常是该文件默认的输出，这样就可以利用组件路由器实现按需加载。
    
:marked
  The key is to make the code more reusable, easier to read, and less mistake prone.
  
  最关键的是，可以增强代码可重用性和阅读性，减少出错的可能性。

  The following *negative* example defines the `AppComponent`, bootstraps the app, defines the `Hero` model object, and loads heroes from the server ... all in the same file. *Don't do this*.
  
  下面的*负面*例子定义了`AppComponent`，该文件引导了应用程序，定义了`Hero`模型对象，并且从服务器加载了英雄 ... 所有都在发生在同一个文件。 *不要这么做*。

+makeExample('style-guide/ts/01-01/app/heroes/hero.component.avoid.ts', '', 'app/heroes/hero.component.ts')(avoid=1)
:marked
  Better to redistribute the component and supporting activities into their own dedicated files.
  
  将组件及其支撑部件重新分配到独立的文件中会更好。

+makeTabs(
  `style-guide/ts/01-01/app/main.ts,
  style-guide/ts/01-01/app/app.component.ts,
  style-guide/ts/01-01/app/heroes/heroes.component.ts,
  style-guide/ts/01-01/app/heroes/shared/hero.service.ts,
  style-guide/ts/01-01/app/heroes/shared/hero.model.ts,
  style-guide/ts/01-01/app/heroes/shared/mock-heroes.ts`,
  '',
  `app/main.ts,
  app/app.component.ts,
  app/heroes/heroes.component.ts,
  app/heroes/shared/hero.service.ts,
  app/heroes/shared/hero.model.ts,
  app/heroes/shared/mock-heroes.ts`)

:marked
  As the app grows, this rule becomes even more important.
  
  随着应用程序的成长，本法则会变得越来越重要。

a(href="#toc") Back to top

a(href="#toc") 回到顶部

.l-main-section
:marked
  ### Small Functions
  ### 小函数
  <a id="01-02"></a>
  #### Style 01-02
  #### 风格01-02
.s-rule.do
  :marked
    **Do** define small functions
    
    **坚持**定义小函数

.s-rule.consider
  :marked
    **Consider** limiting to no more than 75 lines.
    
    **考虑**限制在75行之内
.s-why
  :marked
    **Why?** Small functions are easier to test, especially when they do one thing and serve one purpose.
    
    **为何？**小函数更易于测试，特别是当它们只做一件事，只为一个目的服务的时候。

.s-why
  :marked
    **Why?** Small functions promote reuse.
    
    **为何？**小函数促进了代码的重用。

.s-why
  :marked
    **Why?** Small functions are easier to read.
    
    **为何？**小函数更加易于阅读。

.s-why
  :marked
    **Why?** Small functions are easier to maintain.
    
    **为何？**小函数更加易于维护。

.s-why.s-why-last
  :marked
    **Why?** Small functions help avoid hidden bugs that come with large functions that share variables with external scope, create unwanted closures, or unwanted coupling with dependencies.
    
    **为何？**小函数帮助避免一些大函数容易产生的那些与外界共享变量、创建意外的闭包或与依赖之间产生意外耦合等隐蔽的错误。

a(href="#toc") Back to top

a(href="#toc") 回到顶部

.l-main-section
:marked
  ## Naming
  ## 命名约定

  Naming conventions are hugely important to maintainability and readability. This guide recommends naming conventions for the file name and the symbol name.
  
  命名约定对维护性和可读性非常重要。本指南为文件和标志命名推荐了一套命名约定。

.l-main-section
:marked
  ### General Naming Guidelines
  ### 总体命名指导原则
  <a id="02-01"></a>
  #### Style 02-01
  #### 风格02-01

.s-rule.do
  :marked
    **Do** use consistent names for all symbols.
    
    **坚持**为所有符号使用一致的命名规则。
    
.s-rule.do
  :marked
    **Do** follow a pattern that describes the symbol's feature then its type. The recommended pattern is `feature.type.ts`.
    
    **坚持**遵循同一个模式来描述符号的特性和类型。推荐的模式为`feature.type.ts`。

.s-why
  :marked
    **Why?** Naming conventions help provide a consistent way to find content at a glance. Consistency within the project is vital. Consistency with a team is important. 
    Consistency across a company provides tremendous efficiency.
    
    **为何？**命名约定提供了一致的方法来帮助我们一眼锁定内容。在整个项目内保持一致性是至关重要的。在团队内保持一致性也很重要。在公司内部保持一致性可以大幅提高效率。

.s-why
  :marked
    **Why?** The naming conventions should simply help us find our code faster and make it easier to understand.
    
    **为何？**命名约定最直接的目的是：帮我们快速找到代码并让它们更容易理解。

.s-why.s-why-last
  :marked
    **Why?** Names of folders and files should clearly convey their intent. For example, `app/heroes/hero-list.component.ts` may contain a component that manages a list of heroes.
    
    **为何？**目录和文件的名字应该清楚的说明它们的用途。比如`app/heroes/hero-list.component.ts`包含了一个用来维护英雄列表的组件。

a(href="#toc") Back to top

a(href="#toc") 回到顶部


.l-main-section
:marked
  ### Separate File Names with Dots and Dashes
  ### 使用点和横杠来分隔文件名字
  <a id="02-02"></a>
  #### Style 02-02
  #### 风格02-02

.s-rule.do
  :marked
<<<<<<< HEAD
    **Do** use dashes to separate words.
    
    **坚持**使用横杠来分隔单词。
=======
    **Do** use dashes to separate words in the descriptive name.
>>>>>>> df87178e

.s-rule.do
  :marked
    **Do** use dots to separate the descriptive name from the type.
    
    **坚持**使用点来分隔描述性名字和类型名。

.s-rule.do
  :marked
<<<<<<< HEAD
    **Do** use consistent names for all components following a pattern that describes the component's feature then its type. A recommended pattern is `feature.type.ts`.
    
    **坚持**对所有组件使用一致的命名规则，遵循这个模式：先描述组件的特性，再描述它的类型。推荐的模式为`feature.type.ts`。

.s-rule.do
  :marked
    **Do** use conventional suffixes for the types including `*.service.ts`, `*.component.ts`, `*.pipe.ts`. Invent other suffixes where desired, but take care in having too many.
    
    **坚持**使用惯用的后缀来描述类型，比如`*.service.ts`、`*.component.ts`、`*.pipe.ts`。如果你愿意，也可以发明其它后缀，但注意不要太多。

.s-why
  :marked
    **Why?** Provides a consistent way to quickly identify what is in the file.
    
    **为何？**提供一致的方法来快速的识别文件是什么。

.s-why
  :marked
    **Why?** Provides a consistent way to quickly find a specific file using an editor or IDE's fuzzy search techniques.
    
    **为何？**提供一致的方法，利用编辑器或者IDE的模糊搜索功能，快速找到特定文件。
=======
    **Do** use consistent type names for all components following a pattern that describes the component's feature then its type. A recommended pattern is `feature.type.ts`.

.s-rule.do
  :marked
    **Do** use conventional type names including `.service`, `.component`, `.pipe`. 
    Invent additional type names if you must but take care not to create too many.

.s-why
  :marked
    **Why?** Type names provide a consistent way to quickly identify what is in the file.

.s-why
  :marked
    **Why?** Make it easy to find a specific file type using an editor or IDE's fuzzy search techniques.

.s-why
  :marked
    **Why?** Unabbreviated type names such as `.service` are descriptive and unambiguous.
    Abbreviations such as `.srv`, `.svc`, and `.serv` can be confusing.
>>>>>>> df87178e

.s-why.s-why-last
  :marked
    **Why?** Provides pattern matching for any automated tasks.
    
    **为何？**与自动化任务的模式匹配。

a(href="#toc") Back to top

a(href="#toc") 回到顶部


.l-main-section
:marked
  ### Components and Directives
  ### 组件和指令命名
  <a id="02-03"></a>
  #### Style 02-03
  #### 风格02-03

.s-rule.do
  :marked
    **Do** use consistent names for all assets named after what they represent.
    
    **坚持**为所有东西使用一致的命名约定：以它们所代表的东西命名。

.s-rule.do
  :marked
    **Do** use upper camel case for symbols. Match the name of the symbol to the naming of the file.
    
    **坚持**使用大写驼峰命名法来命名所有符号（类）。保持符号的名字与它所在的文件名字相同。

.s-rule.do
  :marked
    **Do** append the symbol name with the suffix that it represents.
    
    **坚持**把符号的类型（比如组件、服务、指令等）附加到符号名的后面。
  

.s-why
  :marked
    **Why?** Provides a consistent way to quickly identify and reference assets.
    
    **为何？**提供前后一致的方法迅速辨识和引用东西。

.s-why
  :marked
    **Why?** Upper camel case is conventional for identifying objects that can be instantiated using a constructor.
    
    **为何？**大写驼峰命名法约定用来辨识出那些可通过构造函数来实例化的对象。
    
.s-why.s-why-last
  :marked
    **Why?** The `Component` suffix is more commonly used and is more explicitly descriptive.
    
    **为何？**`Component`后缀是常见的用法，它具有精准的描述性。

- var top="vertical-align:top"
table(width="100%")
  col(width="50%")
  col(width="50%")
  tr
    th 
      p Symbol Name
      p 符号名
    th 
      p File Name
      p 文件名
  tr(style=top)
    td
      code-example.
        @Component({ ... })
        export class AppComponent {}
    td
      :marked
        app.component.ts
  tr(style=top)
    td
      code-example.
        @Component({ ... })
        export class HeroesComponent
    td
      :marked
        heroes.component.ts
  tr(style=top)
    td
      code-example.
        @Component({ ... })
        export class HeroListComponent
    td
      :marked
        hero-list.component.ts
  tr(style=top)
    td
      code-example.
        @Component({ ... })
        export class HeroDetailComponent
    td
      :marked
        hero-detail.component.ts
  tr(style=top)
    td
      code-example.
        @Directive({ ... })
        export class ValidationDirective
    td
      :marked
        validation.directive.ts
:marked

a(href="#toc") Back to top

a(href="#toc") 回到顶部

.l-main-section
:marked
  ### Service Names  
  ### 服务名
  <a id="02-04"></a>
  #### Style 02-04  
  #### 风格02-04

.s-rule.do
  :marked
    **Do** use consistent names for all services named after their feature.
    
    **坚持**使用前后一致的命名规则来命名服务，以它们的特性来命名。

.s-rule.do
  :marked
    **Do** use upper camel case for services.
    
    **坚持**使用大写驼峰命名法来命名服务。

.s-rule.do
  :marked
    **Do** suffix services with `Service` when it is not clear what they are (e.g. when they are nouns).
    
    **坚持**当不能从它们的名字里清楚的看出它们是什么的时候（比如它们的名字是名词时），添加`Service`后缀。

.s-why
  :marked
    **Why?** Provides a consistent way to quickly identify and reference services.
    
    **为何？**提供前后一致的方法来快速识别和引用服务。

.s-why
  :marked
    **Why?** Clear service names such as `Logger` do not require a suffix.
    
    **为何？**清楚的服务名，比如`Logger`不需要后缀。

.s-why.s-why-last
  :marked
    **Why?** Service names such as `Credit` are nouns and require a suffix and should be named with a suffix when it is not obvious if it is a service or something else.
    
    **为何？**如果服务名字是名词时，比如`Credit`，需要一个后缀。当名字不能很明显的标示出它是服务还是其它东西的时候，应该添加后缀。

- var top="vertical-align:top"
table(width="100%")
  col(width="50%")
  col(width="50%")
  tr
    th 
      p Symbol Name
      p 符号名
    th 
      p File Name
      p 文件名
  tr(style=top)
    td
      code-example.
        @Injectable()
        export class HeroDataService {}
    td
      :marked
        hero-data.service.ts
  tr(style=top)
    td
      code-example.
        @Injectable()
        export class CreditService {}
    td
      :marked
        credit.service.ts
  tr(style=top)
    td
      code-example.
        @Injectable()
        export class Logger {}
    td
      :marked
        logger.service.ts
:marked

a(href="#toc") Back to top

a(href="#toc") 回到顶部

.l-main-section
:marked
  ### Bootstrapping
  ### 引导程序
  <a id="02-05"></a>
  #### Style 02-05
  #### 风格02-05

.s-rule.do
  :marked
    **Do** put bootstrapping and platform logic for the app in a file named `main.ts`.
    
    **坚持**把应用的引导程序和平台相关的逻辑放到名为`main.ts`的文件里。

.s-rule.avoid
  :marked
    **Avoid** putting app logic in the `main.ts`. Instead consider placing it in a Component or Service.
    
    **避免**把应用逻辑放到`main.ts`里。考虑把它放到组件或服务里面。

.s-why
  :marked
    **Why?** Follows a consistent convention for the startup logic of an app.
    
    **为何？**遵循前后一致的约定来处理应用的启动逻辑。

.s-why.s-why-last
  :marked
    **Why?** Follows a familiar convention from other technology platforms.
    
    **为何？**这是从其它技术平台借鉴的一个常用约定。

a(href="#toc") Back to top

a(href="#toc") 回到顶部


.l-main-section
:marked
  ### Directive Selectors
  ### 指令的选择器
  <a id="02-06"></a>
  #### Style 02-06
  #### 风格02-06

.s-rule.do
  :marked
    **Do** Use lower camel case for naming the selectors of our directives.
    
    **坚持**使用小驼峰命名法来命名指令的选择器。

.s-why
  :marked
    **Why?** Keeps the names of the properties defined in the directives that are bound to the view consistent with the attribute names.
    
    **为何？**保持指令里定义的属性名字与它们绑定的视图HTML属性名字一致。

.s-why.s-why-last
  :marked
    **Why?** The Angular 2 HTML parser is case sensitive and will recognize lower camel case.
    
    **为何？**Angular 2 HTML解析器是大小写敏感的，它识别小写驼峰写法。

a(href="#toc") Back to top

a(href="#toc") 回到顶部


.l-main-section
:marked
  ### Custom Prefix for Components
  ### 为组件自定义前缀
  <a id="02-07"></a>
  #### Style 02-07
  #### 风格02-07

.s-rule.do
  :marked
    **Do** use a custom prefix for the selector of our components. For example, the prefix `toh` represents from **T**our **o**f **H**eroes and the prefix `admin` represents an admin feature area.
    
    **坚持**为组件的选择器使用自定义前缀。比如，前缀`tod`是从**T**our **o**f **H**eros来的，前缀`admin`代表了admin的特性区域。

.s-rule.do
  :marked
    **Do** use a prefix that identifies the feature area or the app itself.
    
    **坚持**使用前缀来识别特性区域或者应用程序本身。

.s-why
  :marked
    **Why?** Prevents name collisions.
    
    **为何？**防止名字冲突。

.s-why
  :marked
    **Why?** Makes it easier to promote and share our feature in other apps.
    
    **为何？**把我们的代码推广和共享到其它应用中会更容易。

.s-why.s-why-last
  :marked
    **Why?** Our Components and elements are easily identified.
    
    **为何？**我们组件和元素更容易被识别。

+makeExample('style-guide/ts/02-07/app/heroes/hero.component.avoid.ts', 'example', 'app/heroes/hero.component.ts')(avoid=1)
:marked

+makeExample('style-guide/ts/02-07/app/users/users.component.avoid.ts', 'example', 'app/users/users.component.ts')(avoid=1)
:marked

+makeExample('style-guide/ts/02-07/app/heroes/hero.component.ts', 'example', 'app/heroes/hero.component.ts')
:marked

+makeExample('style-guide/ts/02-07/app/users/users.component.ts', 'example', 'app/users/users.component.ts')
:marked

:marked
  ### Custom Prefix for Directives
  ### 为指令添加自定义前缀
  <a id="02-08"></a>
  #### Style 02-08
  #### 风格02-08

.s-rule.do
  :marked
    **Do** use a custom prefix for the selector of our directives (for instance below we use the prefix `toh` from **T**our **o**f **H**eroes).
    
    **坚持**为指令的选择器使用自定义的前缀（比如下面例子中，我们使用前缀`toh`，取自**T**our **o**f **H**eroes)。

.s-why
  :marked
    **Why?** Prevents name collisions.
    
    **为何？**防止名字冲突。

.s-why.s-why-last
  :marked
    **Why?** Our Directives are easily identified.
    
    **为何？**指令更加容易被识别。

+makeExample('style-guide/ts/02-08/app/shared/validate.directive.avoid.ts', 'example', 'app/shared/validate.directive.ts')(avoid=1)
:marked

+makeExample('style-guide/ts/02-08/app/shared/validate.directive.ts', 'example', 'app/shared/validate.directive.ts')
:marked

a(href="#toc") Back to top

a(href="#toc") 回到顶部

.l-main-section
:marked
  ### Pipe Names
  ### 管道名
  <a id="02-09"></a>
  #### Style 02-09
  #### 风格02-09

.s-rule.do
  :marked
    **Do** use consistent names for all pipes, named after their feature.
    
    **坚持**为所有管道使用前后一致的命名约定，用它们的特性来命名。

.s-why.s-why-last
  :marked
    **Why?** Provides a consistent way to quickly identify and reference pipes.
    
    **为何？**提供一致的方法快速识别和引用管道。

- var top="vertical-align:top"
table(width="100%")
  col(width="50%")
  col(width="50%")
  tr
    th 
      p Symbol Name
      p 符号名
    th 
      p File Name
      p 文件名
  tr(style=top)
    td
      code-example.
        @Pipe({ name: 'ellipsis' })
        export class EllipsisPipe implements PipeTransform { }
    td
      :marked
        ellipsis.pipe.ts
  tr(style=top)
    td
      code-example.
        @Pipe({ name: 'initCaps' })
        export class InitCapsPipe implements PipeTransform { }
    td
      :marked
        init-caps.pipe.ts
:marked

a(href="#toc") Back to top

a(href="#toc") 回到顶部

.l-main-section
:marked
  ### Unit Test File Names
  ### 单元测试文件命名
  <a id="02-10"></a>
  #### Style 02-10
  #### 风格02-10

.s-rule.do
  :marked
    **Do** name test specification files the same as the component they test.
    
    **坚持**测试规范文件的名字应该和被测试的组件名字一样。

.s-rule.do
  :marked
    **Do** name test specification files with a suffix of `.spec`.
    
    **坚持**测试配置文件命名应该跟随后缀`.spec`。

.s-why
  :marked
      **Why?** Provides a consistent way to quickly identify tests.
      
      **为何？**提供一致的方法来快速识别测试。

.s-why.s-why-last
  :marked
      **Why?** Provides pattern matching for [karma](http://karma-runner.github.io/) or other test runners.
      
      **为何？**提供一个与[karma](http://karma-runner.github.io/)或者其他测试运行器相配的命名模式。

:marked
- var top="vertical-align:top"
table(width="100%")
  col(width="50%")
  col(width="50%")
  tr
    th
      p Symbol Name
      p 符号名
    th
      p File Name
      p 文件名
  tr(style=top)
    td
      :marked
        Components
        
        组件
    td
      :marked
        heroes.component.spec.ts
      :marked
        hero-list.component.spec.ts
      :marked
        hero-detail.component.spec.ts
  tr(style=top)
    td
      :marked
        Services
        
        服务
    td
      :marked
        logger.service.spec.ts
      :marked
        hero.service.spec.ts
      :marked
        filter-text.service.spec.ts
  tr(style=top)
    td
      :marked
        Pipes
        
        管道
    td
      :marked
        ellipsis.pipe.spec.ts
      :marked
        init-caps.pipe.spec.ts
:marked

a(href="#toc") Back to top

a(href="#toc") 回到顶部

.l-main-section
:marked
  ### End to End Test File Names
  ### 端到端测试文件命名
  <a id="02-11"></a>
  #### Style 02-11
  #### 风格02-11

.s-rule.do
  :marked
    **Do** name end-to-end test specification files after the feature they test with a suffix of `.e2e-spec`.
    
    **坚持**端到端测试配置文件应该和它们所测试的特性同名，并加上后缀`.e2e-spec`。

.s-why
  :marked
    **Why?** Provides a consistent way to quickly identify end-to-end tests.
    
    **为何？**提供一致的方法快速识别端到端测试文件。

.s-why.s-why-last
  :marked
    **Why?** Provides pattern matching for test runners and build automation.
    
    **为何？**提供一个与测试运行器和构建自动化相配的模式。

:marked
:marked
- var top="vertical-align:top"
table(width="100%")
  col(width="50%")
  col(width="50%")
  tr
    th
      p Symbol Name
      p 符号名
    th
      p File Name
      p 文件名
  tr(style=top)
    td
      :marked
        End to End Tests
        
        端到端测试
    td
      :marked
        app.e2e-spec.ts
      :marked
        heroes.e2e-spec.ts
:marked

a(href="#toc") Back to top

a(href="#toc") 回到顶部

.l-main-section
:marked
  ## Coding Conventions
  ## 编程约定

  Have consistent set of coding, naming, and whitespace conventions.
  
  坚持一套前后一致的编程、命名和空格的约定。

.l-main-section
:marked
  ### Classes
  ### 类
  <a id="03-01"></a>
  #### Style 03-01
  #### 风格03-01

.s-rule.do
  :marked
    **Do** use upper camel case when naming classes.
    
    **坚持**使用大写驼峰命名法来命名类。

.s-why
  :marked
    **Why?** Follows conventional thinking for class names.
    
    **为何？**遵循类命名传统约定。

.s-why.s-why-last
  :marked
    **Why?** Classes can be instantiated and construct an instance. We often use upper camel case to indicate a constructable asset.
    
    **为何？**类可以被实例化。我们通常使用大写驼峰命名约定来标示可被构造出来的东西。

+makeExample('style-guide/ts/03-01/app/shared/exception.service.avoid.ts', 'example', 'app/shared/exception.service.ts')(avoid=1)
:marked

+makeExample('style-guide/ts/03-01/app/shared/exception.service.ts', 'example', 'app/shared/exception.service.ts')
:marked

a(href="#toc") Back to top

a(href="#toc") 回到顶部


.l-main-section
:marked
  ### Constants
  ### 常量
  <a id="03-02"></a>
  #### Style 03-02
  #### 风格03-02

.s-rule.do
  :marked
    **Do** use uppercase with underscores when naming constants.
    
    **坚持**使用全大写，用下划线隔开单词的方法来命名常量。

.s-why
  :marked
    **Why?** Follows conventional thinking for constants.
    
    **为何？**遵循传统的常量命名方法。

.s-why.s-why-last
  :marked
    **Why?** Constants can easily be identified.
    
    **为何？**常量更容易被识别。

+makeExample('style-guide/ts/03-02/app/shared/data.service.avoid.ts', 'example', 'app/shared/data.service.ts')(avoid=1)
:marked

+makeExample('style-guide/ts/03-02/app/shared/data.service.ts', 'example', 'app/shared/data.service.ts')
:marked

a(href="#toc") Back to top

a(href="#toc") 回到顶部


.l-main-section
:marked
  ### Interfaces
  ### 接口
  <a id="03-03"></a>
  #### Style 03-03
  #### 风格03-03

.s-rule.do
  :marked
    **Do** name an interface using upper camel case.
    
    **坚持**使用大写驼峰命名法来命名接口。

.s-rule.do
  :marked
    **Consider** naming an interface without an `I` prefix.
    
    **考虑**不要在接口名字前面加`I`前缀。

.s-why.s-why-last
  :marked
    **Why?** When we use types, we can often simply use the class as the type.
    
    **为何？**当我们使用类型时，我们经常简单地使用类来作为类型。

+makeExample('style-guide/ts/03-03/app/shared/hero-collector.service.avoid.ts', 'example', 'app/shared/hero-collector.service.ts')(avoid=1)
:marked

+makeExample('style-guide/ts/03-03/app/shared/hero-collector.service.ts', 'example', 'app/shared/hero-collector.service.ts')
:marked

a(href="#toc") Back to top

a(href="#toc") 回到顶部


.l-main-section
:marked
  ### Properties and Methods
  ### 属性和方法名
  <a id="03-04"></a>
  #### Style 03-04
  #### 风格03-04

.s-rule.do
  :marked
    **Do** use lower camel case to name properties and methods.
    
    **坚持**使用小写驼峰命名法来命名属性和方法。

.s-rule.avoid
  :marked
    **Avoid** prefixing private properties and methods with an underscore.
    
    **避免**使用下划线为前缀来命名私有属性和方法。

.s-why
  :marked
    **Why?** Follows conventional thinking for properties and methods.
    
    **为何？**遵循传统属性和方法的命名约定。

.s-why
  :marked
    **Why?** JavaScript lacks a true private property or method.
    
    **为何？**JavaScript不支持真正的私有属性和方法。

.s-why.s-why-last
  :marked
    **Why?** TypeScript tooling makes it easy to identify private vs public properties and methods.
    
    **为何？**TypeScript工具让识别私有或公有属性和方法变得很简单。

+makeExample('style-guide/ts/03-04/app/shared/toast.service.avoid.ts', 'example', 'app/shared/toast.service.ts')(avoid=1)
:marked

+makeExample('style-guide/ts/03-04/app/shared/toast.service.ts', 'example', 'app/shared/toast.service.ts')
:marked

a(href="#toc") Back to top

a(href="#toc") 回到顶部


.l-main-section
:marked
  ### Import Destructuring Spacing
  ### 导入语句解构表达式中的空格
  <a id="03-05"></a>
  #### Style 03-05
  #### 风格03-05

.s-rule.do
  :marked
    **Do** leave one whitespace character inside of the `import` statements' curly braces when destructuring.
    
    **坚持**解构时，在`import`声明的大括号里留一个空格字符。

.s-why.s-why-last
  :marked
    **Why?** Whitespace makes it easier to read the imports.
    
    **为何？**空格让import声明更易于阅读。

+makeExample('style-guide/ts/03-05/app/+heroes/shared/hero.service.avoid.ts', 'example', 'app/+heroes/shared/hero.service.ts')(avoid=1)
:marked

+makeExample('style-guide/ts/03-05/app/+heroes/shared/hero.service.ts', 'example', 'app/+heroes/shared/hero.service.ts')
:marked

a(href="#toc") Back to top

a(href="#toc") 回到顶部

.l-main-section
:marked
  ### Import Line Spacing
  ### 导入语句中的空行
  <a id="03-06"></a>
  #### Style 03-06
  #### 风格03-06

.s-rule.do
  :marked
    **Do** leave one empty line between third party imports and imports of code we created.
    
    **坚持**在第三方导入和自己代码的导入之间留一个空行。

.s-rule.do
  :marked
    **Do** list import lines alphabetized by the module.
    
    **坚持**按模块名字的字母顺排列导入行。

.s-rule.do
  :marked
    **Do** list destructured imported assets alphabetically.
    
    **坚持**在解构表达式中按字母顺序排列导入的东西。

.s-why
  :marked
    **Why?** The empty line makes it easy to read and locate imports.
    
    **为何？**空行可以让阅读和定位本地导入变得更加容易。

.s-why.s-why-last
  :marked
    **Why?** Alphabetizing makes it easier to read and locate imports.
    
    **为何？**按字母顺序排列可以让阅读和定位本地导入更加容易。

+makeExample('style-guide/ts/03-06/app/+heroes/shared/hero.service.avoid.ts', 'example', 'app/+heroes/shared/hero.service.ts')(avoid=1)
:marked

+makeExample('style-guide/ts/03-06/app/+heroes/shared/hero.service.ts', 'example', 'app/+heroes/shared/hero.service.ts')
:marked

a(href="#toc") Back to top

a(href="#toc") 回到顶部


.l-main-section
:marked
  ## Application Structure
  ## 应用程序结构

  Have a near term view of implementation and a long term vision. Start small but keep in mind where the app is heading down the road.
  
  准备一个短期和一个长期的实施方案。从零开始，但要时刻考虑应用程序接下来要走的路。

  All of the app's code goes in a folder named `app`. All content is 1 feature per file. Each component, service, and pipe is in its own file. All 3rd party vendor scripts are stored in another folder and not in the `app` folder. We didn't write them and we don't want them cluttering our app. Use the naming conventions for files in this guide.
  
  把所有应用程序的源代码都放到名叫`app`的目录里。所有内容都遵循每个文件单个特性的原则。每个组件、服务和管道都在自己的文件里。
  所有第三方程序包都被保存到其它目录里而不在`app`目录里，我们不会修改它们，所以不希望它们弄乱我们的应用程序。使用本指南介绍的文件命名约定。

a(href="#toc") Back to top

a(href="#toc") 回到顶部


.l-main-section
:marked
  ### LIFT
  ### LIFT (定位`L`ocate、识别`I`dentity、平面化`F`lattest、尝试`T`ry遵循不重复自己DRY - Do Not Repeat Yourself约定)
  <a id="04-01"></a>
  #### Style 04-01
  #### 风格04-01

.s-rule.do
  :marked
    **Do** structure the app such that we can `L`ocate our code quickly, `I`dentify the code at a glance, keep the `F`lattest structure we can, and `T`ry to be DRY.
    
    **坚持**组织应用的结构，达到这些目的：快速定位(`L`ocate)代码、一眼识别(`I`dentify)代码、尽量保持平面化结构(`F`lattest)和尝试`T`ry遵循不重复自己DRY - Do Not Repeat Yourself约定。

.s-rule.do
  :marked
    **Do** define the structure to follow these four basic guidelines, listed in order of importance.
    
    **坚持**遵循四个基本指导原则来定义文件结构，上面四个基本原则是按重要顺序排列的。

.s-why.s-why-last
  :marked
    **Why?** LIFT Provides a consistent structure that scales well, is modular, and makes it easier to increase developer efficiency by finding code quickly. Another way to check our app structure is to ask ourselves: How quickly can we open and work in all of the related files for a feature?
    
    **为何？**LIFT提供了前后一致的结构，它具有扩展性强、模块化的特性。因为容易快速锁定代码，所以提高了开发者的效率。另外，检查应用结构的方法是问问自己：我们打开和编辑与某个特性相关的所有文件的速度如何？

a(href="#toc") Back to top
a(href="#toc") 回到顶部

.l-main-section
:marked
  ### Locate
  ### 定位
  <a id="04-02"></a>
  #### Style 04-02
  #### 风格04-02

.s-rule.do
  :marked
    **Do** make locating our code intuitive, simple and fast.
    
    **坚持**直观、简单和快速的定位我们的代码。

.s-why.s-why-last
  :marked
    **Why?** We find this to be super important for a project. If we cannot find the files we need to work on quickly, we will not be able to work as efficiently as possible, and the structure will need to change. We may not know the file name or where its related files are, so putting them in the most intuitive locations and near each other saves a ton of time. A descriptive folder structure can help with this.
    
    **为何？**定位对项目是非常重要的。如果我们不能快速找到需要工作的文件，我们就不可能在最佳效率状态下面工作，结构就需要更换。我们可能不知道文件的名称或者文件所在目录名，所以我们把它们放到直观的地方，一个挨着一个，这样可以节省很多时间。坚持说明性强的文件结构会有很大帮助。

a(href="#toc") Back to top

a(href="#toc") 回到顶部

.l-main-section
:marked
  ### Identify
  ### 识别
  <a id="04-03"></a>
  #### Style 04-03
  #### 风格04-03

.s-rule.do
  :marked
    **Do** name the file such that we instantly know what it contains and represents.
    
    **坚持**命名文件到这个程度：可以从名字立刻知道它包含了什么，代表了什么。

.s-rule.do
  :marked
    **Do** be descriptive with file names and keep the contents of the file to exactly one component.
    
    **坚持**文件名要具有说明性，并保证文件中只包含一个组件。

.s-rule.avoid
  :marked
    **Avoid** files with multiple components, multiple services, or a mixture.
    
    **避免**创建包含很多组件、服务或者混合体的文件。

.s-why.s-why-last
  :marked
    **Why?** We spend less time hunting and pecking for code, and become more efficient. If this means we want longer file names, then so be it.
    
    **为何？**我们花费更少的时间来查找和琢磨代码，工作更有效率。如果这意味着更长的文件名，长就长吧。

.l-sub-section
  :marked
    There are deviations of the 1 per file rule when we have a set of very small features that are all related to each other, as they are still easily identifiable.
    
    当我们有一套非常小并且互相关联的特性时，我们可能不必坚持单文件单组件的约定，因为它们仍然非常易于被识别。

a(href="#toc") Back to top

a(href="#toc") 回到顶部


.l-main-section
:marked
  ### Flat
  ### 平面化
  <a id="04-04"></a>
  #### Style 04-04
  #### 风格04-04

.s-rule.do
  :marked
    **Do** keep a flat folder structure as long as possible.
    
    **坚持**尽可能保持平面化的目录结构。

.s-rule.consider
  :marked
    **Consider** creating fodlers when we get to seven or more files.
    
    **考虑**当我们有7个或更多文件时才新建目录。

.s-why.s-why-last
  :marked
    **Why?** Nobody wants to search seven levels of folders to find a file. In a folder structure there is no hard and fast number rule, but when a folder has seven to ten files, that may be time to create subfolders. We base it on our comfort level. Use a flatter structure until there is an obvious value (to help the rest of LIFT) in creating a new folder.
    
    **为何？**没有人愿意搜索7层目录来找一个文件。在目录结构中，没有硬数字约定，但是当目录有七到十个文件时，就是需要新建子目录的时候了。这是基于舒适级别而定的。以平面化结构开始，在有很明显的需求时再新建目录（来配合其他LIFT约定）

a(href="#toc") Back to top

a(href="#toc") 回到顶部

.l-main-section
:marked
  ### T-DRY (Try to be DRY)
  ### T-DRY（尝试遵循不重复自己DRY的约定）
  <a id="04-05"></a>
  #### Style 04-05
  #### 风格04-05

.s-rule.do
  :marked
    **Do** be DRY (Don't Repeat Yourself)
    
    **坚持**不要重复自己（DRY）

.s-rule.avoid
  :marked
    **Avoid** being so DRY that we sacrifice readability.
    
    **避免**过度DRY，以致牺牲了阅读性。

.s-why.s-why-last
  :marked
    **Why?** Being DRY is important, but not crucial if it sacrifices the others in LIFT, which is why we call it T-DRY. We don’t want to type `hero-view.component.html` for a view because, well, it’s obviously a view. If it is not obvious or by convention, then we name it.
    
    **为何？**虽然不重复自己约定很重要，但是如果要牺牲其他的LIFT约定，它就不是最重要的，这就是为什么我们说**尝试**不重复自己(T-DRY)。我们不愿意为了视图使用`hero-view.component.html`，因为它很明显就是一个视图。如果它不是很明显，那么我们就把视图单词加到它的名字里。

a(href="#toc") Back to top

a(href="#toc") 回到顶部

.l-main-section
:marked
  ### Overall Structural Guidelines
  ### 总体结构指导原则
  <a id="04-06"></a>
  #### Style 04-06
  #### 风格04-06

.s-rule.do
  :marked
    **Do** start small but keep in mind where the app is heading down the road.
    
    **坚持**从零开始，但要时刻考虑应用程序接下来要走的路。

.s-rule.do
  :marked
    **Do** have a near term view of implementation and a long term vision.
    
    **坚持**有一个短期和一个长期的实施方案。

.s-rule.do
  :marked
    **Do** put all of the app's code in a folder named `app`.
    
    **坚持**把所有源代码都放到名为`app`的目录里。

.s-rule.consider
  :marked
    **Consider** creating a folder for each component including its `.ts`, `.html`, `.css` and `.spec` file.
    
    **考虑**为每个组件新建一个目录，保存它的`.ts`,`.html`,`.css`,`.spec`等文件。

.s-why
  :marked
    **Why?** Helps us keep the app structure small and easy to maintain in the early stages, while being easy to evolve as the app grows.
    
    **为何？**　帮助我们在早期保持应用结构的精简与可维护性，同时保证在应用程序成长的过程中，结构易于演化。

.s-why.s-why-last
  :marked
    **Why?** Components often have four files (e.g. `*.html`, `*.css`, `*.ts`, and `*.spec.ts`) and can clutter a folder quickly.
    
    **为何?**组件通常有四个文件（例如`*.html`、 `*.css`、 `*.ts` 和 `*.spec.ts`），它们很容易把一个目录弄乱。

.example-title Overall Folder and File Structure 整体目录和文件结构
.filetree
  .file src
  .children
    .file app
    .children
      .file +heroes
      .children
        .file hero
        .children
          .file hero.component.ts|html|css|spec.ts
          .file index.ts
        .file hero-list
        .children
          .file hero-list.component.ts|html|css|spec.ts
          .file index.ts
        .file shared
        .children
          .file hero.model.ts
          .file hero.service.ts|spec.ts
          .file index.ts
        .file heroes.component.ts|html|css|spec.ts
        .file index.ts
      .file shared
      .children
        .file ...
      .file app.component.ts|html|css|spec.ts
    .file main.ts
    .file index.html
    .file ...
:marked

.l-sub-section
  :marked
    While we prefer our Components to be in their own dedicated folder, another option for small apps is to keep Components flat (not in a dedicated folder). This adds up to four files to the existing folder, but also reduces the folder nesting. Be consistent.
    
    虽然我们比较喜欢把组件放到它自己独立的目录里面，但是对于很小应用来说，另一个选项是保持平面化结构（不在自己独立的目录里）。这样我们添加最多四个文件到一个已有的目录，但是同时减少的目录的嵌套。保持前后一致就好。

a(href="#toc") Back to top

a(href="#toc") 回到顶部


.l-main-section
:marked
  ### Shared Folder
  ### 共享目录
  <a id="04-07"></a>
  #### Style 04-07
  #### 风格04-07

.s-rule.do
  :marked
    **Do** put all shared files within a component feature in a `shared` folder.
    
    **坚持**在单个特性范围内，把所有共享的文件放到`shared`目录。

.s-rule.consider
  :marked
    **Consider** creating a folder for each component including its `.ts`, `.html`, `.css` and `.spec` file.
    
    **考虑**为每个组件新建一个目录，保存它的`.ts`、`.html`、`.css`和`.spec` 文件。

.s-why
  :marked
    **Why?** Separates shared files from the components within a feature.
    
    **为何？**在一个特性范围内，分离出组件共享的文件。

.s-why.s-why-last
  :marked
    **Why?** Makes it easier to locate shared files within a component feature.
    
    **为何？**使得在一个特性范围内，更加易于定位共享文件。

.example-title Shared Folder 共享的目录
.filetree
  .file src
  .children
    .file app
    .children
      .file +heroes
      .children
        .file hero
        .children
          .file ...
        .file hero-list
        .children
          .file ...
        .file shared
        .children
          .file hero-button
          .children
            .file ...
          .file hero.model.ts
          .file hero.service.ts|spec.ts
          .file index.ts
        .file heroes.component.ts|html|css|spec.ts
        .file index.ts
      .file shared
      .children
        .file exception.service.ts|spec.ts
        .file index.ts
        .file nav
        .children
          .file ...
      .file app.component.ts|html|css|spec.ts
    .file main.ts
    .file index.html
    .file ...
:marked

a(href="#toc") Back to top

a(href="#toc") 回到顶部

.l-main-section
:marked
  ### Folders-by-Feature Structure
  ### 根据特性划分的目录结构
  <a id="04-08"></a>
  #### Style 04-08
  #### 风格04-08

.s-rule.do
  :marked
    **Do** create folders named for the feature they represent.
    
    **坚持**把目录的名字命名为它包含的特性名字。

.s-why
  :marked
    **Why?** A developer can locate the code, identify what each file represents at a glance, the structure is as flat as it can be, and there is no repetitive nor redundant names.
    
    **为何？**开发者能定位代码，一眼就能看出每个文件是干什么的，结构尽可能平面化，并且没有重复或多余的名字。

.s-why
  :marked
    **Why?** The LIFT guidelines are all covered.
    
    **为何？**遵循LIFT指导原则。

.s-why
  :marked
    **Why?** Helps reduce the app from becoming cluttered through organizing the content and keeping them aligned with the LIFT guidelines.
    
    **为何？**在管理应用内容时，帮助减少把程序结构弄得很杂乱的可能性，确保它们向LIFT指导原则看齐。

.s-why.s-why-last
  :marked
    **Why?** When there are a lot of files (e.g. 10+) locating them is easier with a consistent folder structures and more difficult in flat structures.
    
    **为何？**当有很多文件（10个以上）的时候，在一致的目录结构下面，比在平面化结构下面定位它们要容易得多。

:marked
  Below is an example of a small app with folders per component.
  
  下面是一个小应用使用单组件目录的例子。

.example-title Folders per Component 单组件目录
.filetree
  .file src
  .children
    .file app
    .children
      .file +heroes
      .children
        .file hero
        .children
          .file ...
        .file hero-list
        .children
          .file ...
        .file shared
        .children
          .file ...
        .file heroes.component.ts|html|css|spec.ts
        .file index.ts
      .file +villains
      .children
        .file villain
        .children
          .file ...
        .file villain-list
        .children
          .file ...
        .file shared
        .children
          .file ...
        .file villains.component.ts|html|css|spec.ts
        .file index.ts
      .file shared
      .children
        .file nav
        .children
          .file ...
        .file ...
      .file app.component.ts|html|css|spec.ts
    .file main.ts
    .file index.html
    .file ...
:marked

a(href="#toc") Back to top

a(href="#toc") 回到顶部

.l-main-section
:marked
  ### Layout Components
  ### 布局组件
  <a id="04-09"></a>
  #### Style 04-09
  #### 风格04-09

.s-rule.do
  :marked
    **Do** put components that define the overall layout in a `shared` folder.
    
    **坚持**把定义总体布局的组件放到`shared`目录。

.s-rule.do
  :marked
    **Do** put shared layout components in their own folder, under the `shared` folder.
    
    **坚持**把共享的布局组件放到`shared`目录下它自己的独立目录里。

.s-why
  :marked
    **Why?** We need a place to host our layout for our app. Our navigation bar, footer, and other aspects of the app that are needed for the entire app.
    
    **为何？**我们需要一个地方来存放应用程序的布局，比如导航条、页脚和其它整个应用中都需要的东西。

.s-why.s-why-last
  :marked
    **Why?** Organizes all layout in a consistent place re-used throughout the application.
    
    **为何？**在前后一致的地方管理所有布局，在整个应用程序范围内重复使用。

.example-title Folder for Layout Components 布局组件目录
.filetree
  .file src
  .children
    .file app
    .children
      .file +heroes
      .children
        .file ...
      .file shared
      .children
        .file nav
        .children
          .file index.ts
          .file nav.component.ts|html|css|spec.ts
        .file footer
        .children
          .file index.ts
          .file footer.component.ts|html|css|spec.ts
        .file index.ts
        .file ...
      .file app.component.ts|html|css|spec.ts
    .file main.ts
    .file index.html
    .file ...
:marked

a(href="#toc") Back to top

a(href="#toc") 回到顶部


.l-main-section
:marked
  ### Create and Import Barrels
  ### 新建和导入封装桶
  <a id="04-10"></a>
  #### Style 04-10
  #### 风格04-10

.s-rule.do
  :marked
    **Do** create a file that imports, aggregates, and re-exports items. We call this technique a **barrel**.
    
    **坚持**新建一个文件，用来导入、归集和重新导出项目。该技巧被称作**封装桶**。

.s-rule.do
  :marked
    **Do** name this barrel file `index.ts`.
    
    **坚持**把该封装桶文件命名为`index.ts`。

.s-why
  :marked
    **Why?** A barrel aggregates many imports into a single import.
    
    **为何？**封装桶把多个导入合并成一个单独的导入。

.s-why
  :marked
    **Why?** A barrel reduces the number of imports a file may need.
    
    **为何？**封装桶减少文件可能需要导入的数量。

.s-why.s-why-last
  :marked
    **Why?** A barrel shortens import statements.
    
    **为何？**封装桶精简了导入声明。

+makeTabs(
  `style-guide/ts/04-10/app/shared/index.ts,
  style-guide/ts/04-10/app/shared/filter-text/index.ts,
  style-guide/ts/04-10/app/shared/modal/index.ts,
  style-guide/ts/04-10/app/shared/nav/index.ts,
  style-guide/ts/04-10/app/shared/spinner/index.ts,
  style-guide/ts/04-10/app/shared/toast/index.ts`,
  `example,,,,,`,
  `app/shared/index.ts,
  app/shared/filter-text/index.ts,
  app/shared/modal/index.ts,
  app/shared/nav/index.ts,
  app/shared/spinner/index.ts,
  app/shared/toast/index.ts`)
:marked

.example-title Folder Barrels 封装桶目录
.filetree
  .file src
  .children
    .file app
    .children
      .file +dashboard
      .children
        .file ...
        .file index.ts
      .file +heroes
      .children
        .file ...
        .file index.ts
      .file shared
      .children
        .file nav
        .children
          .file ...
          .file index.ts
        .file search
        .children
          .file ...
          .file index.ts
        .file ...
        .file index.ts
      .file app.component.ts|html|css|spec.ts
    .file main.ts
    .file index.html
    .file ...
:marked

+makeExample('style-guide/ts/04-10/app/+heroes/heroes.component.avoid.ts', 'example', 'app/+heroes/heroes.component.ts')(avoid=1)
:marked

+makeExample('style-guide/ts/04-10/app/+heroes/heroes.component.ts', 'example', 'app/+heroes/heroes.component.ts')
:marked

a(href="#toc") Back to top

a(href="#toc") 回到顶部


.l-main-section
:marked
  ### Lazy Loaded Folders
  ### 惰性加载目录
  <a id="04-11"></a>
  #### Style 04-11
  #### 风格04-11
  A distinct application feature or workflow may be *lazy loaded* or *loaded on demand* rather than when the application starts.
  
  一个独特的应用程序特性或者工作流可能被**惰性加载**或**按需加载**，而非在应用程序启动时就全部加载。

.s-rule.do
  :marked
    **Do** put the contents of lazy loaded features in a *lazy loaded folder*. A typical *lazy loaded folder* contains a *routing component*, its child components, and their related assets and modules.
    
    **坚持**把惰性加载特性的文件放到**惰性加载目录**。典型的*惰性加载目录*中包含*路由组件*、子级组件和相关的东西和模块。

.s-why.s-why-last
  :marked
    **Why?** The folder makes it easy to identify and isolate the feature content.
    
    **为何？**该文件夹易于识别和隔离特性内容。

a(href="#toc") Back to top

a(href="#toc") 回到顶部


.l-main-section
:marked
  ### Prefix Lazy Loaded Folders with +
  ### 为惰性加载目录名字加前缀+  
  <a id="04-12"></a>
  #### Style 04-12
  #### 风格04-12

.s-rule.do
  :marked
    **Do** prefix the name of a *lazy loaded folder* with a (+) e.g., `+dashboard/`.
    
    **坚持**使用一个(+)前缀来标记*惰性加载目录*名字，比如`+dashboard/`。

.s-why
  :marked
    **Why?** Lazy loaded code paths are easily identifiable by their `+` prefix.
    
    **为何？**通过`+`前缀，惰性加载的源代码可以很容易被识别。

.s-why
  :marked
    **Why?** Lazy loaded code paths are easily distinguishable from non lazy loaded paths.
    
    **为何？**惰性加载路径和非惰性加载的路径很容易被区分开来。

.s-why.s-why-last
  :marked
    **Why?** If we see an `import` path that contains a `+`, we can quickly refactor to use lazy loading.
    
    **为何？**如果看到包含`+`的`import`路径，我们能快速使用惰性加载进行重构。

.example-title Lazy Loaded Folders 惰性加载目录
.filetree
  .file src
  .children
    .file app
    .children
      .file +dashboard
      .children
        .file dashboard.component.ts|html|css|spec.ts
        .file index.ts
:marked

a(href="#toc") Back to top

a(href="#toc") 回到顶部

.l-main-section
:marked
  ### Never Directly Import Lazy Loaded Folders
  ### 决不直接导入惰性加载目录
  <a id="04-13"></a>
  #### Style 04-13
  #### 风格

.s-rule.avoid
  :marked
    **Avoid** allowing modules in sibling and parent folders to directly import a module in a *lazy loaded feature*.
    
    **避免**允许兄弟或者父目录里的模块直接导入*惰性加载特性*模块。

.s-why.s-why-last
  :marked
    **Why?** Directly importing a module loads it immediately when our intention is to load it on demand.
    
    **为何？**直接导入模块会立刻加载它，但是我们的原意是按需加载。

+makeExample('style-guide/ts/04-13/app/app.component.avoid.ts', 'example', 'app/app.component.ts')(avoid=1)
:marked

a(href="#toc") Back to top

a(href="#toc") 回到顶部

.l-main-section
:marked
  ### Lazy Loaded Folders May Import From a Parent
  ### 惰性加载目录可以导入父级
  <a id="04-14"></a>
  #### Style 04-14
  #### 风格04-14

.s-rule.do
  :marked
    **Do** allow lazy loaded modules to import a module from a parent folder.
    
    **坚持**允许惰性加载模块导入父级目录的模块。

.s-why.s-why-last
  :marked
    **Why?** A parent module has already been loaded by the time the lazy loaded module imports it.
    
    **为何？**在惰性加载模块导入父级模块的时候，父级模块早已经被加载了。

+makeExample('style-guide/ts/04-14/app/heroes/heroes.component.ts', 'example', 'app/heroes/heroes.component.ts')
:marked

a(href="#toc") Back to top

a(href="#toc") 回到顶部


.l-main-section
:marked
  ### Use Component Router to Lazy Load
  ### 使用组件路由器来惰性加载
  <a id="04-15"></a>
  #### Style 04-15
  #### 风格04-15

.s-rule.do
  :marked
    **Do** use the Component Router to lazy load routable features.
    
    **坚持**使用组件路由器来惰性加载可以路由的特性。

.s-why.s-why-last
  :marked
    **Why?** That's the easiest way to load a module on demand.
    
    **为何？**这是最简单的按需加载模块的方法。

a(href="#toc") Back to top

a(href="#toc") 回到顶部


.l-main-section
:marked
  ## Components
  ## 组件
  ### Components Selector Naming
  ### 组件选择器命名
  <a id="05-02"></a>
  #### Style 05-02
  #### 风格05-02

.s-rule.do
  :marked
    **Do** use `kebab-case` for naming the element selectors of our components.
    
    **坚持**使用`烤串命名法（中线命名法）`来命名组件的元素选择器。

.s-why.s-why-last
  :marked
    **Why?** Keeps the element names consistent with the specification for [Custom Elements](https://www.w3.org/TR/custom-elements/).
    
    **为何？**保持元素命名与[自定义元素](https://www.w3.org/TR/custom-elements/)命名规范一致。

+makeExample('style-guide/ts/05-02/app/heroes/shared/hero-button/hero-button.component.avoid.ts', 'example', 'app/heroes/shared/hero-button/hero-button.component.ts')(avoid=1)
:marked

+makeTabs(
  `style-guide/ts/05-02/app/heroes/shared/hero-button/hero-button.component.ts,
  style-guide/ts/05-02/app/app.component.html`,
  'example,',
  `app/heroes/shared/hero-button/hero-button.component.ts,
  app/app.component.html`)
:marked

a(href="#toc") Back to top

a(href="#toc") 回到顶部

.l-main-section
:marked
  ### Components as Elements
  ### 将组件当做元素
  <a id="05-03"></a>
  #### Style 05-03
  #### 风格05-03

.s-rule.do
  :marked
    **Do** define Components as elements via the selector.
    
    **坚持**通过选择器来定义充当元素的组件。

.s-why
  :marked
    **Why?** Components have templates containing HTML and optional Angular template syntax. They are most associated with putting content on a page, and thus are more closely aligned with elements.
    
    **为何？**组件有模板，包含HTML和可能有的Angular模板语法。它们大多数都是用来在页面上面放置内容的，所以与元素更加类似。

.s-why
  :marked
    **Why?** Components are derived from Directives, and thus their selectors can be elements, attributes, or other selectors. Defining the selector as an element provides consistency for components that represent content with a template.
    
    **为何？**组件是从指令派生出来的，所以它们的选择器可以是元素、特性或者其他选择器。把选择器作为元素来定义，统一了通过模块提供内容的组件。

.s-why.s-why-last
  :marked
    **Why?** It is easier to recognize that a symbol is a component vs a directive by looking at the template's html.
    
    **为何？**查看组件是否有模板HTML文件，是最简单的识别一个符号是组件还是指令的方法。

+makeExample('style-guide/ts/05-03/app/heroes/shared/hero-button/hero-button.component.avoid.ts', 'example', 'app/heroes/hero-button/hero-button.component.ts')(avoid=1)
:marked

+makeExample('style-guide/ts/05-03/app/app.component.avoid.html', '', 'app/app.component.html')(avoid=1)
:marked

+makeTabs(
  `style-guide/ts/05-03/app/heroes/shared/hero-button/hero-button.component.ts,
  style-guide/ts/05-03/app/app.component.html`,
  'example,',
  `app/heroes/shared/hero-button/hero-button.component.ts,
  app/app.component.html`)
:marked

a(href="#toc") Back to top

a(href="#toc") 回到顶部

.l-main-section
:marked
  ### Extract Template and Styles to Their Own Files
  ### 把模板和样式提取到它们自己的文件
  <a id="05-04"></a>
  #### Style 05-04
  #### 风格05-04

.s-rule.do
  :marked
    **Do** extract templates and styles into a separate file, when more than 3 lines.
    
    **坚持**当超过三行的时候，把模板和样式提取到一个单独的文件。

.s-rule.do
  :marked
    **Do** name the template file `[component-name].component.html`, where [component-name] is our component name.
    
    **坚持**当组件名字为[component-name]的时候，命名它的模板为`[component-name].component.html`。

.s-rule.do
  :marked
    **Do** name the style file `[component-name].component.css`, where [component-name] is our component name.
    
    **坚持**当组件名字为[component-name]时，命名它的样式为`[component-name].component.css`。

.s-why
  :marked
    **Why?** Syntax hints for inline templates in (*.js and *.ts) code files are not supported by some editors.
    
    **为何？**在(*.js和*.ts)代码里面内联模板时，一些编辑器不支持语法提示。

.s-why.s-why-last
  :marked
    **Why?** A component file's logic is easier to read when not mixed with inline template and styles.
    
    **为何？**当没有与内联模板和样式混合的时候，组件文件里的逻辑更加易于阅读。

+makeExample('style-guide/ts/05-04/app/heroes/heroes.component.avoid.ts', 'example', 'app/heroes/heroes.component.ts')(avoid=1)
:marked

+makeTabs(
  `style-guide/ts/05-04/app/heroes/heroes.component.ts,
  style-guide/ts/05-04/app/heroes/heroes.component.html,
  style-guide/ts/05-04/app/heroes/heroes.component.css`,
  'example,,',
  `app/heroes/heroes.component.ts,
  app/heroes/heroes.component.html,
  app/heroes/heroes.component.css`)
:marked

a(href="#toc") Back to top

a(href="#toc") 回到顶部


.l-main-section
:marked
  ### Decorate Input and Output Properties Inline
  ### 内联Input和Output属性装饰
  <a id="05-12"></a>
  #### Style 05-12
  #### 风格05-12

.s-rule.do
  :marked
    **Do** use [`@Input`](https://angular.io/docs/ts/latest/api/core/Input-var.html) and [`@Output`](https://angular.io/docs/ts/latest/api/core/Output-var.html) instead of the `inputs` and `outputs` properties of the [`@Directive`](https://angular.io/docs/ts/latest/api/core/Directive-decorator.html) and [`@Component`](https://angular.io/docs/ts/latest/api/core/Component-decorator.html) decorators:
    
    **坚持**使用[`@Input`](https://angular.io/docs/ts/latest/api/core/Input-var.html)和[`@Output`](https://angular.io/docs/ts/latest/api/core/Output-var.html), 而非[`@Directive`](https://angular.io/docs/ts/latest/api/core/Directive-decorator.html) 和 [`@Component`](https://angular.io/docs/ts/latest/api/core/Component-decorator.html) 装饰器里面的`inputs`和`outputs`属性。

.s-rule.do
  :marked
    **Do** place the `@Input()` or `@Output()` on the same line as the property they decorate.
    
    **坚持**把`@Input()`或者`@Output()`放到它们装饰的属性的同一行。

.s-why
  :marked
    **Why?** It is easier and more readable to identify which properties in a class are inputs or outputs.
    
    **为何？**这样易于在类里面识别哪个属性是inputs或outputs。

.s-why
  :marked
    **Why?** If we ever need to rename the property or event name associated to [`@Input`](https://angular.io/docs/ts/latest/api/core/Input-var.html) or [`@Output`](https://angular.io/docs/ts/latest/api/core/Output-var.html) we can modify it on a single place.
    
    **为何？**如果我们需要重命名[`@Input`](https://angular.io/docs/ts/latest/api/core/Input-var.html) 或 [`@Output`](https://angular.io/docs/ts/latest/api/core/Output-var.html)关的属性或者事件，我们可以在一个地方修改。

.s-why
  :marked
    **Why?** The metadata declaration attached to the directive is shorter and thus more readable.
    
    **为何？**依附到指令的元数据声明会比较简短，更易于阅读。

.s-why.s-why-last
  :marked
    **Why?** Placing the decorator on the same line makes for shorter code and still easily identifies the property as an input or output.
    
    **为何？**把装饰器放到同一行可以精简代码，同时更易于识别输入或输出属性。

+makeExample('style-guide/ts/05-12/app/heroes/shared/hero-button/hero-button.component.avoid.ts', 'example', 'app/heroes/shared/hero-button/hero-button.component.ts')(avoid=1)
:marked

+makeExample('style-guide/ts/05-12/app/heroes/shared/hero-button/hero-button.component.ts', 'example', 'app/heroes/shared/hero-button/hero-button.component.ts')
:marked

a(href="#toc") Back to top

a(href="#toc") 回到顶部

.l-main-section
:marked
  ### Avoid Renaming Inputs and Outputs
  ### 避免重命名输入和输出
  <a id="05-13"></a>
  #### Style 05-13
  #### 风格05-13

.s-rule.avoid
  :marked
    **Avoid** renaming inputs and outputs, when possible.
    
    **避免**重命名输入和输出。

.s-why.s-why-last
  :marked
    **Why?** May lead to confusion when the output or the input properties of a given directive are named a given way but exported differently as a public API.
    
    **为何？**可能导致混乱，造成指令的输入或输出属性的名字与导出的公共API名字不一样。

+makeExample('style-guide/ts/05-13/app/heroes/shared/hero-button/hero-button.component.avoid.ts', 'example', 'app/heroes/shared/hero-button/hero-button.component.ts')(avoid=1)
:marked

+makeExample('style-guide/ts/05-13/app/app.component.avoid.html', '', 'app/app.component.html')(avoid=1)
:marked

+makeTabs(
  `style-guide/ts/05-13/app/heroes/shared/hero-button/hero-button.component.ts,
  style-guide/ts/05-13/app/app.component.html`,
  'example,',
  `app/heroes/shared/hero-button/hero-button.component.ts,
  app/app.component.html`)
:marked

a(href="#toc") Back to top

a(href="#toc") 回到顶部


.l-main-section
:marked
  ### Member Sequence
  ### 成员顺序
  <a id="05-14"></a>
  #### Style 05-14
  #### 风格05-14  

.s-rule.do
  :marked
    **Do** place properties up top followed by methods.
    
    **坚持**把属性成员放到顶部，方法成员紧随其后。

.s-rule.do
  :marked
    **Do** place private members after public members, alphabetized.
    
    **坚持**先放公共成员，再放私有成员，并按照字母顺序排列。

.s-why.s-why-last
  :marked
    **Why?** Placing members in a consistent sequence makes it easy to read and helps we instantly identify which members of the component serve which purpose.
    
    **为何？**使用一致的顺序放置成员，可以增加阅读性，并帮助我们立刻识别出组件里面哪个成员是干什么的。

+makeExample('style-guide/ts/05-14/app/shared/toast/toast.component.avoid.ts', 'example', 'app/shared/toast/toast.component.ts')(avoid=1)
:marked

+makeExample('style-guide/ts/05-14/app/shared/toast/toast.component.ts', 'example', 'app/shared/toast/toast.component.ts')
:marked

a(href="#toc") Back to top

a(href="#toc") 回到顶部

.l-main-section
:marked
  ### Put Logic in Services
  ### 把逻辑放到服务里
  <a id="05-15"></a>
  #### Style 05-15
  #### 风格05-15
  
.s-rule.do
  :marked
    **Do** limit logic in a component to only that required for the view. All other logic should be delegated to services.
    
    **坚持**把组件类中的逻辑限制到只有视图需要的逻辑。所有其它逻辑都应该被放到服务。

.s-rule.do
  :marked
    **Do** move reusable logic to services and keep components simple and focused on their intended purpose.
    
    **坚持**把可以重复使用的逻辑放到服务里，保持组件简单并聚焦于它们预期目的。

.s-why
  :marked
    **Why?** Logic may be reused by multiple components when placed within a service and exposed via a function.
    
    **为何？**当逻辑被放置到服务里并以函数的形式暴露时，它可以被多个组件重复使用。

.s-why
  :marked
    **Why?** Logic in a service can more easily be isolated in a unit test, while the calling logic in the component can be easily mocked.
    
    **为何？**在单元测试时，服务里的逻辑更加容易被隔离。在组件里调用它的逻辑也很容易被模仿Mock。

.s-why
  :marked
    **Why?** Removes dependencies and hides implementation details from the component.
    
    **为何？**从组件移除依赖并隐藏实施细节。

.s-why.s-why-last
  :marked
    **Why?** Keeps the component slim, trim, and focused.
    
    **为何？**保持组件苗条、精简和聚焦

+makeExample('style-guide/ts/05-15/app/heroes/hero-list/hero-list.component.avoid.ts', '', 'app/heroes/hero-list/hero-list.component.ts')(avoid=1)
:marked

+makeExample('style-guide/ts/05-15/app/heroes/hero-list/hero-list.component.ts', 'example', 'app/heroes/hero-list/hero-list.component.ts')
:marked

a(href="#toc") Back to top

a(href="#toc") 回到顶部


.l-main-section
:marked
  ### Don't Prefix Output Properties
  ### 不要给输出属性加前缀
  <a id="05-16"></a>
  #### Style 05-16
  #### 风格05-16  

.s-rule.do
  :marked
    **Do** name events without the prefix `on`.
    
    **坚持**命名事件时，不要带前缀`on`。

.s-rule.do
  :marked
    **Do** name our event handler methods with the prefix `on` followed by the event name.
    
    **坚持**命名事件处理方法时，带前缀`on`，紧跟事件名字。

.s-why
  :marked
    **Why?** This is consistent with built-in events such as button clicks.
    
    **为何？**与内建事件命名一致，比如按钮点击。

.s-why.s-why-last
  :marked
    **Why?** Angular allows for an [alternative syntax](https://angular.io/docs/ts/latest/guide/template-syntax.html#!#binding-syntax) `on-*`. If the event itself was prefixed with `on` this would result in an `on-onEvent` binding expression.
    
    **为何？**Angular允许[可选语法](https://angular.io/docs/ts/latest/guide/template-syntax.html#!#binding-syntax) `on-*`。如果事件的名字本身带有前缀`on`，那么绑定的表达式可能是`on-onEvent`。

+makeExample('style-guide/ts/05-16/app/heroes/hero.component.avoid.ts', 'example', 'app/heroes/hero.component.ts')(avoid=1)
:marked

+makeExample('style-guide/ts/05-16/app/app.component.avoid.html', '', 'app/app.component.html')(avoid=1)
:marked

+makeTabs(
  `style-guide/ts/05-16/app/heroes/hero.component.ts,
  style-guide/ts/05-16/app/app.component.html`,
  'example,',
  `app/heroes/hero.component.ts,
  app/app.component.html`)
:marked

a(href="#toc") Back to top

a(href="#toc") 回到顶部

.l-main-section
:marked
  ### Put Presentation Logic in the Component Class
  ### 把展示逻辑放到组件类里
  <a id="05-17"></a>
  #### Style 05-17
  #### 风格05-17

.s-rule.do
  :marked
    **Do** put presentation logic in the Component class, and not in the template.
    
    **坚持**把展示逻辑放到组件类里，而非模板里。

.s-why
  :marked
    **Why?** Logic will be contained in one place (the Component class) instead of being spread in two places.
    
    **为何？**所有逻辑都被放置到一个地方（组件类），而不被分离到两个地方。

.s-why.s-why-last
  :marked
    **Why?** Keeping the component's presentation logic in the class instead of the template improves testability, maintainability, and reusability.
    
    **为何？**将组件的展示逻辑放到组件类而非模板里，可以增强测试性、维护性和重复使用性。

+makeExample('style-guide/ts/05-17/app/heroes/hero-list/hero-list.component.avoid.ts', 'example', 'app/heroes/hero-list/hero-list.component.ts')(avoid=1)
:marked

+makeExample('style-guide/ts/05-17/app/heroes/hero-list/hero-list.component.ts', 'example', 'app/heroes/hero-list/hero-list.component.ts')
:marked

a(href="#toc") Back to top

a(href="#toc") 回到顶部

.l-main-section
:marked
  ## Directives
  ## 指令

a(href="#toc") Back to top

a(href="#toc") 回到顶部


.l-main-section
:marked
  ### Use Directives to Enhance an Existing Element
  ### 使用指令来加强已有元素
  <a id="06-01"></a>
  #### Style 06-01
  #### 风格06-01

.s-rule.do
  :marked
    **Do** use attribute directives when you have presentation logic without a template.

    **坚持**当你需要有无模板的展示逻辑时，使用属性型指令。
    
.s-why
  :marked
    **Why?** Attributes directives don't have an associated template.
    
    **为何？**属性型指令没有配套的模板。

.s-why.s-why-last
  :marked
    **Why?** An element may have more than one attribute directive applied.
    
    **为何？**一个元素可能使用多个属性型指令。

+makeExample('style-guide/ts/06-01/app/shared/highlight.directive.ts', 'example', 'app/shared/highlight.directive.ts')
:marked

+makeExample('style-guide/ts/06-01/app/app.component.html', null, 'app/app.component.html')
:marked

a(href="#toc") Back to top

a(href="#toc") 回到顶部

.l-main-section
:marked
  ### Use HostListener and HostBinding Class Decorators
  ### 使用HostListener和HostBinding类装饰器
  <a id="06-03"></a>
  #### Style 06-03
  #### 风格06-03

.s-rule.do
  :marked
    **Do** use @HostListener and @HostBinding instead of the host property of the @Directive and @Component decorators:
    
    **坚持**使用@HostListener和@HostBinding，而非@Directive和@Component装饰器的宿主属性。

.s-why
  :marked
    **Why?** The property or method name associated with @HostBinding or respectively @HostListener should be modified only in a single place - in the directive's class. In contrast if we use host we need to modify both the property declaration inside the controller, and the metadata associated to the directive.
    
    **为何？**与属性或方法名字相关联的@HostBinding或者@HostListener应该只在一个地方被修改：在指令的类里。反过来，如果我们使用宿主属性，我们需要在控制器内修改属性声明，然后在指令相关的元数据里修改。

.s-why.s-why-last
  :marked
    **Why?** The metadata declaration attached to the directive is shorter and thus more readable.
    
    **为何？**指令附带的元数据声明会简短一些，易于阅读。

+makeExample('style-guide/ts/06-03/app/shared/validate.directive.avoid.ts', 'example', 'app/shared/validate.directive.ts')(avoid=1)
:marked

+makeExample('style-guide/ts/06-03/app/shared/validate.directive.ts', 'example', 'app/shared/validate.directive.ts')
:marked

a(href="#toc") Back to top

a(href="#toc") 回到顶部

.l-main-section
:marked
  ## Services
  ## 服务

  ### Services are Singletons in Same Injector
  ### 在同一个注入器内，服务是单例
  <a id="07-01"></a>
  #### Style 07-01
  #### 风格07-01

.s-rule.do
  :marked
    **Do** use services as singletons within the same injector. Use them for sharing data and functionality.
    
    **坚持**在同一个注入器内，把服务当做单例使用。使用它们来共享数据和功能。
    
.s-why
  :marked
    **Why?** Services are ideal for sharing methods across a feature area or an app.
    
    **为何？**服务是在一个特性范围或一个应用内理想的共享方法的理想载体。

.s-why.s-why-last
  :marked
    **Why?** Services are ideal for sharing stateful in-memory data.
    
    **为何？**服务是共享状态性内存数据的理想方法。

+makeExample('style-guide/ts/07-01/app/heroes/shared/hero.service.ts', 'example', 'app/heroes/shared/hero.service.ts')
:marked

a(href="#toc") Back to top

a(href="#toc") 回到顶部

.l-main-section
:marked
  ### Single Responsibility
  ### 单一职责  
  <a id="07-02"></a> 
  #### Style 07-02
  #### 风格07-02

.s-rule.do
  :marked
    **Do** create services with a single responsibility that is encapsulated by its context.
    
    **坚持**新建单一职责的服务，把它封装在自己的环境内。

.s-rule.do
  :marked
    **Do** create a new service once the service begins to exceed that singular purpose.
    
    **坚持**当服务成长到超出单一用途时，新建一个服务。

.s-why
  :marked
    **Why?** When a service has multiple responsibilities, it becomes difficult to test.
    
    **为何？**当服务有多个职责时，它很难被测试。

.s-why.s-why-last
  :marked
    **Why?** When a service has multiple responsibilities, every Component or Service that injects it now carries the weight of them all.
    
    **为何？**当服务有多个职责时，每个注入它的组件或者服务都会被迫承担它们的（多个职责）所有的重量。

a(href="#toc") Back to top

a(href="#toc") 回到顶部

.l-main-section
:marked
  ### Providing a Service
  ### 服务的提供
  <a id="07-03"></a>
  #### Style 07-03
  #### 风格07-03

.s-rule.do
  :marked
    **Do** provide services to the Angular 2 injector at the top-most component where they will be shared.

    **坚持**在被共享范围内的顶级组件里，将服务提供到Angular 2的注入器里。
.s-why
  :marked
    **Why?** The Angular 2 injector is hierarchical.
    
    **为何？**Angular 2注入器是层次性的。

.s-why
  :marked
    **Why?** When providing the service to a top level component, that instance is shared and available to all child components of that top level component.
    
    **为何？**在顶层组件提供服务时，该服务实例在所有该顶级组件的子级组件中可见并共享。

.s-why
  :marked
    **Why?** This is ideal when a service is sharing methods or state.
    
    **为何？**服务是共享方法或状态的理想方法。

.s-why.s-why-last
  :marked
    **Why?** This is not ideal when two different components need different instances of a service. In this scenario it would be better to provide the service at the component level that needs the new and separate instance.
    
    **为何？**当不同的两个组件需要一个服务的不同的实例时，上面的方法这就不理想了。在这种情况下，我们最好在需要崭新和单独服务实例的组件里提供服务。

+makeTabs(
  `style-guide/ts/07-03/app/app.component.ts,
  style-guide/ts/07-03/app/heroes/hero-list/hero-list.component.ts`,
  '',
  `app/app.component.ts,
  app/heroes/hero-list/hero-list.component.ts`)
:marked

a(href="#toc") Back to top

a(href="#toc") 回到顶部

.l-main-section
:marked
  ### Use the @Injectable() Class Decorator
  ### 使用@Injectable()类装饰器
  <a id="07-04"></a>
  #### Style 07-04
  #### 风格07-04

.s-rule.do
  :marked
    **Do** use the `@Injectable` class decorator instead of the `@Inject` parameter decorator when using types as tokens for the dependencies of a service.
    
    **坚持**当使用类型作为令牌来注入服务的依赖时，使用`@Injectable`类装饰器，而非`@Inject`参数装饰器。

.s-why
  :marked
    **Why?** The Angular DI mechanism resolves all the dependencies of our services based on their types declared with the services' constructors.
    
    **为何？**Angular的依赖注入机制，是根据在服务的构造函数里面的类型的声明，来解析所有服务的依赖的。

.s-why.s-why-last
  :marked
    **Why?** When a service accepts only dependencies associated with type tokens, the `@Injectable()` syntax is much less verbose compared to using `@Inject()` on each individual constructor parameter.
    
    **为何？**当服务只接受类型令牌相关的依赖时，比起在每个构造函数参数上使用`@Inject()`，`@Injectable()`的语法简洁多了。

+makeExample('style-guide/ts/07-04/app/heroes/shared/hero-arena.service.avoid.ts', 'example', 'app/heroes/shared/hero-arena.service.ts')(avoid=1)
:marked

+makeExample('style-guide/ts/07-04/app/heroes/shared/hero-arena.service.ts', 'example', 'app/heroes/shared/hero-arena.service.ts')
:marked

a(href="#toc") Back to top

a(href="#toc") 回到顶部

.l-main-section
:marked
  ## Data Services
  ## 数据服务  

  ### Separate Data Calls
  ### 分离数据调用
  <a id="08-01"></a>
  #### Style 08-01
  #### 风格08-01

.s-rule.do
  :marked
    **Do** refactor logic for making data operations and interacting with data to a service.
    
    **坚持**把数据操作和数据互动重构到服务里。

.s-rule.do
  :marked
    **Do** make data services responsible for XHR calls, local storage, stashing in memory, or any other data operations.
    
    **坚持**让数据服务来负责XHR调用、本地储存、内存储存或者其他数据操作。

.s-why
  :marked
    **Why?** The component's responsibility is for the presentation and gathering of information for the view.  It should not care how it gets the data, just that it knows who to ask for it. Separating the data services moves the logic on how to get it to the data service, and lets the component be simpler and more focused on the view.
    
    **为何？**组件的职责是为视图展示或收集信息。它不应该理会如何得到数据，它只需要知道向谁要数据。把如何取得数据的逻辑移动到数据服务里，简化了组件，让其聚焦于视图。

.s-why
  :marked
    **Why?** This makes it easier to test (mock or real) the data calls when testing a component that uses a data service.
    
    **为何？**在测试使用数据服务的组件时，可以让数据调用更容易被测试（模仿或者真实）。

.s-why.s-why-last
  :marked
    **Why?** Data service implementation may have very specific code to handle the data repository. This may include headers, how to talk to the data, or other services such as `Http`. Separating the logic into a data service encapsulates this logic in a single place hiding the implementation from the outside consumers (perhaps a component), also making it easier to change the implementation.
    
    **为何？**数据服务的实现可能有非常具体的代码来处理数据仓库，包括数据头（headers）、如何与数据交谈或者其他服务（比如`Http`)。把逻辑分离到数据服务可以把该逻辑封装到一个地方，对外部使用者（比如组件）隐藏具体的实施细节。

a(href="#toc") Back to top

a(href="#toc") 回到顶部


.l-main-section
:marked
  ## Lifecycle Hooks
  ## 生命周期钩子

  Use Lifecycle Hooks to tap into important events exposed by Angular.
  
  使用生命周期钩子来介入到Angular暴露的重要事件里。

a(href="#toc") Back to top

.l-main-section
:marked
  ### Implement Lifecycle Hooks Interfaces
  ### 实现生命周期钩子的接口
  <a id="09-01"></a>
  #### Style 09-01
  #### 风格09-01

.s-rule.do
  :marked
    **Do** implement the lifecycle hook interfaces.
    
    **坚持**实现生命周期钩子接口。

.s-why.s-why-last
  :marked
    **Why?** We avoid unintentionally not calling the hook if we misspell the method.
        
    **为何？**避免在方法名字拼写错误时，造成无意间没有调用钩子的可能。
+makeExample('style-guide/ts/09-01/app/heroes/shared/hero-button/hero-button.component.avoid.ts', 'example', 'app/heroes/shared/hero-button/hero-button.component.ts')(avoid=1)
:marked

+makeExample('style-guide/ts/09-01/app/heroes/shared/hero-button/hero-button.component.ts', 'example', 'app/heroes/shared/hero-button/hero-button.component.ts')
:marked

a(href="#toc") Back to top

a(href="#toc") 回到顶部

.l-main-section
:marked
  ## Routing
  ## 路由

  Client-side routing is important for creating a navigation flow between a component tree hierarchy, and composing components that are made of many other child components.
  
  在组件树层级间创建导航流和组合多个子组件时，客户端路由很重要。

a(href="#toc") Back to top

a(href="#toc") 回到顶部

.l-main-section
:marked
  ### Component Router
  ### 组件路由器
  <a id="10-01"></a>
  #### Style 10-01
  #### 风格10-01

.s-rule.do
  :marked
    **Do** separate route configuration into a routing component file, also known as a component router.
    
    **坚持**分离路由设置到一个路由组件文件，也叫作组件路由器。

.s-rule.do
  :marked
    **Do** use a `<router-outlet>` in the component router, where the routes will have their component targets display their templates.
    
    **坚持**在组件路由器里使用一个`<router-outlet>`，来告诉路由组件在哪儿显示它们模板。

.s-rule.do
  :marked
    **Do** focus the logic in the component router to the routing aspects and its target components.
    
    **坚持**把组件路由器的逻辑聚焦于路由和它的目标组件方面。

.s-rule.do
  :marked
    **Do** extract other logic to services and other components.
    
    **坚持**把其它逻辑分离到服务或者其他组件里。

.s-why
  :marked
    **Why?** A component that handles routing is known as the component router, thus this follows the Angular 2 routing pattern.

    *为何？**处理路由的组件被称作组件路由器，它遵循Angular 2的路由模式。

.s-why.s-why-last
  :marked
    **Why?** The `<router-outlet>` indicates where the template should be displayed for the target route.
    
    **为何？**`<router-outlet>`标识目标路由组件应该在哪儿显示它们的模板。

+makeExample('style-guide/ts/10-01/app/app.component.ts', '', 'app/app.component.ts')
:marked

a(href="#toc") Back to top

a(href="#toc") 回到顶部

.l-main-section
:marked
  ## Appendix
  ## 附录

  Useful tools and tips for Angular 2.
  
  有用的Angular 2工具和小提示

a(href="#toc") Back to top

a(href="#toc") 回到顶部

.l-main-section
:marked
  ### Codelyzer
  ### Codelyzer
  <a id="A-01"></a>
  #### Style A-01
  #### 风格A-01

.s-rule.do
  :marked
    **Do** use [codelyzer](https://www.npmjs.com/package/codelyzer) to follow this guide.
    
    **坚持**使用[codelyzer](https://www.npmjs.com/package/codelyzer)来实施本指南。

.s-rule.consider
  :marked
    **Consider** adjusting the rules in codelyzer to suit your needs.
    
    **考虑**调整codelyzer的规则来满足你的需求。

a(href="#toc") Back to top

a(href="#toc") 回到顶部

.l-main-section
:marked
  ### File Templates and Snippets
  ### 文件模板和代码片段
  <a id="A-02"></a>
  #### Style A-02
  #### 风格A-02

.s-rule.do
  :marked
    **Do** use file templates or snippets to help follow consistent styles and patterns. Here are templates and/or snippets for some of the web development editors and IDEs.
    
    **坚持**使用文件模板或代码片段来帮助实现一致的风格和模式。下面是为一些网络开发编辑器和IDE准备的模板和/或代码片段：

.s-rule.consider
  :marked
    **Consider** using [snippets](https://marketplace.visualstudio.com/items?itemName=johnpapa.Angular2) for [Visual Studio Code](https://code.visualstudio.com/) that follow these styles and guidelines.
    
    **考虑**使用[Visual Studio Code](https://code.visualstudio.com/)的[代码片段](https://marketplace.visualstudio.com/items?itemName=johnpapa.Angular2)来实施本风格指南。

    [![Use Extension](https://github.com/johnpapa/vscode-angular2-snippets/raw/master/images/use-extension.gif)](https://marketplace.visualstudio.com/items?itemName=johnpapa.Angular2)
  
    [![使用插件](https://github.com/johnpapa/vscode-angular2-snippets/raw/master/images/use-extension.gif)](https://marketplace.visualstudio.com/items?itemName=johnpapa.Angular2)

    **Consider** using [snippets](https://atom.io/packages/angular-2-typescript-snippets) for [Atom](https://atom.io/) that follow these styles and guidelines.

    **Consider** using [snippets](https://github.com/orizens/sublime-angular2-snippets) for [Sublime Text](http://www.sublimetext.com/) that follow these styles and guidelines.

    **Consider** using [snippets](https://github.com/mhartington/vim-angular2-snippets) for [Vim](http://www.vim.org/) that follow these styles and guidelines.

a(href="#toc") Back to top

a(href="#toc") 回到顶部<|MERGE_RESOLUTION|>--- conflicted
+++ resolved
@@ -315,13 +315,10 @@
 
 .s-rule.do
   :marked
-<<<<<<< HEAD
-    **Do** use dashes to separate words.
-    
-    **坚持**使用横杠来分隔单词。
-=======
     **Do** use dashes to separate words in the descriptive name.
->>>>>>> df87178e
+    
+    **坚持** 在描述性名字里面，使用横杠来分隔单词。
+    
 
 .s-rule.do
   :marked
@@ -331,49 +328,40 @@
 
 .s-rule.do
   :marked
-<<<<<<< HEAD
-    **Do** use consistent names for all components following a pattern that describes the component's feature then its type. A recommended pattern is `feature.type.ts`.
-    
-    **坚持**对所有组件使用一致的命名规则，遵循这个模式：先描述组件的特性，再描述它的类型。推荐的模式为`feature.type.ts`。
-
-.s-rule.do
-  :marked
-    **Do** use conventional suffixes for the types including `*.service.ts`, `*.component.ts`, `*.pipe.ts`. Invent other suffixes where desired, but take care in having too many.
-    
-    **坚持**使用惯用的后缀来描述类型，比如`*.service.ts`、`*.component.ts`、`*.pipe.ts`。如果你愿意，也可以发明其它后缀，但注意不要太多。
-
-.s-why
-  :marked
-    **Why?** Provides a consistent way to quickly identify what is in the file.
-    
-    **为何？**提供一致的方法来快速的识别文件是什么。
-
-.s-why
-  :marked
-    **Why?** Provides a consistent way to quickly find a specific file using an editor or IDE's fuzzy search techniques.
-    
-    **为何？**提供一致的方法，利用编辑器或者IDE的模糊搜索功能，快速找到特定文件。
-=======
     **Do** use consistent type names for all components following a pattern that describes the component's feature then its type. A recommended pattern is `feature.type.ts`.
+    
+    **坚持**对所有组件使用一致的类型命名规则，遵循这个模式：先描述组件的特性，再描述它的类型。推荐的模式为`feature.type.ts`。
+    
 
 .s-rule.do
   :marked
     **Do** use conventional type names including `.service`, `.component`, `.pipe`. 
     Invent additional type names if you must but take care not to create too many.
+        
+    **坚持**使用惯用的后缀来描述类型，比如`*.service`、`*.component`、`*.pipe`。
+    创建额外的类型名字，但你必须注意不要创建太多。
+    
 
 .s-why
   :marked
     **Why?** Type names provide a consistent way to quickly identify what is in the file.
+    
+    **为何？**类型名字提供一致的方法来快速的识别文件是什么。
+    
 
 .s-why
   :marked
     **Why?** Make it easy to find a specific file type using an editor or IDE's fuzzy search techniques.
+    
+    **为何？** 可以让我们利用编辑器或者IDE的模糊搜索功能，很容易的找到特定文件。   
 
 .s-why
   :marked
     **Why?** Unabbreviated type names such as `.service` are descriptive and unambiguous.
     Abbreviations such as `.srv`, `.svc`, and `.serv` can be confusing.
->>>>>>> df87178e
+    
+    **为何？** 没有被简写的类型名字比如`.service`很有描述性，不含糊。
+    简写可能造成混淆，比如`.srv`, `.svc`, 和 `.serv`。
 
 .s-why.s-why-last
   :marked
