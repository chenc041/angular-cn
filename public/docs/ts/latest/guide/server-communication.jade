--- conflicted
+++ resolved
@@ -147,13 +147,10 @@
       
       当我们从`@angular/http`模块中导入服务时，SystemJS知道该如何从!{_Angular_http_libraryCn}中加载它们，这是因为我们已经在`system.config`文件中注册过这个模块名。
 :marked
-<<<<<<< HEAD
-    Before we can use the `#{_Http}` client , we'll have to register it as a service provider with the Dependency Injection system.
-    
-    要想使用`#{_Http}`客户端，我们得先通过依赖注入系统把它注册成一个服务供应商。
-=======
   Before we can use the `#{_Http}` client , we'll have to register it as a service provider with the Dependency Injection system.
->>>>>>> e7bddeb5
+    
+  要想使用`#{_Http}`客户端，我们得先通过依赖注入系统把它注册成一个服务供应商。
+  
 .l-sub-section
   :marked
     Learn about providers in the [Dependency Injection](dependency-injection.html) chapter.
