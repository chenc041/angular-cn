--- conflicted
+++ resolved
@@ -77,18 +77,16 @@
 
       <li> [限制搜索词输入频率](#more-observables)。</li>
     </ul>
-<<<<<<< HEAD
-
-  - [Guarding against Cross-Site Request Forgery](#xsrf)
+
+  - [Guarding against Cross-Site Request Forgery](#xsrf).
 
     [防止跨站请求伪造](#xsrf)。
 
-  - [Appendix: Tour of Heroes in-memory server](#in-mem-web-api).
-=======
-  - [Guarding against Cross-Site Request Forgery](#xsrf).
   - [Override default request headers (and other request options)](#override-default-request-options).
+  
+    覆盖默认的请求头（及其它请求选项）(#override-default-request-options)。
+  
   - [Appendix: Tour of Heroes _in-memory web api_](#in-mem-web-api).
->>>>>>> 747807e2
 
     [附录：英雄指南的内存 Web API 服务](#in-mem-web-api)
 
@@ -126,21 +124,10 @@
 
 :marked
   The root `AppComponent` orchestrates these demos:
-<<<<<<< HEAD
-
-  这些演示由根组件`AppComponent`统一演示。
-+makeExample('server-communication/ts/app/app.component.ts', null, 'app/app.component.ts')
-
-+ifDocsFor('ts')
-  :marked
-    There is nothing remarkable here _except_ for the import of RxJS operators, which is
-    described [later](#rxjs).
-
-    这里唯一值得注意的是对 RxJS 操作符的导入，[后面](#rxjs)有详细介绍。
-  +makeExample('server-communication/ts/app/app.component.ts', 'import-rxjs')(format='.')
-=======
+  
+  这些演示由根组件`AppComponent`统一指挥。
+  
 +makeExample('server-communication/ts/src/app/app.component.ts', null, 'src/app/app.component.ts')
->>>>>>> 747807e2
 
 .l-main-section#http-providers
 :marked
@@ -182,13 +169,9 @@
 :marked
   Register providers by importing other NgModules to the root NgModule in `app.module.ts`.
 
-<<<<<<< HEAD
   在`app.module.ts`中通过导入其他模块来注册提供商到根 NgModule。
 
-+makeExample('server-communication/ts/app/app.module.1.ts', null, 'app/app.module.ts (v1)')(format='.')
-=======
 +makeExample('server-communication/ts/src/app/app.module.1.ts', null, 'src/app/app.module.ts (v1)')(format='.')
->>>>>>> 747807e2
 
 block http-providers
   :marked
@@ -235,13 +218,10 @@
   img(src='/resources/images/devguide/server-communication/http-toh.gif' alt="ToH mini app" width="250")
 :marked
   This demo has a single component, the `HeroListComponent`.  Here's its template:
-<<<<<<< HEAD
 
   这个演示是一个单一组件`HeroListComponent`，其模板如下：
-+makeExample('server-communication/ts/app/toh/hero-list.component.html', null, 'app/toh/hero-list.component.html (template)')
-=======
+  
 +makeExample('server-communication/ts/src/app/toh/hero-list.component.html', null, 'src/app/toh/hero-list.component.html (template)')
->>>>>>> 747807e2
 :marked
   It presents the list of heroes with an `ngFor`.
   Below the list is an input box and an *Add Hero* button where you can enter the names of new heroes
@@ -269,13 +249,11 @@
   ### *HeroListComponent* 类
 
   Here's the component class:
-<<<<<<< HEAD
 
   下面是这个组件类：
-+makeExample('server-communication/ts/app/toh/hero-list.component.ts','component', 'app/toh/hero-list.component.ts (class)')
-=======
+  
 +makeExample('server-communication/ts/src/app/toh/hero-list.component.ts','component', 'src/app/toh/hero-list.component.ts (class)')
->>>>>>> 747807e2
+
 :marked
   Angular [injects](dependency-injection.html) a `HeroService` into the constructor
   and the component calls that service to fetch and save data.
@@ -342,42 +320,33 @@
 
   In many of the previous samples the app faked the interaction with the server by
   returning mock heroes in a service like this one:
-<<<<<<< HEAD
 
   在前面的很多例子中，我们通过在服务中返回一个模拟的英雄列表来伪造了与服务器的交互过程。就像这样：
 
-+makeExample('toh-4/ts/app/hero.service.ts', 'just-get-heroes')(format=".")
++makeExample('toh-4/ts/src/app/hero.service.ts', 'just-get-heroes')(format=".")
+
 :marked
   You can revise that `HeroService` to get the heroes from the server using the !{_Angular_Http} client service:
 
   在本章中，我们会修改`HeroService`，改用 !{_Angular_Http}客户端服务来从服务器上获取英雄列表：
-+makeExample('server-communication/ts/app/toh/hero.service.ts', 'v1', 'app/toh/hero.service.ts (revised)')
-=======
-+makeExample('toh-4/ts/src/app/hero.service.ts', 'just-get-heroes')(format=".")
-:marked
-  You can revise that `HeroService` to get the heroes from the server using the !{_Angular_Http} client service:
+  
 +makeExample('server-communication/ts/src/app/toh/hero.service.ts', 'v1', 'src/app/toh/hero.service.ts (revised)')
->>>>>>> 747807e2
 
 :marked
   Notice that the !{_Angular_Http} client service is
   [injected](dependency-injection.html) into the `HeroService` constructor.
-<<<<<<< HEAD
 
   注意，这个 !{_Angular_Http}客户端服务[被注入](dependency-injection.html)到了`HeroService`的构造函数中。
-+makeExample('server-communication/ts/app/toh/hero.service.ts', 'ctor')
+  
++makeExample('server-communication/ts/src/app/toh/hero.service.ts', 'ctor')
+
 :marked
   Look closely at how to call `!{_priv}http.get`:
 
   仔细看看我们是如何调用`!{_priv}http.get`的
 
-+makeExample('server-communication/ts/app/toh/hero.service.ts', 'http-get', 'app/toh/hero.service.ts (getHeroes)')(format=".")
-=======
-+makeExample('server-communication/ts/src/app/toh/hero.service.ts', 'ctor')
-:marked
-  Look closely at how to call `!{_priv}http.get`:
 +makeExample('server-communication/ts/src/app/toh/hero.service.ts', 'http-get', 'src/app/toh/hero.service.ts (getHeroes)')(format=".")
->>>>>>> 747807e2
+
 :marked
   You pass the resource URL to `get` and it calls the server which returns heroes.
 
@@ -388,14 +357,11 @@
     The server returns heroes once you've set up the [in-memory web api](#in-mem-web-api)
     described in the appendix below.
     Alternatively, you can temporarily target a JSON file by changing the endpoint URL:
-<<<<<<< HEAD
 
     一旦我们按附录中所描述的那样准备好了[内存 Web API](in-mem-web-api)，它将返回英雄列表。
     但目前，你可以临时性地使用一个 JSON 文件，修改一下 URL：
-  +makeExample('server-communication/ts/app/toh/hero.service.ts', 'endpoint-json')(format=".")
-=======
+    
   +makeExample('server-communication/ts/src/app/toh/hero.service.ts', 'endpoint-json')(format=".")
->>>>>>> 747807e2
 
 +ifDocsFor('ts')
   :marked
@@ -420,37 +386,25 @@
   .l-main-section
   :marked
     ## RxJS library
-<<<<<<< HEAD
-
+    
     ## RxJS库
-
-    [RxJS](https://github.com/ReactiveX/RxJS) ("Reactive Extensions") is a 3rd party library, endorsed by Angular,
-    that implements the [*asynchronous observable*](https://www.youtube.com/watch?v=UHI0AzD_WfY "Rob Wormald on observables") pattern.
-
-    [RxJS](https://github.com/ReactiveX/RxJS) ("Reactive Extensions" 的缩写) 是一个被 Angular 认可的第三方库，
-    它实现了[*异步可观察对象 (asynchronous observable)*](https://www.youtube.com/watch?v=UHI0AzD_WfY "Rob Wormald on observables") 模式。
-
-    All of the Developer Guide samples have installed the RxJS npm package and loaded via `system.js`
-    because observables are used widely in Angular applications.
-
-    开发指南中的所有例子都安装了 RxJS 的 npm 包，而且都被`system.js`加载过了。
-    这是因为可观察对象在 Angular 应用中使用非常广泛。
-
-    The app needs it when working with the HTTP client.
-    Additionally, you must take a critical extra step to make RxJS observables usable.
-=======
+    
     <a href="http://reactivex.io/rxjs" target="_blank" title="RxJS Reactive Extensions">RxJS</a>
     is a third party library, endorsed by Angular, that implements the 
     <a href="" target="_blank" title="Video: Rob Wormald on observables"><b>asynchronous observable</b></a> pattern.
+    
+    <a href="http://reactivex.io/rxjs" target="_blank" title="RxJS响应式编程扩展库">RxJS</a>是一个被Angular认可的第三方库，它是<a href="" target="_blank" title="Video: Rob Wormald on observables"><b>异步可观察对象</b></a>模式的一种实现。
 
     All of the Developer Guide samples have installed the RxJS npm package
     because observables are used widely in Angular applications.
     _This_ app needs it when working with the HTTP client.
     But you must take a critical extra step to make RxJS observables usable: 
     you must import the RxJS operators individually.
->>>>>>> 747807e2
-
-    HTTP 客户端更需要它。经过一个关键步骤，我们才能让 RxJS 可观察对象可用。
+
+    开发指南中的所有例子都安装了 RxJS 的 npm 包，
+    这是因为可观察对象在 Angular 应用中使用非常广泛。
+    HTTP 客户端更需要它。但还要经过一个关键步骤，我们才能用 RxJS 可观察对象：
+    我们必须单独导入一些RxJS的操作符。
 
     ### Enable RxJS operators
 
@@ -459,66 +413,18 @@
     The RxJS library is large.
     Size matters when building a production application and deploying it to mobile devices.
     You should include only necessary features.
-
-<<<<<<< HEAD
+    
     RxJS 库实在是太大了。
     当构建一个产品级应用，并且把它发布到移动设备上的时候，大小就会成为一个问题。
     我们应该只包含那些我们确实需要的特性。
 
-    Accordingly, Angular exposes a stripped down version of `Observable` in the `rxjs/Observable`
-    module that lacks most of the operators such as the `map` method you
-    called above in `getHeroes`.
-
-    因此，Angular 在`rxjs/Observable`模块中导出了一个精简版的`Observable`类，这个版本缺少很多操作符，
-    比如我们在上面的`getHeroes`方法中用过的`map`函数。
-
-    It's up to you to add the operators you need.
-
-    这让我们可以自由决定添加哪些操作符。
-
-    You could add _every_ RxJS operator with a single import statement.
-    While that is the easiest thing to do, you'd pay a penalty in extended launch time
-    and application size because the full library is so big.
-
-    我们可以通过一条 import 语句把*每个* RxJS 操作符都添加进来。
-    虽然这是最简单的方式，但我们也得付出代价，主要是在启动时间和应用大小上，因为完整的库实在太大了。
-    而我们其实只需要用到少量操作符。
-
-    Since this app only uses a few operators, it's better to import each `Observable`
-    operator and static class method, one-by-one, for a custom *Observable*
-    implementation tuned
-    precisely to the app's requirements. Put the `import` statements in one `app/rxjs-operators.ts` file.
-
-    因为本应用只使用了少许操作符，所以将一个一个的导入`Observable`的操作符和静态类方法比较合适，
-    直到我们得到了一个精确符合我们需求的自定义 *Observable* 实现。
-    我们将把这些`import`语句放进一个`app/rxjs-operators.ts`文件里。
-  +makeExample('server-communication/ts/app/rxjs-operators.ts', null, 'app/rxjs-operators.ts')(format=".")
-  :marked
-    If you forget an operator, the TypeScript compiler warns that it's missing and you'll update this file.
-
-    如果忘了导入某个操作符，TypeScript 编译器就会警告说找不到它，那时候我们再来更新此文件。
-  .l-sub-section
-    :marked
-      The app doesn't need _all_ of these particular operators in the `HeroService` &mdash; just `map`, `catch` and `throw`.
-      The other operators are for later, in the *Wiki* example [below](#more-observables).
-
-      在`HeroService`中，我们并不需要在这里导入的_全部_操作符 &mdash; 我们只用到了`map`、`catch`和`throw`。
-      我们稍后的 [*Wiki* 例子](#more-observables)中，还会用到其它操作符。
-  :marked
-    Finally, import `rxjs-operator` into `app.component.ts`:
-
-    最后，我们把`rxjs-operator`_本身_导入`app.component.ts`文件中：
-  +makeExample('server-communication/ts/app/app.component.ts', 'import-rxjs', 'app/app.component.ts (import rxjs)')(format=".")
-
-  :marked
-    Now continue to the next section to return to the `HeroService`.
-=======
     Each code file should add the operators it needs by importing from an RxJS library.
     The `getHeroes` method needs the `map` and `catch` operators so it imports them like this.
+    
+    每个代码文件都需要把它需要的操作符从RxJS库中导入，并添加进来。
+    `getHeroes`方法需要一个`map`和一个`catch`操作符，那就像这样导入它：
+    
   +makeExample('server-communication/ts/src/app/toh/hero.service.ts', 'rxjs-imports', 'src/app/app.component.ts (import rxjs)')(format=".")
->>>>>>> 747807e2
-
-    现在，继续到下一节，返回到`HeroService`。
 
 .l-main-section
 a#extract-data
@@ -528,13 +434,11 @@
   ## 处理响应对象
 
   Remember that the `getHeroes()` method used an `!{_priv}extractData` helper method to map the `!{_priv}http.get` response object to heroes:
-<<<<<<< HEAD
 
   记住，`getHeroes()`借助一个`!{_priv}extractData`辅助方法来把`!{_priv}http.get`的响应对象映射成了英雄列表：
-+makeExample('server-communication/ts/app/toh/hero.service.ts', 'extract-data', 'app/toh/hero.service.ts (excerpt)')(format=".")
-=======
+  
 +makeExample('server-communication/ts/src/app/toh/hero.service.ts', 'extract-data', 'src/app/toh/hero.service.ts (excerpt)')(format=".")
->>>>>>> 747807e2
+
 :marked
   The `response` object doesn't hold the data in a form the app can use directly.
   You must parse the response data into a JSON object.
@@ -635,13 +539,9 @@
 
   This simple app conveys that idea, albeit imperfectly, in the way it handles a `getHeroes` error.
 
-<<<<<<< HEAD
   在这个简单的应用中，我们在服务和组件中都只提供了最原始的错误处理方式。
 
-+makeExample('server-communication/ts/app/toh/hero.service.ts', 'error-handling', 'app/toh/hero.service.ts (excerpt)')(format=".")
-=======
 +makeExample('server-communication/ts/src/app/toh/hero.service.ts', 'error-handling', 'src/app/toh/hero.service.ts (excerpt)')(format=".")
->>>>>>> 747807e2
 
 block error-handling
   :marked
@@ -666,14 +566,10 @@
     the `subscribe` function has a second function parameter to handle the error message.
     It sets an `errorMessage` variable that's bound conditionally in the `HeroListComponent` template.
 
-<<<<<<< HEAD
     回到`HeroListComponent`，这里我们调用了`#{_priv}heroService.getHeroes()`。我们提供了`subscribe`函数的第二个参数来处理错误信息。
     它设置了一个`errorMessage`变量，被有条件的绑定到了`HeroListComponent`模板中。
 
-+makeExample('server-communication/ts/app/toh/hero-list.component.ts', 'getHeroes', 'app/toh/hero-list.component.ts (getHeroes)')(format=".")
-=======
 +makeExample('server-communication/ts/src/app/toh/hero-list.component.ts', 'getHeroes', 'src/app/toh/hero-list.component.ts (getHeroes)')(format=".")
->>>>>>> 747807e2
 
 .l-sub-section
   :marked
@@ -698,13 +594,9 @@
   You'll write a method for the `HeroListComponent` to call, an `addHero()` method, that takes
   just the name of a new hero and returns an `Observable` of `Hero`. It begins like this:
 
-<<<<<<< HEAD
   我们将为`HeroListComponent`创建一个简单的`addHero()`方法，它将接受新英雄的名字：
 
-+makeExample('server-communication/ts/app/toh/hero.service.ts', 'addhero-sig')(format=".")
-=======
 +makeExample('server-communication/ts/src/app/toh/hero.service.ts', 'addhero-sig')(format=".")
->>>>>>> 747807e2
 
 :marked
   To implement it, you must know the server's API for creating heroes.
@@ -778,14 +670,11 @@
   :marked
     Back in the `HeroListComponent`, *its* `addHero()` method subscribes to the observable returned by the *service's* `addHero()` method.
     When the data arrive it pushes the new hero object into its `heroes` array for presentation to the user.
-<<<<<<< HEAD
 
     回到`HeroListComponent`，我们看到*该组件的*`addHero()`方法中订阅了这个由*服务中*的`addHero()`方法返回的可观察对象。
     当有数据到来时，它就会把这个新的英雄对象追加 (push) 到`heroes`数组中，以展现给用户。
-+makeExample('server-communication/ts/app/toh/hero-list.component.ts', 'addHero', 'app/toh/hero-list.component.ts (addHero)')(format=".")
-=======
+    
 +makeExample('server-communication/ts/src/app/toh/hero-list.component.ts', 'addHero', 'src/app/toh/hero-list.component.ts (addHero)')(format=".")
->>>>>>> 747807e2
 
 +ifDocsFor('ts')
   h2#promises Fall back to promises
@@ -933,13 +822,10 @@
 
     As always, wrap the interaction with an Angular data access client service inside a dedicated service, here called `WikipediaService`.
 
-<<<<<<< HEAD
     像往常一样，我们把和 Angular 数据访问服务进行交互的代码全都封装在一个专门的服务中。我们称之为`WikipediaService`。
 
-  +makeExample('server-communication/ts/app/wiki/wikipedia.service.ts',null,'app/wiki/wikipedia.service.ts')
-=======
   +makeExample('server-communication/ts/src/app/wiki/wikipedia.service.ts',null,'src/app/wiki/wikipedia.service.ts')
->>>>>>> 747807e2
+  
   :marked
     The constructor expects Angular to inject its `jsonp` service, which 
     is available because `JsonpModule` is in the root `@NgModule` `imports` array
@@ -975,29 +861,25 @@
       这些都是 Angular 在背后默默完成的，你不会感受到它。
   :marked
     If you're looking for articles with the word "Angular", you could construct the query string by hand and call `jsonp` like this:
-<<<<<<< HEAD
 
     如果我们要找那些含有关键字 “Angular” 的文档，我们可以先手工构造出查询字符串，并像这样调用`jsonp`：
-  +makeExample('server-communication/ts/app/wiki/wikipedia.service.1.ts','query-string')(format='.')
+    
+  +makeExample('server-communication/ts/src/app/wiki/wikipedia.service.1.ts','query-string')(format='.')
+  
   :marked
     In more parameterized examples you could build the query string with the Angular `URLSearchParams` helper:
 
     在更加参数化的例子中，我们会首选 Angular 的`URLSearchParams`辅助类来构建查询字符串，就像这样：
-  +makeExample('server-communication/ts/app/wiki/wikipedia.service.ts','search-parameters','app/wiki/wikipedia.service.ts (search parameters)')(format=".")
+    
+  +makeExample('server-communication/ts/src/app/wiki/wikipedia.service.ts','search-parameters','src/app/wiki/wikipedia.service.ts (search parameters)')(format=".")
+  
   :marked
     This time you call `jsonp` with *two* arguments: the `wikiUrl` and an options object whose `search` property is the `params` object.
 
     这次我们使用了*两个*参数来调用`jsonp`：`wikiUrl`和一个配置对象，配置对象的`search`属性是刚构建的这个`params`对象。
-  +makeExample('server-communication/ts/app/wiki/wikipedia.service.ts','call-jsonp','app/wiki/wikipedia.service.ts (call jsonp)')(format=".")
-=======
-  +makeExample('server-communication/ts/src/app/wiki/wikipedia.service.1.ts','query-string')(format='.')
-  :marked
-    In more parameterized examples you could build the query string with the Angular `URLSearchParams` helper:
-  +makeExample('server-communication/ts/src/app/wiki/wikipedia.service.ts','search-parameters','src/app/wiki/wikipedia.service.ts (search parameters)')(format=".")
-  :marked
-    This time you call `jsonp` with *two* arguments: the `wikiUrl` and an options object whose `search` property is the `params` object.
+    
   +makeExample('server-communication/ts/src/app/wiki/wikipedia.service.ts','call-jsonp','src/app/wiki/wikipedia.service.ts (call jsonp)')(format=".")
->>>>>>> 747807e2
+  
   :marked
     `Jsonp` flattens the `params` object into the same query string you saw earlier, putting the request on the wire.
 
@@ -1007,34 +889,23 @@
   :marked
     ### The WikiComponent
 
-<<<<<<< HEAD
     ### WikiComponent 组件
 
-    Now that you have a service that can query the Wikipedia API
-    turn to the component (template and class) that takes user input and displays search results.
+    Now that you have a service that can query the Wikipedia API,
+    turn your attention to the component (template and class) that takes user input and displays search results.
 
     现在，我们有了一个可用于查询 Wikpedia API 的服务，
     我们重新回到组件中，接收用户输入，并显示搜索结果。
 
-  +makeExample('server-communication/ts/app/wiki/wiki.component.html', null, 'app/wiki/wiki.component.html')
-  +makeExample('server-communication/ts/app/wiki/wiki.component.ts', null, 'app/wiki/wiki.component.ts')
-=======
-    Now that you have a service that can query the Wikipedia API,
-    turn your attention to the component (template and class) that takes user input and displays search results.
   +makeExample('server-communication/ts/src/app/wiki/wiki.component.ts', null, 'src/app/wiki/wiki.component.ts')
->>>>>>> 747807e2
+  
   :marked
     The template presents an `<input>` element *search box* to gather search terms from the user,
     and calls a `search(term)` method after each `keyup` event.
-
-<<<<<<< HEAD
+    
     该模板有一个`<input>`元素，它是用来从用户获取搜索关键词的*搜索框*。
     在每次`keyup`事件被触发时，它调用`search(term)`方法。
 
-  +makeExample('server-communication/ts/app/wiki/wiki.component.html', 'keyup', 'wiki/wiki.component.html')(format='.')
-  :marked
-=======
->>>>>>> 747807e2
     The component's `search(term)` method delegates to the `WikipediaService`, which returns an 
     observable array of string results (`Observable<string[]>`).
     Instead of subscribing to the observable inside the component, as in the `HeroListComponent`,
@@ -1070,20 +941,17 @@
     这样效率很低，而且在流量受限的移动设备上会显得过于昂贵。
 
     ### 1. Wait for the user to stop typing
-<<<<<<< HEAD
 
     ### 1. 等用户停止输入
 
-    Presently, the code calls the server after every key stroke.
-=======
     Presently, the code calls the server after every keystroke.
->>>>>>> 747807e2
     It should only make requests when the user *stops typing* .
     Here's how it will work after refactoring:
 
     我们目前会在每次按键之后调用服务器。
     但合理的方式是只在用户*停止输入*之后才发起请求。
     重构之后，它将这样工作：
+    
   figure.image-display
     img(src='/resources/images/devguide/server-communication/wiki-2.gif' alt="Wikipedia search app (v.2)" width="250")
   :marked
@@ -1114,43 +982,35 @@
     应用程序发起了两个搜索请求，一个搜 *angular*，一个搜 *http*。
 
     Which response arrives first? It's unpredictable.
-<<<<<<< HEAD
-    A load balancer could dispatch the requests to two different servers with different response times.
-    The results from the first *angular* request might arrive after the later *http* results.
-    The user will be confused if the *angular* results display to the *http* query.
-
-    哪一个响应会先回来？我们是没法保证的。
-    负载均衡器可能把这个请求分发给了响应时间不同的两台服务器。
-    搜 *angular* 的结果可能晚于稍后搜 *http* 的结果。
-    用户可能会困惑：为什么搜 *http* 时显示了关于 *angular* 的结果。
-
-=======
->>>>>>> 747807e2
     When there are multiple requests in-flight, the app should present the responses
     in the original request order. 
     In this example, the app must always display the results for the *http* search
     no matter which response arrives first.
 
+    哪一个响应会先回来？我们是没法保证的。
     即使有多个尚未返回的请求，应用程序也应该按照原始请求的顺序展示对它们的响应。
     如果能让 *angular* 的结果始终在后面返回，就不会发生这样的混乱了。
 
     <a id="more-observables"></a>
     ## More fun with observables
-<<<<<<< HEAD
 
     ## Observable 的更多乐趣
 
     You can address these problems and improve the app with the help of some nifty observable operators.
-=======
->>>>>>> 747807e2
 
     借助一些漂亮的可观察对象操作符，我们可以解决这些问题，并改进我们的应用程序。
 
     You could make changes to the `WikipediaService`, but for a better
     user experience, create a copy of the `WikiComponent` instead and make it smarter,
     with the help of some nifty observable operators.
+    
+    我们本可以把这些改动合并进`WikipediaService`中，但是为了更好用户体验，
+    我们创建一个`WikiComponent`的复本，让它变得更智能。
+    下面是`WikiSmartComponent`，它使用同样的模板：
 
     Here's the `WikiSmartComponent`, shown next to the original `WikiComponent`
+    
+    这里是`WikiSmartComponent`组件，就显示在原`WikiComponent`的紧后面。
 
   +makeTabs(
     `server-communication/ts/src/app/wiki/wiki-smart.component.ts,
@@ -1165,29 +1025,6 @@
     starting with `debounceTime`, `distinctUntilChanged`, and `switchMap` operators,
     imported as [described above](#rxjs).
 
-<<<<<<< HEAD
-    我们本可以把这些改动合并进`WikipediaService`中，但是为了更好用户体验，
-    我们创建一个`WikiComponent`的复本，让它变得更智能。
-    下面是`WikiSmartComponent`，它使用同样的模板：
-
-  +makeExample('server-communication/ts/app/wiki/wiki-smart.component.ts', null, 'app/wiki/wiki-smart.component.ts')
-  :marked
-    ### Create a stream of search terms
-
-    ### 创建一个搜索关键字流
-
-    The template still binds to the search box `keyup` event and passes the complete search box value
-    into the component's `search` method after every user keystroke.
-
-    模板仍然绑定搜索框的`keyup`事件，并在每次用户按键时，将搜索框的值传递到组件的`search`方法。
-  +makeExample('server-communication/ts/app/wiki/wiki.component.html', 'keyup', 'app/wiki/wiki.component.html (input)')(format='.')
-  :marked
-    The `WikiSmartComponent` turns the search box values into an observable _stream of search terms_
-    with the help of a `Subject` which you import from the RxJS observable library:
-
-    利用从 RxJS 库导入的`Subject`，`WikiSmartComponent`将搜索框的值变为一个_搜索关键词流_可观察对象：
-  +makeExample('server-communication/ts/app/wiki/wiki-smart.component.ts', 'import-subject', 'app/wiki/wiki-smart.component.ts')
-=======
     ### Create a stream of search terms
 
     The `WikiComponent` passes a new search term directly to the `WikipediaService` after every keystroke.
@@ -1195,19 +1032,14 @@
     The `WikiSmartComponent` class turns the user's keystrokes into an observable _stream of search terms_
     with the help of a `Subject`, which you import from RxJS:
   +makeExample('server-communication/ts/src/app/wiki/wiki-smart.component.ts', 'import-subject')(format='.')
->>>>>>> 747807e2
   :marked
     The component creates a `searchTermStream` as a `Subject` of type `string`.
     The `search` method adds each new search box value to that stream via the subject's `next` method.
 
-<<<<<<< HEAD
     组件创建`searchTermStream`为`string`类型的`Subject`。
     `search`方法通过`subject`的`next`方法，将每个新搜索框的值添加到数据流中。
 
-  +makeExample('server-communication/ts/app/wiki/wiki-smart.component.ts', 'subject', 'app/wiki/wiki-smart.component.ts')(format='.')
-=======
   +makeExample('server-communication/ts/src/app/wiki/wiki-smart.component.ts', 'subject')(format='.')
->>>>>>> 747807e2
 
   :marked
     ### Listen for search terms
@@ -1219,57 +1051,6 @@
     * <a href="https://github.com/Reactive-Extensions/RxJS/blob/master/doc/api/core/operators/debounce.md" target="_blank" title="debounce operator"><i>debounceTime</i></a>
     waits for the user to stop typing for at least 300 milliseconds.
 
-<<<<<<< HEAD
-    ### 监听搜索关键字
-
-    Earlier, you passed each search term directly to the service and bound the template to the service results.
-
-    之前，我们每次都把搜索关键字直接传给服务，并且把模板绑定到服务返回的结果。
-
-    Now you listen to the *stream of search terms*, manipulating the stream before it reaches the `WikipediaService`.
-
-    而现在我们在监听*搜索关键字流*，并在把它传给`WikipediaService`之前操作这个流。
-
-  +makeExample('server-communication/ts/app/wiki/wiki-smart.component.ts', 'observable-operators',
-  'app/wiki/wiki-smart.component.ts')(format='.')
-  :marked
-    Wait for the user to stop typing for at least 300 milliseconds
-    ([_debounceTime_](https://github.com/Reactive-Extensions/RxJS/blob/master/doc/api/core/operators/debounce.md)).
-    Only changed search values make it through to the service
-    ([_distinctUntilChanged_](https://github.com/Reactive-Extensions/RxJS/blob/master/doc/api/core/operators/distinctuntilchanged.md)).
-
-    我们先等待用户停止输入至少300毫秒 
-    ([debounceTime](https://github.com/Reactive-Extensions/RxJS/blob/master/doc/api/core/operators/debounce.md))。
-    只有当搜索关键字变化的时候，才把它传给服务 
-    ([distinctUntilChanged](https://github.com/Reactive-Extensions/RxJS/blob/master/doc/api/core/operators/distinctuntilchanged.md))。
-
-    The `WikipediaService` returns a separate observable of string arrays (`Observable<string[]>`) for each request.
-    There could be multiple requests *in-flight*, all awaiting the server's reply,
-    which means multiple *observables-of-strings* could arrive at any moment in any order.
-
-    `WikipediaService`服务为每个请求返回一个独立的可观察的字符串数组 (`Observable<string[]>`)。
-    我们可以同时有多个*发送中*的请求，它们都在等服务器的回复，
-    这意味着多个*可观察的字符串数组*有可能在任何时刻以任何顺序抵达。
-
-    The [_switchMap_](https://github.com/Reactive-Extensions/RxJS/blob/master/doc/api/core/operators/flatmaplatest.md)
-    (formerly known as `flatMapLatest`) returns a new observable that combines these `WikipediaService` observables,
-    re-arranges them in their original request order,
-    and delivers to subscribers only the most recent search results.
-
-    [switchMap](https://github.com/Reactive-Extensions/RxJS/blob/master/doc/api/core/operators/flatmaplatest.md)（以前叫`flatMapLatest`）
-    返回一个新的可观察对象，它组合了所有这些“可观察的字符串数组”，重新按照它们的原始请求顺序进行排列，然后把最近的一个搜索结果交付给订阅者。
-
-    The displayed list of search results stays in sync with the user's sequence of search terms.
-
-    于是，最终显示的搜索结果列表和用户输入的搜索关键字在顺序上保持了一致。
-  .l-sub-section
-    :marked
-      You added the `debounceTime`, `distinctUntilChanged`, and `switchMap` operators to the RxJS `Observable` class
-      in `rxjs-operators` as [described above](#rxjs).
-
-      在[前面提过的](#rxjs)`rxjs-operators`文件中，我们把`debounceTime`、`distinctUntilChanged`和`switchMap`操作符加到了 RxJS 的`Observable`类中。
-
-=======
     * <a href="https://github.com/Reactive-Extensions/RxJS/blob/master/doc/api/core/operators/distinctuntilchanged.md" target="_blank" title="distinctUntilChanged operator"><i>distinctUntilChanged</i></a>
     ensures that the service is called only when the new search term is different from the previous search term.
 
@@ -1285,7 +1066,6 @@
     re-arranges them in their original request order,
     and delivers to subscribers only the most recent search results.
 
->>>>>>> 747807e2
 a#xsrf
 .l-main-section
 :marked
@@ -1315,9 +1095,6 @@
 
   See the [XSRF topic on the Security page](security.html#xsrf) for more information about XSRF and Angular's `XSRFStrategy` counter measures.
 
-<<<<<<< HEAD
-  参见[安全章的关于 XSRF 讨论](security.html#xsrf)，学习更多关于 XSRF 和 Angular 的`XSRFStrategy`的应对措施。
-=======
 a#override-default-request-options
 .l-main-section
 :marked
@@ -1355,7 +1132,6 @@
   
   Individual requests options, like this one, take precedence over the default `RequestOptions`.
   It might be wise to keep the `addHero` request header setting for extra safety.
->>>>>>> 747807e2
 
 a#in-mem-web-api
 .l-main-section
@@ -1365,15 +1141,13 @@
   ## 附录：《英雄指南》的内存 (in-memory) 服务器
 
   If the app only needed to retrieve data, you could get the heroes from a `heroes.json` file:
-<<<<<<< HEAD
 
   如果我们只关心获取到的数据，我们可以告诉 Angular 从一个`heroes.json`文件中获取英雄列表，就像这样：
 
-- var _heroesJsonPath = (_docsFor == 'dart' ? 'web' : 'app') + '/heroes.json';
-=======
 - var _heroesJsonPath = (_docsFor == 'dart' ? 'web' : 'src/app') + '/heroes.json';
->>>>>>> 747807e2
+
 +makeJson('server-communication/' + _docsFor + '/' + _heroesJsonPath, null, _heroesJsonPath)(format=".")
+
 .l-sub-section
   :marked
     You wrap the heroes array in an object with a `data` property for the same reason that a data server does:
@@ -1382,15 +1156,13 @@
 
     我们把英雄数组包装进一个带`data`属性的对象中，就像一个真正的数据服务器所应该做的那样。
     这样可以缓解由顶级 JSON 数组导致的[安全风险](http://stackoverflow.com/questions/3503102/what-are-top-level-json-arrays-and-why-are-they-a-security-risk)。
+    
 :marked
   You'd set the endpoint to the JSON file like this:
-<<<<<<< HEAD
 
   我们要像这样把端点设置为这个 JSON 文件：
-+makeExample('server-communication/ts/app/toh/hero.service.ts', 'endpoint-json', 'app/toh/hero.service.ts')(format=".")
-=======
+  
 +makeExample('server-communication/ts/src/app/toh/hero.service.ts', 'endpoint-json', 'src/app/toh/hero.service.ts')(format=".")
->>>>>>> 747807e2
 
 - var _a_ca_class_with = _docsFor === 'ts' ? 'a custom application class with' : ''
 :marked
@@ -1427,35 +1199,28 @@
   内存 Web API 从一个带有`createDb()`方法的自定义类中获取数据，并且返回一个 map，它的主键 (key) 是一组名字，而值 (value) 是一组与之对应的对象数组。
 
   Here's the class for this sample, based on the JSON data:
-<<<<<<< HEAD
 
   这里是与范例中基于 JSON 的数据源完成相同功能的类：
-+makeExample('server-communication/ts/app/hero-data.ts', null, 'app/hero-data.ts')(format=".")
+  
++makeExample('server-communication/ts/src/app/hero-data.ts', null, 'src/app/hero-data.ts')(format=".")
 :marked
   Ensure that the `HeroService` endpoint refers to the web API:
 
   确保`HeroService`的端点指向了这个 Web API：
-+makeExample('server-communication/ts/app/toh/hero.service.ts', 'endpoint', 'app/toh/hero.service.ts')(format=".")
-=======
-+makeExample('server-communication/ts/src/app/hero-data.ts', null, 'src/app/hero-data.ts')(format=".")
-:marked
-  Ensure that the `HeroService` endpoint refers to the web API:
+  
 +makeExample('server-communication/ts/src/app/toh/hero.service.ts', 'endpoint', 'src/app/toh/hero.service.ts')(format=".")
->>>>>>> 747807e2
 
 block redirect-to-web-api
   :marked
     Finally, redirect client HTTP requests to the in-memory web API by
     adding the `InMemoryWebApiModule` to the `AppModule.imports` list.
     At the same time, call its `forRoot` configuration method with the `HeroData` class.
-<<<<<<< HEAD
 
     使用内存 Web API 服务模块很容易配置重定向，将`InMemoryWebApiModule`添加到`AppModule.imports`列表中，
     同时在`HeroData`类中调用`forRoot`配置方法。
-  +makeExample('server-communication/ts/app/app.module.ts', 'in-mem-web-api', 'app/app.module.ts')(format=".")
-=======
+    
   +makeExample('server-communication/ts/src/app/app.module.ts', 'in-mem-web-api', 'src/app/app.module.ts')(format=".")
->>>>>>> 747807e2
+  
   :marked
     ### How it works
 
@@ -1482,13 +1247,9 @@
 :marked
   Here is the final, revised version of <span ngio-ex>src/app/app.module.ts</span>, demonstrating these steps.
 
-<<<<<<< HEAD
   下面是修改过的（也是最终的）<span ngio-ex>app/app.module.ts</span>版本，用于演示这些步骤。
 
-+makeExcerpt('app/app.module.ts')
-=======
 +makeExcerpt('src/app/app.module.ts')
->>>>>>> 747807e2
 .alert.is-important
   :marked
     Import the `InMemoryWebApiModule` _after_ the `HttpModule` to ensure that 
