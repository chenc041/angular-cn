--- conflicted
+++ resolved
@@ -207,15 +207,11 @@
   `@angular/core`库是主要的Angular模块库，从这里能获得大部分需要的东西。
   
   <br clear="all">
-<<<<<<< HEAD
-  There are other important Angular libraries too, such as `!{_at_angular}/common`, `!{_at_angular}/router`, and `!{_at_angular}/animate`.
-=======
 
   There are other important Angular libraries too, such as `!{_at_angular}/common`, `!{_at_angular}/router`, and `!{_at_angular}/http`.
->>>>>>> 68c9561d
   We import what we need from an Angular !{_library_module}.
   
-  还有另一些重要的Angular模块库，比如`@angular/common`、`@angular/router` 和 `@angular/animate`。我们从一个Angular的!{_library_module}导入我们需要的模块。
+  还有另一些重要的Angular模块库，比如`@angular/common`、`@angular/router` 和 `@angular/http`。我们从一个Angular的!{_library_module}导入我们需要的模块。
 
 block angular-imports
   :marked
