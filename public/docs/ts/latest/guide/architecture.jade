block includes
  include ../_util-fns
  - var _library_module = 'library module'
  - var _at_angular = '@angular'

:marked
  Angular 2 is a framework for building client applications in HTML and
  either JavaScript or a language (like Dart or TypeScript) that compiles to JavaScript.
  
  Angular 2是一个用HTML和JavaScript或者一个可以编译成JavaScript的语言（比如Dart或者TypeScript），来构建客户端应用的框架。

block angular-parts
  :marked
<<<<<<< HEAD
    The framework consists of several cooperating libraries, some of them core and some optional.
    
    该框架包括一系列紧密合作的库，有些是核心库，有些是可选库。
    
=======
    The framework consists of several libraries, some of them core and some optional.

>>>>>>> 23ff8aac
:marked
  You write Angular applications by composing HTML *templates* with Angularized markup,
  writing *component* classes to manage those templates, adding application logic in *services*,
  and boxing components and services in *modules*.
<<<<<<< HEAD

  我们是这样写Angular应用的：用带Angular扩展语法的HTML写*模板*，
  用*组件*类管理这些模板，用*服务*添加应用逻辑，
  并在*模块*中打包发布组件与服务。

  Then we launch the app by *bootstrapping* the top _root module_.
  Angular takes over, presenting our application content in a browser and
  responding to user interactions according to the instructions we provided.
  
  然后，我们通过*引导*顶级_根模块_来启动该应用。
  Angular在浏览器中接管、展现应用的内容，并根据我们提供的操作指令响应用户的交互。

  Of course there is more to it than this.
  We'll learn the details when we dive into the guide chapters.
  Let's get the big picture first.
  
  当然，这只是冰山一角。随着内容的深入，我们还会学到更多的细节。
  我们先来看看宏观图景。
=======
  
  Then you launch the app by *bootstrapping* the _root module_.
  Angular takes over, presenting your application content in a browser and
  responding to user interactions according to the instructions you've provided.

  Of course, there is more to it than this.
  You'll learn the details in the pages that follow. For now, focus on the big picture.
>>>>>>> 23ff8aac

figure
  img(src="/resources/images/devguide/architecture/overview2.png" alt="overview" style="margin-left:-40px;" width="700")

:marked
  The architecture diagram identifies the eight main building blocks of an Angular 2 application:
<<<<<<< HEAD
  
  这个架构图展现了Angular应用中的8个主要构造块：
  
  1. [Modules](#modules) 
  
  1. [模块(Modules)](#modules)
  
  1. [Components](#components)
  
  1. [组件(Components)](#components)
  
  1. [Templates](#templates)
  
  1. [模板(Templates)](#templates)
  
  1. [Metadata](#metadata)
  
  1. [元数据(Metadata)](#metadata)
  
  1. [Data Binding](#data-binding)
  
  1. [数据绑定(Data Binding)](#data-binding)
  
  1. [Directives](#directives)
  
  1. [指令(Directives)](#directives)
  
  1. [Services](#services)
  
  1. [服务(Services)](#services)
  
  1. [Dependency Injection](#dependency-injection)
  
  1. [依赖注入(Dependency Injection)](#dependency-injection)
  
  Learn these, and we're on our way.
  
  掌握这些后，我们就可以开始使用Angular 2编写应用程序了。
  
=======

  * [Modules](#modules)
  * [Components](#components)
  * [Templates](#templates)
  * [Metadata](#metadata)
  * [Data binding](#data-binding)
  * [Directives](#directives)
  * [Services](#services)
  * [Dependency injection](#dependency-injection)

  Learn these building blocks, and you're on your way.
>>>>>>> 23ff8aac

.l-sub-section
  p The code referenced on this page is available as a #[+liveExampleLink2()].

  p 本章所引用的代码可以从这个#[+liveExampleLink2('在线例子')]。
    
.l-main-section
:marked
  ## Modules
  
  ## 模块
  
figure
  img(src="/resources/images/devguide/architecture/module.png" alt="模块" align="left" style="width:240px; margin-left:-40px;margin-right:10px" )
:marked
<<<<<<< HEAD
  Angular apps are modular and Angular has its own modularity system called _Angular Modules_ or _NgModules_.
  
  Angualr应用是模块化的，并且Angular有自己的模块系统，它被称为_Angular模块_或_NgModules_。

  _Angular Modules_ are a big deal. 
  We can only introduce them here; the [Angular Modules](ngmodule.html) chapter covers modules in depth.
  
  _Angular模块_很重要。
  这里我们只做一个简介，在[Angular模块](ngmodule.html)一章中会做深入讲解。
=======
  Angular apps are modular and Angular has its own modularity system called _Angular modules_ or _NgModules_.

  _Angular modules_ are a big deal. 
  This page introduces modules; the [Angular modules](ngmodule.html) page covers them in depth.
>>>>>>> 23ff8aac

<br clear="all"><br>
:marked
  Every Angular app has at least one module, the _root module_, conventionally named `AppModule`.
  
  每个Angular应用至少有一个模块（_根模块_），习惯上命名为`AppModule`。

<<<<<<< HEAD
  While the _root_ module may be the only module in a small application, most apps have many more 
  _feature_ modules, each a cohesive block of code dedicated to an application domain,
  a workflow, or a closely-related set of capabilities. 
  
  _根_模块在一些小型应用中可能是唯一的模块，不过大多数应用可能会有很多_特性_模块，它们由一组领域类、工作流、或紧密相关的功能聚合而成。
=======
  While the _root module_ may be the only module in a small application, most apps have many more 
  _feature modules_, each a cohesive block of code dedicated to an application domain,
  a workflow, or a closely related set of capabilities. 
>>>>>>> 23ff8aac

  An Angular module, whether a _root_ or _feature_, is a class with an `@NgModule` decorator.
  
  Angular模块（无论是_根_模块还是_特性模块_）都是一个带有`@NgModule`装饰器的类。
  
.l-sub-section
  :marked
    Decorators are functions that modify JavaScript classes.
    Angular has many decorators that attach metadata to classes so that it knows
    what those classes mean and how they should work.
    <a href="https://medium.com/google-developers/exploring-es7-decorators-76ecb65fb841#.x5c2ndtx0" target="_blank">
    Learn more</a> about decorators on the web.
    
    装饰器是用来修饰JavaScript类的函数。
    Angular有很多装饰器，它们负责把元数据附加到类上，以了解那些类的设计意图以及如何使用它们。
    点此<a href="https://medium.com/google-developers/exploring-es7-decorators-76ecb65fb841#.x5c2ndtx0" target="_blank">学习更多知识</a>。

:marked
  `NgModule` is a decorator function that takes a single metadata object whose properties describe the module. 
<<<<<<< HEAD
  The most important are
  
  `NgModule`是一个装饰器函数，它接收一个用来描述模块属性的元数据对象。其中最重要的是：
  
  * `declarations` - the _view classes_ that belong to this module.
  Angular has three kinds of view classes: [components](#components), [directives](#directives) and [pipes](pipes.html).
  
  * `declarations`（声明） - 本模块中拥有的视图类。
  Angular有三种视图类：[组件](#components)、[指令](#directives)和[管道](pipes.html)。

  * `exports` - subset of declarations that should be visible and usable in the component [templates](#templates) of other modules.
  
  * `exports` - 声明（declaration）的子集，它可用于其它模块中的组件[模板](#templates)。
=======
  The most important properties are:
  * `declarations` - the _view classes_ that belong to this module.
  Angular has three kinds of view classes: [components](#components), [directives](#directives), and [pipes](pipes.html).

  * `exports` - the subset of declarations that should be visible and usable in the component [templates](#templates) of other modules.
>>>>>>> 23ff8aac

  * `imports` - other modules whose exported classes are needed by component templates declared in _this_ module.
  
  * `imports` - _本_模块组件模板中需要由其它模块导出的类。

  * `providers` - creators of [services](#services) that this module contributes to
  the global collection of services; they become accessible in all parts of the app.
  
  * `providers` - [服务](#services)的创建者。本模块把它们加入全局的服务表中，让它们在应用中的任何部分都可被访问到。

  * `bootstrap` - the main application view, called the _root component_, 
  that hosts all other app views. Only the _root module_ should set this `bootstrap` property.
  
  * `bootstrap` - 标识出应用的主视图（被称为_根组件_），它是所有其它视图的宿主。只有_根模块_才能设置`bootstrap`属性。

  Here's a simple root module:
  
  下面是一个最简单的根模块：
  
+makeExample('app/mini-app.ts', 'module', 'app/app.module.ts')(format='.')

.l-sub-section
  :marked
<<<<<<< HEAD
    The `export` of `AppComponent` is just for show.
    A root module has no reason to export anything because ... it's the root. 
    We don't expect other modules to import the root module.
    
    `AppComponent`的`export`语句只是供演示用的。
    根模块不需要导出任何东西，因为……它是“根”模块。
    理论上我们不会希望其它模块导入根模块。

    But if one did, it could use the `AppComponent` in its component templates.
    
    但如果真有哪个模块要这么做，它也能在自己的组件模板中使用`AppComponent`。
    
:marked
  We launch an application by _bootstrapping_ its root module. 
  During development we're likely to bootstrap the `AppModule` in a `main.ts` file like this one.
  
  我们通过_引导_根模块来启动应用。
  在开发期间，我们通常在一个`main.ts`文件中来引导`AppModule`，就像这样：
  
=======
    The `export` of `AppComponent` is just to show how to export; it isn't actually necessary in this example. A root module has no reason to _export_ anything because other components don't need to _import_ the root module. 
:marked
  Launch an application by _bootstrapping_ its root module. 
  During development you're likely to bootstrap the `AppModule` in a `main.ts` file like this one.
>>>>>>> 23ff8aac
    
+makeExample('app/main.ts', '', 'app/main.ts')(format='.')

:marked
<<<<<<< HEAD
  ### Angular Modules vs. JavaScript Modules
  
  ### Angular模块 vs. JavaScript模块

  The Angular module &mdash; a class decorated with `@NgModule` &mdash; is a fundamental feature of Angular itself.
  
  Angular模块（一个用`@NgModel`装饰的类）是Angular本身的基础特性。
=======
  ### Angular modules vs. JavaScript modules

  The Angular module &mdash; a class decorated with `@NgModule` &mdash; is a fundamental feature of Angular.
>>>>>>> 23ff8aac

  JavaScript also has its own module system for managing collections of JavaScript objects.
  It's completely different and unrelated to the Angular module system.
  
  JavaScript还有自己的模块系统，它用来管理一组JavaScript对象。
  它和Angular的模块体系是完全不同而且完全无关的。
  
  In JavaScript each _file_ is a module and all objects defined in the file belong to that module.
  The module declares some objects to be public by marking them with the `export` key word. 
  Other JavaScript modules use *import statements* to access public objects from other modules.
  
  在JavaScript中，每个_文件_就是一个模块，并且该文件中定义的所有对象都从属于那个模块。
  通过`export`关键字，模块可以把它的某些对象声明为公开的。
  别的JavaScript模块中可以使用*import语句*来访问这些公开对象。

+makeExample('app/app.module.ts', 'imports', '')(format='.')
+makeExample('app/app.module.ts', 'export', '')(format='.')
  
.l-sub-section
  :marked
    <a href="http://exploringjs.com/es6/ch_modules.html" target="_blank">Learn more about the JavaScript module system on the web.</a>
    
    <a href="http://exploringjs.com/es6/ch_modules.html" target="_blank">可到其它网站深入学习关于JavaScript模块的知识。</a>
    
:marked
<<<<<<< HEAD
  These are two different and _complementary_ module systems. We use them both to write our apps.
  
  这两个模块化系统是互补的，我们在写程序时都会用到。
=======
  These are two different and _complementary_ module systems. Use them both to write your apps.
>>>>>>> 23ff8aac

  ### Angular libraries

  ### 模块库
figure
  img(src="/resources/images/devguide/architecture/library-module.png" alt="Component" align="left" style="width:240px; margin-left:-40px;margin-right:10px" )

:marked
<<<<<<< HEAD
  Angular itself ships as a collection of JavaScript modules. We can think of them as library modules. 
  
  Angular本身发布了一组JavaScript模块。我们可以把它们看做库模块。
=======
  Angular ships as a collection of JavaScript modules. You can think of them as library modules. 
>>>>>>> 23ff8aac

  Each Angular library name begins with the `!{_at_angular}` prefix.
  
<<<<<<< HEAD
  每个Angular库的名字都带有`!{_at_angular}`前缀。
  
  We install them with the **npm** package manager and import parts of them with JavaScript `import` statements.
  
  我们可以用**npm**包管理工具安装它们，并且用JavaScript的`import`语句导入它们的某些部件。
  
<br clear="all"><br>
:marked
  For example, we import Angular's `Component` decorator from the `@angular/core` library like this:
  
  比如，我们从`@angular/core`库中导入`Component`装饰器，就像这样：
  
=======
  You install them with the **npm** package manager and import parts of them with JavaScript `import` statements.
<br clear="all"><br>
:marked
  For example, import Angular's `Component` decorator from the `@angular/core` library like this:
>>>>>>> 23ff8aac
+makeExample('app/app.component.ts', 'import', '')(format='.')

:marked
<<<<<<< HEAD
  We also import Angular _modules_ from Angular _libraries_ using JavaScript import statements:
  
  我们还使用JavaScript的导入语句从Angular_库_中导入Angular的_某些模块_。
  
=======
  You also import Angular _modules_ from Angular _libraries_ using JavaScript import statements:
>>>>>>> 23ff8aac
+makeExample('app/mini-app.ts', 'import-browser-module', '')(format='.')

:marked
<<<<<<< HEAD
  Our application module needs material from within that `BrowserModule`
  so we add it to the `@NgModule` metadata `imports` like this.
  
  我们的应用模块需要来自`BrowserModule`的某些素材，所以我们得把它加入`@NgModule`元数据的`imports`中去，就像这样：
  
=======
  In the example of the simple root module above, the application module needs material from within that `BrowserModule`. To access that material, add it to the `@NgModule` metadata `imports` like this.
>>>>>>> 23ff8aac
+makeExample('app/mini-app.ts', 'ngmodule-imports', '')(format='.')

:marked
<<<<<<< HEAD
  We're using both the Angular and JavaScript module systems _together_.
  
  我们正在同时使用Angular和JavaScript的模块化系统。

  It's easy to confuse the two systems because they share the common vocabulary of "imports" and "exports".
  Hang in there. The confusion will yield to clarity with time and experience.
  
  这两个系统比较容易混淆，因为它们共享相同的词汇（“imports”和“exports”）。
  先放一放，随着时间和经验的增长，自然就会澄清了。

.l-sub-section
  :marked
    Learn more in the [Angular Modules](ngmodule.html) chapter.
    
    要了解更多，参见[Angular模块](ngmodule.html)一章。
=======
  In this way you're using both the Angular and JavaScript module systems _together_.

  It's easy to confuse the two systems because they share the common vocabulary of "imports" and "exports".
  Hang in there. The confusion yields to clarity with time and experience.

.l-sub-section
  :marked
    Learn more from the [Angular modules](ngmodule.html) page.
>>>>>>> 23ff8aac

.l-hr 

.l-main-section
:marked
  ## Components
  
  ## 组件

figure
  img(src="/resources/images/devguide/architecture/hero-component.png" alt="组件" align="left" style="width:200px; margin-left:-40px;margin-right:10px" )
  
:marked
<<<<<<< HEAD
  A **component** controls a patch of screen real estate that we could call a *view*. 
  The shell at the application root with navigation links, that list of heroes, the hero editor ... 
  they're all views controlled by components.
  
  **组件**控制屏幕中巴掌大的那么一小块地方，这块地方被称之为*视图*。
  应用的“外壳”包括一些导航链接、英雄列表、英雄编辑器…… 它们都是由组件控制的视图。
  
  We define a component's application logic &mdash; what it does to support the view &mdash; inside a class.
=======
  A _component_ controls a patch of screen called a *view*.

  For example, the following views are controlled by components:

  * The app root with the navigation links.
  * The list of heroes.
  * The hero editor.


  You define a component's application logic&mdash;what it does to support the view&mdash;inside a class.
>>>>>>> 23ff8aac
  The class interacts with the view through an API of properties and methods.
  
  我们在类中定义组件的应用逻辑(它被用来为视图提供支持)。
  组件通过一些由属性和方法组成的API与视图交互。
  
  <a id="component-code"></a>
<<<<<<< HEAD
  A `HeroListComponent`, for example, might have a `heroes` property that returns !{_an} !{_array} of heroes
  that it acquired from a service.
  It might have a `selectHero()` method that sets a `selectedHero` property when the user clicks on a hero from that list.
  The component might be a class like this:
  
  <a id="component-code"></a>
  比如，在`HeroListComponent`组件中，可能有一个`heroes`属性，它返回一个英雄的数组，而这些数据是从服务中取得的。
  它可能还有一个`selectHero()`方法，当用户从列表中点击一个英雄时，用它来设置`selectedHero`属性。
  这个组件可能是像这样的一个类：
=======
  For example, this `HeroListComponent` has a `heroes` property that returns !{_an} !{_array} of heroes
  that it acquires from a service.
  `HeroListComponent` also has a `selectHero()` method that sets a `selectedHero` property when the user clicks to choose a hero from that list.
>>>>>>> 23ff8aac

+makeExcerpt('app/hero-list.component.ts', 'class')
:marked
  Angular creates, updates, and destroys components as the user moves through the application.
<<<<<<< HEAD
  The developer can take action at each moment in this lifecycle through optional [lifecycle hooks](lifecycle-hooks.html), like `ngOnInit()` declared above.
  
  当用户在这个应用中“移动”时，Angular会创建、更新和销毁组件。
  开发人员可以通过[生命周期钩子](lifecycle-hooks.html)在组件生命周期的各个时间点上插入自己的操作，比如上面声明的`ngOnInit()`。
    
.l-sub-section
  :marked
    We may wonder who is calling the component's constructor? Who provides the service parameter?
    For the moment, have faith that Angular will call the constructor and deliver an
    appropriate `HeroService` when we need it.
=======
  Your app can take action at each moment in this lifecycle through optional [lifecycle hooks](lifecycle-hooks.html), like `ngOnInit()` declared above.
>>>>>>> 23ff8aac

    谁在调用组件的构造函数？又是谁在提供服务参数？请暂时相信Angular会调用构造函数并在需要的时候提供一个合适的`HeroService`。

.l-hr 

.l-main-section
:marked
  ## Templates
  
  ## 模板

figure
  img(src="/resources/images/devguide/architecture/template.png" alt="模板" align="left" style="width:200px; margin-left:-40px;margin-right:10px" )
:marked
  You define a component's view with its companion **template**. A template is a form of HTML
  that tells Angular how to render the component.
  
  我们通过组件的自带的**模板**来定义视图。模板以HTML形式存在，用来告诉Angular如何渲染组件(视图)。

  A template looks like regular HTML, except for a few differences. Here is a
  template for our `HeroListComponent`:
  
  多数情况下，模板看起来很像标准HTML……当然也有一小点儿奇怪的地方。下面是`HeroListComponent`组件的一个模板。  

+makeExample('app/hero-list.component.html')

:marked
<<<<<<< HEAD
  This template features typical HTML elements like `<h2>` and  `<p>`.
  But what are `*ngFor`, `{{hero.name}}`, `(click)`, `[hero]`, and `<hero-detail>`?
  
  这个模版拥有典型的HTML元素，比如`<h2>`和`<p>`。
  但是`*ngFor`、`{{hero.name}}`、`(click)`、`[hero]`和`<hero-detail>`都是什么东西？
    
  These are examples of Angular's [template syntax](template-syntax.html).
  We will grow accustomed to that syntax and may even learn to love it.
  We'll begin to explain it in a moment.
  
  这些都是Angular的[模板语法](template-syntax.html)例子。
  我们会逐渐习惯这些语法，甚至会学着爱上它。
  一会儿再解释它。
  
  Before we do, focus attention on the last line. 
  The `<hero-detail>` tag is a custom element representing the `HeroDetailComponent`.
  
  在开始前，先仔细看看最后那行。
  `<hero-detail>`是一个自定义元素的标签，用来表示`HeroDetailComponent`组件。
  
  The `HeroDetailComponent` is a *different* component than the `HeroListComponent` we've been reviewing.
=======
  Although this template uses typical HTML elements like `<h2>` and  `<p>`, it also has some differences. Code like `*ngFor`, `{{hero.name}}`, `(click)`, `[hero]`, and `<hero-detail>` uses Angular's [template syntax](template-syntax.html).


  In the last line of the template, the `<hero-detail>` tag is a custom element that represents a new component, `HeroDetailComponent`.
  
  The `HeroDetailComponent` is a *different* component than the `HeroListComponent` you've been reviewing.
>>>>>>> 23ff8aac
  The `HeroDetailComponent` (code not shown) presents facts about a particular hero, the
  hero that the user selects from the list presented by the `HeroListComponent`.
  The `HeroDetailComponent` is a **child** of the `HeroListComponent`.
  
  `HeroDetailComponent`跟以前回顾过的`HeroListComponent`是*不同*的组件。
  `HeroDetailComponent`(未展示代码)用于展现一个特定英雄的情况，这个英雄是用户从`HeroListComponent`列表中选择的。
  `HeroDetailComponent`是`HeroListComponent`的*子组件*。

figure
  img(src="/resources/images/devguide/architecture/component-tree.png" alt="组件树" align="left" style="width:300px; margin-left:-40px;margin-right:10px" )
:marked
<<<<<<< HEAD
  Notice how `<hero-detail>` rests comfortably among native HTML elements.
  We can and _will_ mix our custom components with native HTML in the same layouts.
  
  注意：`<hero-detail>`竟如此和谐的出现在那些原生HTML元素中。
  在同一个格局中，我们可以（并将继续）混用自定义组件与原生HTML。
  
  In this manner we'll compose complex component trees to build out our richly featured application.
  
  在这种方式下，我们将会组合出复杂的组件树，用来构建那些丰富多彩的应用。
  
=======
  Notice how `<hero-detail>` rests comfortably among native HTML elements. Custom components mix seamlessly with native HTML in the same layouts.

>>>>>>> 23ff8aac
<br clear="all">

.l-hr 

.l-main-section
:marked
  ## Metadata
  
  ## 元数据
  
figure
  img(src="/resources/images/devguide/architecture/metadata.png" alt="元数据" align="left" style="width:150px; margin-left:-40px;margin-right:10px" )

:marked
<p style="padding-top:10px">Metadata tells Angular how to process a class.</p>
<p style="padding-top:10px">元数据告诉Angular如何处理一个类。</p>
<br clear="all">
:marked
  [Looking back at the code](#component-code) for `HeroListComponent`, you can see that it's just a class.
  There is no evidence of a framework, no "Angular" in it at all.
<<<<<<< HEAD
  
  [回头看看](#component-code)`HeroListComponent`就会明白：它只是一个类。
  一点框架的痕迹也没有，里面完全没有出现"Angular"的字样。
  
  In fact, it really is *just a class*. It's not a component until we *tell Angular about it*.
  
  实际上，它真的*只是一个类*。直到我们*告诉Angular*这是一个组件为止。
  
  We tell Angular that `HeroListComponent` is a component by attaching **metadata** to the class.
  
  只要把**元数据**附加到这个类，就相当于告诉Angular：`HeroListComponent`是个组件。
  
  In !{_Lang}, we attach metadata by using !{_a} **!{_decorator}**.
=======

  In fact, `HeroListComponent` really is *just a class*. It's not a component until you *tell Angular about it*.

  To tell Angular that `HeroListComponent` is a component, attach **metadata** to the class.

  In !{_Lang}, you attach metadata by using !{_a} **!{_decorator}**.
>>>>>>> 23ff8aac
  Here's some metadata for `HeroListComponent`:
  
  在!{_Lang}中，我们用**装饰器(!{_decorator})**来附加元数据。
  下面就是`HeroListComponent`的一些元数据。

+makeExcerpt('app/hero-list.component.ts', 'metadata')

:marked
  Here is the `@Component` !{_decorator}, which identifies the class
  immediately below it as a component class.
  
  这里看到`@Component`!{_decoratorCn}(毫无悬念的)把紧随其后的类标记成了组件类。
  
block ts-decorator
  :marked
    The `@Component` decorator takes a required configuration object with the
    information Angular needs to create and present the component and its view.
    
    `@Component`!{_decoratorCn}能接受一个配置对象，Angular会基于这些信息创建和展示组件及其视图。
    
    Here are a few of the possible `@Component` configuration options:
    
    来看下`@Component`中的一些配置项：
    
:marked
  - `selector` - a css selector that tells Angular to create and insert an instance of this component 
  where it finds a `<hero-list>` tag in *parent* HTML. 
  For example, if an app's  HTML contains `<hero-list></hero-list>`, then
  Angular inserts an instance of the `HeroListComponent` view between those tags.
<<<<<<< HEAD
  
  - `selector` - 一个css选择器，它告诉Angular在*父级*HTML中寻找一个`<hero-list>`标签，然后创建该组件，并插入此标签中。
  比如，如果应用的HTML包含`<hero-list></hero-list>`，Angular就会把`HeroListComponent`的一个实例插入到这个标签中。
  
  - `templateUrl`: address of this component's template, which we showed [above](#templates).
    
  - `templateUrl` - 组件模板的地址，我们在[前面](#templates)见过。
    
=======

  - `templateUrl`: address of this component's HTML template, shown [above](#templates).

>>>>>>> 23ff8aac
  - `directives`: !{_array} of the components or directives that *this* template requires.
  In the last line of `hero-list.component.html`, Angular inserts a `HeroDetailComponent`
  in the space indicated by `<hero-detail>` tags.
<<<<<<< HEAD
  Angular will do so only if we mention the `HeroDetailComponent` in this `directives` !{_array}.
    
  - `directives` - 一个数组，包含*此*模板需要依赖的组件或指令。
  看看模板的最后一行，这表示我们期待Angular把`HeroDetailComponent`的实例放在`<hero-detail>`标签中。
  但是，只有在`directives`数组中提及到`HeroDetailComponent`的时候，Angular才会这么做。
  
  - `providers`: !{_array} of **dependency injection providers** for services that the component requires.
  This is one way to tell Angular that our component's constructor requires a `HeroService`
  so it can get the list of heroes to display. We'll get to dependency injection later.
    
  - `providers` - 一个数组，包含组件所依赖的服务所需要的*依赖注入提供商*。 
  这是在告诉Angular：该组件的构造函数需要一个`HeroService`服务，这样组件就可以从服务中获得用来显示英雄列表的那些数据。
  我们一会儿就讲到了依赖注入。
=======
  Angular does so only if `HeroDetailComponent` is in this `directives` !{_array}.

  - `providers`: !{_array} of **dependency injection providers** for services that the component requires.
  This is one way to tell Angular that the component's constructor requires a `HeroService`
  so it can get the list of heroes to display. 
>>>>>>> 23ff8aac

  
figure
  img(src="/resources/images/devguide/architecture/template-metadata-component.png" alt="元数据" align="left" style="height:200px; margin-left:-40px;margin-right:10px" )
:marked
<<<<<<< HEAD
  Angular reads the metadata specified by the `@Component`
  annotation. That's how Angular learns to do "the right thing".
  
  Angular读取`@Component`里面的元数据设置，并由此知道该如何去“做正确的事”。
  
  The template, metadata, and component together describe the view.
  
  模板、元数据和组件共同描绘出这个视图。

  We apply other metadata !{_decorator}s in a similar fashion to guide Angular behavior.
  `@Injectable`, `@Input`, and `@Output` are a few of the more popular !{_decorator}s
  we'll master as our Angular knowledge grows.
  
  我们也会沿用类似的风格，用其它元数据!{_decoratorCn}来指导Angular的行为。
  比如`@Injectable`、`@Input`和`@Output`等是一些最常用的!{_decoratorCn}。
  随着对Angular认识的逐步深化，我们也将逐步掌握它们。
  
=======
  The metadata in the `@Component` tells Angular where to get the major building blocks you specify for the component.

  The template, metadata, and component together describe a view.

  Apply other metadata !{_decorator}s in a similar fashion to guide Angular behavior.
  `@Injectable`, `@Input`, and `@Output` are a few of the more popular !{_decorator}s.
>>>>>>> 23ff8aac
<br clear="all">
:marked
  The architectural takeaway is that you must add metadata to your code
  so that Angular knows what to do.
  
  这种架构所决定的是：必须往代码中添加元数据，以便Angular知道该做什么。

.l-hr 

.l-main-section
:marked
  ## Data binding
<<<<<<< HEAD
  
  ## 数据绑定
  
  Without a framework, we would be responsible for pushing data values into the HTML controls and turning user responses
=======
  Without a framework, you would be responsible for pushing data values into the HTML controls and turning user responses
>>>>>>> 23ff8aac
  into actions and value updates. Writing such push/pull logic by hand is tedious, error-prone, and a nightmare to
  read as any experienced jQuery programmer can attest.
  
  如果没有框架，我们就得自己把数据值推送到HTML控件中，并把用户的反馈转换成动作和值更新。
  如果手工写代码来实现这些推/拉逻辑，肯定会枯燥乏味、容易出错，读起来简直是噩梦 —— 写过jQuery的程序员大概都对此深有体会。
  
figure
  img(src="/resources/images/devguide/architecture/databinding.png" alt="数据绑定" style="width:220px; float:left; margin-left:-40px;margin-right:20px" )
:marked
  Angular supports **data binding**,
  a mechanism for coordinating parts of a template with parts of a component.
<<<<<<< HEAD
  We add binding markup to the template HTML to tell Angular how to connect both sides.
  
  Angular支持**数据绑定**，一种让模板的各部分与组件的各部分相互合作的机制。
  我们往模板HTML中添加绑定标记，来告诉Angular如何连接两者。
  
  There are four forms of data binding syntax. Each form has a direction &mdash; to the DOM, from the DOM, or in both directions &mdash;
  as indicated by the arrows in the diagram.
  
  数据绑定的语法有四种形式。每种形式都有一个方向 —— 从DOM来、到DOM去、双向，就像图中的箭头所示意的。
  
<br clear="all">
:marked
  We saw three forms of data binding in our [example](#templates) template:
  
  在[范例](#template)模板中，我们看到了数据绑定的三种形式：
  
=======
  Add binding markup to the template HTML to tell Angular how to connect both sides.

  As the diagram shows, there are four forms of data binding syntax. Each form has a direction &mdash; to the DOM, from the DOM, or in both directions.
<br clear="all">
:marked
  The `HeroListComponent` [example](#templates) template has three forms:

>>>>>>> 23ff8aac
+makeExcerpt('app/hero-list.component.1.html', 'binding')

:marked
  * The `{{hero.name}}` [*interpolation*](displaying-data.html#interpolation) 
  displays the component's `hero.name` property value within the `<li>` tags.
  
  * `{{hero.name}}`[*插值表达式*](displaying-data.html#interpolation)：在`<li>`标签中显示了组件的`hero.name`属性的值。 
  
  * The `[hero]` [*property binding*](template-syntax.html#property-binding) passes the value of `selectedHero` from
  the parent `HeroListComponent` to the `hero` property of the child `HeroDetailComponent`.
  
  * `[hero]`[*属性绑定*](template-syntax.html#property-binding)：把父组件`HeroListComponent`的`selectedHero`的值传到子组件`HeroDetailComponent`的`hero`属性中。
  
  * The `(click)` [*event binding*](user-input.html#click) calls the component's `selectHero` method when the user clicks
  on a hero's name
  
  * `(click)`[*事件绑定*](user-input.html#click)：当用户点击英雄的名字时，调用组件的`selectHero`方法。

<<<<<<< HEAD
  * **Two-way data binding** is an important fourth form
  that combines property and event binding in a single notation using the `ngModel` directive. 
  We didn't have a two-way binding in the `HeroListComponent` template; 
  here's an example from the `HeroDetailComponent` template (not shown):
  
  * **双向数据绑定**：这是很重要的第四种绑定形式，它在`ngModel`指令这个单一标记中同时实现了属性绑定和事件绑定的功能。
  在`HeroListComponent`模板中没有双向绑定，下面是一个来自`HeroDetailComponent`模板的范例(以前没展示过)：
=======
  * The `(click)` [*event binding*](user-input.html#click) calls the component's `selectHero` method when the user clicks a hero's name.

  **Two-way data binding** is an important fourth form
  that combines property and event binding in a single notation, using the `ngModel` directive.
  Here's an example from the `HeroDetailComponent` template:
>>>>>>> 23ff8aac

+makeExcerpt('app/hero-detail.component.html', 'ngModel')

:marked
  In two-way binding, a data property value flows to the input box from the component as with property binding.
  The user's changes also flow back to the component, resetting the property to the latest value,
  as with event binding.
  
  在双向绑定中，数据属性的值会从具有属性绑定的组件传到输入框。通过事件绑定，用户的修改被传回到组件，把属性值设置为最新的值。
  
  Angular processes *all* data bindings once per JavaScript event cycle,
<<<<<<< HEAD
  from the root of the application component tree down to the leaves.
  
  Angular在每个JavaScript事件周期中一次性处理*所有的*数据绑定，它会从组件树的根部开始，自顶向下处理各个叶节点。
  
=======
  from the root of the application component tree through all child components.

>>>>>>> 23ff8aac
figure
  img(src="/resources/images/devguide/architecture/component-databinding.png" alt="数据绑定" style="float:left; width:300px; margin-left:-40px;margin-right:10px" )
:marked
<<<<<<< HEAD
  We don't know all the details yet,
  but it's clear from these examples that data binding plays an important role in communication 
=======
  Data binding plays an important role in communication
>>>>>>> 23ff8aac
  between a template and its component.
  
  虽然还不清楚所有细节，但是我们从这些范例中至少弄明白一点：数据绑定在模板与对应组件的交互中扮演了一个很重要的角色。
  
<br clear="all">  
figure
  img(src="/resources/images/devguide/architecture/parent-child-binding.png" alt="父/子绑定" style="float:left; width:300px; margin-left:-40px;margin-right:10px" )
:marked
  Data binding is also important for communication between parent and child components.
  
  数据绑定在父组件与子组件的通讯中***也同样重要***。  
  
<br clear="all">

.l-hr 

.l-main-section
:marked
  ## Directives
  
  ## 指令
    
figure
  img(src="/resources/images/devguide/architecture/directive.png" alt="父与子" style="float:left; width:150px; margin-left:-40px;margin-right:10px" )
:marked
<<<<<<< HEAD
  Angular templates are *dynamic*. When Angular renders them, it transforms the DOM 
  according to the instructions given by a **directives**.
  
  Angular模板是*动态的*。当Angular渲染它们时，它会根据**指令**提供的操作指南对DOM进行修改。
  
  A directive is a class with directive metadata. In !{_Lang} we apply the `@Directive` !{_decorator}
=======
  Angular templates are *dynamic*. When Angular renders them, it transforms the DOM
  according to the instructions given by **directives**.

  A directive is a class with directive metadata. In !{_Lang}, apply the `@Directive` !{_decorator}
>>>>>>> 23ff8aac
  to attach metadata to the class.
  
  指令是一个带有“指令元数据”的类。在!{_Lang}中，要通过`@Directive`!{_decoratorCn}把元数据附加到类上。
  
<br clear="all">
:marked
  A component is a *directive-with-a-template*;
  a `@Component` !{_decorator} is actually a `@Directive` !{_decorator} extended with template-oriented features.
  
  我们已经遇到过指令的形式之一：组件。组件是一个*带模板的指令*，而且`@Component`!{_decoratorCn}实际上就是一个`@Directive`!{_decoratorCn}，只是扩展了一些面向模板的属性。

.l-sub-section
  :marked
    While **a component is technically a directive**,
<<<<<<< HEAD
    components are so distinctive and central to Angular applications that we chose
    to separate components from directives in this architectural overview.
    
    虽然**组件从技术角度上就是一个指令**，但是组件非常独特，并在Angular中位于中心地位，以至于在架构介绍中，我们把组件从指令中单独开来。
    
=======
    components are so distinctive and central to Angular applications that this architectural overview  separates components from directives.
>>>>>>> 23ff8aac
:marked
  Two *other* kinds of directives exist: _structural_ and _attribute_ directives.
  
  有两种*其它*类型的指令，我们称之为“结构型”指令和“属性(attribute)型”指令。
  
  They tend to appear within an element tag as attributes do,
  sometimes by name but more often as the target of an assignment or a binding.
  
  它们往往像属性(attribute)一样出现在元素标签中，偶尔会以名字的形式出现但多数时候还是作为赋值目标或绑定目标出现。
  
  **Structural** directives alter layout by adding, removing, and replacing elements in DOM.
<<<<<<< HEAD
  
  **结构型指令**通过在DOM中添加、移除和替换元素来修改布局。
  
  Our [example](#templates) template uses two built-in structural directives:
  
  我们在[范例](#templates)模板中用到了两个内建的结构型指令。
  
=======

  The [example template](#templates) uses two built-in structural directives:

>>>>>>> 23ff8aac
+makeExcerpt('app/hero-list.component.1.html', 'structural')
:marked
  * [`*ngFor`](displaying-data.html#ngFor) tells Angular to stamp out one `<li>` per hero in the `heroes` list.
   
  * [`*ngFor`](displaying-data.html#ngFor)告诉Angular为`heroes`列表中的每个英雄生成一个`<li>`标签。
   
  * [`*ngIf`](displaying-data.html#ngIf) includes the `HeroDetail` component only if a selected hero exists.
   
  * [`*ngIf`](displaying-data.html#ngIf)表示只有在选择的英雄存在时，才会包含`HeroDetail`组件。
  
block dart-bool
  //- N/A
  
:marked
   **Attribute** directives alter the appearance or behavior of an existing element. 
   In templates they look like regular HTML attributes, hence the name.
   
   **属性型指令** 修改一个现有元素的外观或行为。在模板中，它们看起来就像是标准的HTML属性，故名。
   
   The `ngModel` directive, which implements two-way data binding, is
   an example of an attribute directive. `ngModel` modifies the behavior of
   an existing element (typically an `<input>`)
   by setting its display value property and responding to change events.
   
   `ngModel`指令就是属性型指令的一个例子，它实现了双向数据绑定。它修改了现有元素(一般是`<input>`)的行为：它设置了显示属性值，并对change事件做出相应回应。

+makeExcerpt('app/hero-detail.component.html', 'ngModel')
:marked
<<<<<<< HEAD
  Angular ships with a small number of other directives that either alter the layout structure
  (for example, [ngSwitch](template - syntax.html#ngSwitch))
  or modify aspects of DOM elements and components
  (for example, [ngStyle](template-syntax.html#ngStyle) and [ngClass](template-syntax.html#ngClass)).
  
  Angular内置了一些其它指令，它们或者修改结构布局(如[ngSwitch](template-syntax.html#ngSwitch))，或者修改DOM元素和组件的各个方面
  (如[ngStyle](template-syntax.html#ngStyle)和[ngClass](template-syntax.html#ngClass))。
  
  Of course, we can also write our own directives. Components such as
=======
  Angular has a few more directives that either alter the layout structure
  (for example, [ngSwitch](template-syntax.html#ngSwitch))
  or modify aspects of DOM elements and components
  (for example, [ngStyle](template-syntax.html#ngStyle) and [ngClass](template-syntax.html#ngClass)).

  Of course, you can also write your own directives. Components such as
>>>>>>> 23ff8aac
  `HeroListComponent` are one kind of custom directive.
  <!-- PENDING: link to where to learn more about other kinds! -->
  
  当然，我们也能编写自己的指令。像`HeroListComponent`这样的组件就是一种自定义指令。

.l-hr 

.l-main-section
:marked
  ## Services
  
  ## 服务
    
figure
  img(src="/resources/images/devguide/architecture/service.png" alt="服务" style="float:left; margin-left:-40px;margin-right:10px" )
:marked
<<<<<<< HEAD
  _Service_ is a broad category encompassing any value, function or feature that our application needs.
  
  *服务*分为很多种，包括：值、函数，以及应用所需的特性。
  
  Almost anything can be a service. 
=======
  _Service_ is a broad category encompassing any value, function, or feature that your application needs.

  Almost anything can be a service.
>>>>>>> 23ff8aac
  A service is typically a class with a narrow, well-defined purpose. It should do something specific and do it well.
  
  几乎任何东西都可以是一个服务。
  典型的服务是一个类，具有专注的、良好定义的用途。它应该做一件具体的事情，把它做好。
<br clear="all">
:marked
  Examples include:
  
  例如：
  
  * logging service
  
  * 日志服务
  
  * data service
  
  * 数据服务
  
  * message bus
  
  * 消息总线
  
  * tax calculator
  
  * 税款计算器
  
  * application configuration
<<<<<<< HEAD
  
  * 应用程序配置
  
  There is nothing specifically _Angular_ about services. Angular itself has no definition of a service.
  There is no service base class, and no place to register a service.
  
  服务没有什么特别属于*Angular*的特性。Angular本身对于服务也没有什么定义。
  它甚至都没有定义服务的基类（Base Class），也没有地方注册一个服务。
  
  Yet services are fundamental to any Angular application. Our components are big consumers of services.
  
  即便如此，服务仍然是任何Angular应用的基础。组件就是最大的*服务*消费者。
  
  Here's an example of a service class that logs to the browser console
  
  这里是一个“服务”类的范例，用于把日志记录到浏览器的控制台：
  
=======

  There is nothing specifically _Angular_ about services. Angular has no definition of a service.
  There is no service base class, and no place to register a service.

  Yet services are fundamental to any Angular application. Components are big consumers of services.

  Here's an example of a service class that logs to the browser console:

>>>>>>> 23ff8aac
+makeExcerpt('app/logger.service.ts', 'class')

:marked
  Here's a `HeroService` that fetches heroes and returns them in a resolved !{_PromiseLinked}.
  The `HeroService` depends on the `Logger` service and another `BackendService` that handles the server communication grunt work.
  
  下面是`HeroService`类，用于获取英雄数据，并通过一个已解析的[承诺（Promise）](http://exploringjs.com/es6/ch_promises.html)返回它们。
  `HeroService`还依赖于`Logger`服务和另一个用来处理服务器通讯工作的`BackendService`服务。

+makeExcerpt('app/hero.service.ts', 'class')

:marked
  Services are everywhere. 
  
  服务无处不在。  

  Component classes should be lean. They don't fetch data from the server,
  validate user input, or log directly to the console.
  They delegate such tasks to services.
  
  我们更倾向于让组件保持精简。组件不需要从服务器获得数据、不需要验证输入，也不需要直接往控制台写日志。
  它们把这些任务委托给了服务。
  
  A component's job is to enable the user experience and nothing more. It mediates between the view (rendered by the template)
  and the application logic (which often includes some notion of a _model_).
  A good component presents properties and methods for data binding.
  It delegates everything nontrivial to services.
  
  组件的任务就是提供用户体验，仅此而已。它介于视图(由模板渲染)和应用逻辑(通常包括_模型（model）_的观念)之间。
  设计良好的组件为数据绑定提供属性和方法，把那些其他对它们不重要的事情都委托给服务。

  Angular doesn't *enforce* these principles.
<<<<<<< HEAD
  It won't complain if we write a "kitchen sink" component with 3000 lines.
  
  Angular不会*强制要求*我们遵循这些原则。
  即使我们花3000行代码写了一个“厨房洗碗槽”组件，它也不会抱怨什么。
  
  Angular does help us *follow* these principles by making it easy to factor our
=======
  It won't complain if you write a "kitchen sink" component with 3000 lines.

  Angular does help you *follow* these principles by making it easy to factor your
>>>>>>> 23ff8aac
  application logic into services and make those services available to components through *dependency injection*.
  
  Angular帮助我们*追随*这些原则 —— 它让我们能更轻易的把应用逻辑拆分到服务，并通过*依赖注入*来在组件中使用这些服务。

.l-hr 

.l-main-section
:marked
  ## Dependency Injection
  
  ## 依赖注入

figure
  img(src="/resources/images/devguide/architecture/dependency-injection.png" alt="服务" style="float:left; width:200px; margin-left:-40px;margin-right:10px" )
:marked
  _Dependency injection_ is a way to supply a new instance of a class
  with the fully-formed dependencies it requires. Most dependencies are services.
  Angular uses dependency injection to provide new components with the services they need.
  
  “依赖注入”是提供类的新实例的一种方式，还负责处理好类所需的全部依赖。大多数依赖都是服务。
  Angular也使用依赖注入提供我们需要的组件以及这些组件所需的服务。
   
<br clear="all">
:marked
  Angular can tell which services a component needs by looking at the types of its constructor parameters.
<<<<<<< HEAD
  For example, the constructor of our `HeroListComponent` needs a `HeroService`:
  
  Angular能通过查看构造函数的参数类型，来得知组件需要哪些服务。
  例如，`HeroListComponent`组件的构造函数需要一个`HeroService`：
  
=======
  For example, the constructor of your `HeroListComponent` needs a `HeroService`:

>>>>>>> 23ff8aac
+makeExcerpt('app/hero-list.component.ts (constructor)', 'ctor')

:marked
  When Angular creates a component, it first asks an **injector** for
  the services that the component requires. 
  
  当Angular创建组件时，会首先为组件所需的服务找一个**注入器（Injector）**。
  
  An `injector` maintains a container of service instances that it has previously created.
  If a requested service instance is not in the container, the injector makes one and adds it to the container
  before returning the service to Angular.
  When all requested services have been resolved and returned,
  Angular can call the component's constructor with those services as arguments.
<<<<<<< HEAD
  This is what we mean by *dependency injection*.
  
  注入器是一个维护服务实例的容器，存放着以前创建的实例。
  如果容器中还没有所请求的服务实例，注入器就会创建一个服务实例，并且添加到容器中，然后把这个服务返回给Angular。
  当所有的服务都被解析完并返回时，Angular会以这些服务为参数去调用组件的构造函数。
  这就是我们所说的*依赖注入* 。
  
=======
  This is *dependency injection*.

>>>>>>> 23ff8aac
  The process of `HeroService` injection looks a bit like this:
  
  `HeroService`注入的过程看起来有点像这样：
  
figure
  img(src="/resources/images/devguide/architecture/injector-injects.png" alt="服务" )
:marked
  If the injector doesn't have a `HeroService`, how does it know how to make one?

<<<<<<< HEAD
  如果注入器还没有`HeroService`，它怎么知道该如何创建一个呢？

  In brief, we must have previously registered a **provider** of the `HeroService` with the injector.
  A provider is something that can create or return a service, typically the service class itself.

  简单的说，必须在要求注入`HeroService`之前，把一个叫`HeroService`的**提供商Provider**到注入器。
  提供商可以创建并返回服务，通常返回的就是这个“服务类”本身。

  We can register providers in modules or in components.
  
  我们可以在模块上或组件上注册提供商。
  
  We often add providers to the [root module](#module) so that
=======
  In brief, you must have previously registered a **provider** of the `HeroService` with the injector.
  A provider is something that can create or return a service, typically the service class itself.

  You can register providers in modules or in components.
  
  In general, add providers to the [root module](#module) so that
>>>>>>> 23ff8aac
  the same instance of a service is available everywhere.
  
  我们通常会把提供商添加到[根模块](#module)上，以便任何地方使用的都是服务的同一个实例。

+makeExample('app/app.module.ts', 'providers', 'app/app.module.ts (module providers)')(format='.')

:marked
  Alternatively, register at a component level in the `providers` property of the `@Component` metadata:

  或者，也可以在`@Component`元数据中的`providers`属性中把它注册在组件层：

+makeExample('app/hero-list.component.ts', 'providers', 'app/hero-list.component.ts (component providers)')(format='.')

:marked
  Registering at a component level means you get a new instance of the
  service with each new instance of that component.
<<<<<<< HEAD
  
  把它注册在组件级表示该组件的每一个新实例都会有一个(在该组件注册的)服务的新实例。
  
  <!--We've vastly over-simplified dependency injection for this overview.
  We can learn the full story in the [Dependency Injection](dependency-injection.html) chapter.-->
  
  <!--在这个概览中，我们过度简化了依赖注入机制。
  在[依赖注入](dependency-injection.html)一章中，我们能学到关于它更详尽的知识。-->
  
=======

  <!-- We've vastly oversimplified dependency injection for this overview.
  The full story is in the [dependency injection](dependency-injection.html) page. -->

>>>>>>> 23ff8aac
  Points to remember about dependency injection:
  
  需要记住的关于依赖注入的要点是：
  
  * Dependency injection is wired into the Angular framework and used everywhere.
<<<<<<< HEAD
  
  * 依赖注入渗透在整个Angular框架中，并且被到处使用。
  
  * the `injector` is the main mechanism.
  
  * 注入器（`Injector`）是本机制的核心。
  
    * an injector maintains a *container* of service instances that it created.
    
    * 注入器负责维护一个*容器*，用于存放它创建过的服务实例。
    
    * an injector can create a new service instance using a *provider*.
    
    * 注入器能使用*提供商*创建一个新的服务实例。
    
  * a *provider* is a recipe for creating a service.
  
  * *提供商*是一个用于创建服务的“配方”。
 
  * we register *providers* with injectors.
  
  * 把*提供商*注册到注入器。 
=======

  * The *injector* is the main mechanism.
    * An injector maintains a *container* of service instances that it created.
    * An injector can create a new service instance from a *provider*.

  * A *provider* is a recipe for creating a service.

  * Register *providers* with injectors.
>>>>>>> 23ff8aac

.l-hr 

.l-main-section
:marked
  ## Wrap up
<<<<<<< HEAD
  
  ## 总结
  
  We've learned just a bit about the eight main building blocks of an Angular application
  
  我们学到的这些只是关于Angular应用程序的八个主要构造块的一点皮毛
  
  1. [Modules](#modules)   
  
  1. [模块](#modules)   
  
  1. [Components](#components)
  
  1. [组件](#components)
  
  1. [Templates](#templates)
  
  1. [模板](#templates)
  
  1. [Metadata](#metadata)
  
  1. [元数据](#metadata)
  
  1. [Data binding](#data-binding)
  
  1. [数据绑定](#data-binding)
  
  1. [Directives](#directives)
  
  1. [指令](#directives)
  
  1. [Services](#services)
  
  1. [服务](#services)
  
  1. [Dependency injection](#dependency-injection)
  
  1. [依赖注入](#dependency-injection)
  
  
  That's a foundation for everything else in an Angular application
  and it's more than enough to get going.
  But it doesn't include everything we'll need or want to know.
    
  这是Angular应用程序中所有其它东西的基础，要使用Angular 2，以这些作为开端就绰绰有余了。
  但它仍然没有包含我们需要的或想知道的全部。
  
  Here is a brief, alphabetical list of other important Angular features and services. 
  Most of them are covered in this Developers Guide (or soon will be):
  
  这里是一个简短的、按字母排序的列表，列出了其它重要的Angular特性和服务。
  它们大多数已经(或即将)包括在这个《开发指南》中：
  
  > [**Animations**](animations.html): The animation library makes it easy for developers to animate component behavior
  without deep knowledge of animation techniques or CSS.

  > [**动画**](animations.html)： 即将到来的动画库。它能让开发人员更轻易的给组件添加动画行为，而不需要对动画技术或CSS有深入的了解。

  > **Change detection**: Learn how Angular decides that a component property value has changed and
  when to update the screen.
  Learn how it uses **zones** to intercept asynchronous activity and run its change detection strategies.

  > **变更检测**：学会Angular是如何决定组件的属性值变化和什么时候该更新到屏幕的。 
  学会它如何使用**zones**来拦截异步行为和它如何执行变更检测策略。
=======

  You've learned the basics about the eight main building blocks of an Angular application:

  * [Modules](#modules)
  * [Components](#components)
  * [Templates](#templates)
  * [Metadata](#metadata)
  * [Data binding](#data-binding)
  * [Directives](#directives)
  * [Services](#services)
  * [Dependency injection](#dependency-injection)

  That's a foundation for everything else in an Angular application,
  and it's more than enough to get going.
  But it doesn't include everything you need to know.

  Here is a brief, alphabetical list of other important Angular features and services.
  Most of them are covered in this documentation (or soon will be).

  > [**Animations**](animations.html): Animate component behavior
  without deep knowledge of animation techniques or CSS with Angular's animation library.

  > **Change detection**: The change detection documentation will cover how Angular decides that a component property value has changed,
  when to update the screen, and how it uses **zones** to intercept asynchronous activity and run its change detection strategies.

  > **Events**: The events documentation will cover how to use components and services to raise events with mechanisms for
  publishing and subscribing to events.
>>>>>>> 23ff8aac

  > **Events**: The DOM raises events. So can components and services. Angular offers mechanisms for
  publishing and subscribing to events including an implementation of the [RxJS Observable](https://github.com/zenparsing/es-observable) proposal.
  
  > **事件**：DOM能触发事件，组件和服务也能。Angular提供的事件发布与订阅机制还包括[RxJS可观察Observable](https://github.com/zenparsing/es-observable)方案的一个实现。
  
  > [**Forms**](forms.html): Support complex data entry scenarios with HTML-based validation and dirty checking.
<<<<<<< HEAD
  
  > [**表单**](forms.html)：通过基于HTML的验证和脏检查机制支持复杂的数据输入场景。
  
  > [**HTTP**](server-communication.html): Communicate with a server to get data, save data, and invoke server-side actions with this Angular HTTP client.
  
  > [**HTTP**](server-communication.html)：通过这个Angular HTTP客户端，可以与服务器通讯，以获得数据、保存数据和触发服务端动作。
  
  > [**Lifecycle hooks**](lifecycle-hooks.html): We can tap into key moments in the lifetime of a component, from its creation to its destruction, 
  by implementing the lifecycle hook interfaces.
  
  > [**生命周期钩子**](lifecycle-hooks.html)：通过实现生命周期钩子接口，可以切入组件生命中的几个关键点：从创建到销毁。
  
  > [**Pipes**](pipes.html): Services that transform values for display.
  We can put pipes in our templates to improve the user experience. Consider
  this `currency` pipe expression,
  
  > [**管道**](pipes.html)：这种服务会转换值以供显示。可以把管道放在模板中，以增强用户体验。比如这个`currency`管道表达式，
  
=======

  > [**HTTP**](server-communication.html): Communicate with a server to get data, save data, and invoke server-side actions with an HTTP client.

  > [**Lifecycle hooks**](lifecycle-hooks.html): Tap into key moments in the lifetime of a component, from its creation to its destruction,
  by implementing the lifecycle hook interfaces.

  > [**Pipes**](pipes.html): Use pipes in your templates to improve the user experience by transforming values for display. Consider this `currency` pipe expression:
>>>>>>> 23ff8aac
<div style="margin-left:40px">
code-example().
  price | currency:'USD':true
</div>
:marked
  > It displays a price of "42.33" as `$42.33`.
  
  > 它把"42.33"显示为`$42.33`。
  
  > [**Router**](router.html): Navigate from page to page within the client
    application and never leave the browser.
<<<<<<< HEAD
  
  > [**路由器**](router.html)：在应用程序客户端导航，并且不离开浏览器。
  
  > [**Testing**](testing.html): Angular provides a
  [testing library](https://pub.dartlang.org/packages/angular2_testing)
  to run unit tests on our application parts as they interact with the Angular framework.
  
  > [**测试**](testing.html)：Angular提供了一个[测试库](https://pub.dartlang.org/packages/angular2_testing)，
  在程序各个部分与Angular框架交互的同时，用来“单元测试”它们。
=======

  > [**Testing**](testing.html): Run unit tests with Angular's 
  [testing library](https://pub.dartlang.org/packages/angular2_testing)
   on your application parts as they interact with the Angular framework.
>>>>>>> 23ff8aac
<|MERGE_RESOLUTION|>--- conflicted
+++ resolved
@@ -11,106 +11,75 @@
 
 block angular-parts
   :marked
-<<<<<<< HEAD
-    The framework consists of several cooperating libraries, some of them core and some optional.
-    
-    该框架包括一系列紧密合作的库，有些是核心库，有些是可选库。
-    
-=======
     The framework consists of several libraries, some of them core and some optional.
-
->>>>>>> 23ff8aac
+    
+    该框架包括一系列库文件，有些是核心库，有些是可选库。
+    
 :marked
   You write Angular applications by composing HTML *templates* with Angularized markup,
   writing *component* classes to manage those templates, adding application logic in *services*,
   and boxing components and services in *modules*.
-<<<<<<< HEAD
 
   我们是这样写Angular应用的：用带Angular扩展语法的HTML写*模板*，
   用*组件*类管理这些模板，用*服务*添加应用逻辑，
   并在*模块*中打包发布组件与服务。
 
-  Then we launch the app by *bootstrapping* the top _root module_.
-  Angular takes over, presenting our application content in a browser and
-  responding to user interactions according to the instructions we provided.
-  
-  然后，我们通过*引导*顶级_根模块_来启动该应用。
-  Angular在浏览器中接管、展现应用的内容，并根据我们提供的操作指令响应用户的交互。
-
-  Of course there is more to it than this.
-  We'll learn the details when we dive into the guide chapters.
-  Let's get the big picture first.
-  
-  当然，这只是冰山一角。随着内容的深入，我们还会学到更多的细节。
-  我们先来看看宏观图景。
-=======
-  
   Then you launch the app by *bootstrapping* the _root module_.
   Angular takes over, presenting your application content in a browser and
   responding to user interactions according to the instructions you've provided.
+  
+  然后，我们通过*引导*_根模块_来启动该应用。
+  Angular在浏览器中接管、展现应用的内容，并根据我们提供的操作指令响应用户的交互。
 
   Of course, there is more to it than this.
   You'll learn the details in the pages that follow. For now, focus on the big picture.
->>>>>>> 23ff8aac
+
+  当然，这只是冰山一角。在以后的页面中，我们还会学到更多细节知识。不过，目前我们还是先关注全景图吧。
 
 figure
   img(src="/resources/images/devguide/architecture/overview2.png" alt="overview" style="margin-left:-40px;" width="700")
 
 :marked
   The architecture diagram identifies the eight main building blocks of an Angular 2 application:
-<<<<<<< HEAD
   
   这个架构图展现了Angular应用中的8个主要构造块：
   
-  1. [Modules](#modules) 
-  
-  1. [模块(Modules)](#modules)
-  
-  1. [Components](#components)
-  
-  1. [组件(Components)](#components)
-  
-  1. [Templates](#templates)
-  
-  1. [模板(Templates)](#templates)
-  
-  1. [Metadata](#metadata)
-  
-  1. [元数据(Metadata)](#metadata)
-  
-  1. [Data Binding](#data-binding)
-  
-  1. [数据绑定(Data Binding)](#data-binding)
-  
-  1. [Directives](#directives)
-  
-  1. [指令(Directives)](#directives)
-  
-  1. [Services](#services)
-  
-  1. [服务(Services)](#services)
-  
-  1. [Dependency Injection](#dependency-injection)
-  
-  1. [依赖注入(Dependency Injection)](#dependency-injection)
-  
-  Learn these, and we're on our way.
-  
-  掌握这些后，我们就可以开始使用Angular 2编写应用程序了。
-  
-=======
-
-  * [Modules](#modules)
+  * [Modules](#modules) 
+  
+  * [模块(Modules)](#modules)
+  
   * [Components](#components)
+  
+  * [组件(Components)](#components)
+  
   * [Templates](#templates)
+  
+  * [模板(Templates)](#templates)
+  
   * [Metadata](#metadata)
+  
+  * [元数据(Metadata)](#metadata)
+  
   * [Data binding](#data-binding)
+  
+  * [数据绑定(Data Binding)](#data-binding)
+  
   * [Directives](#directives)
+  
+  * [指令(Directives)](#directives)
+  
   * [Services](#services)
+  
+  * [服务(Services)](#services)
+  
   * [Dependency injection](#dependency-injection)
-
+  
+  * [依赖注入(Dependency Injection)](#dependency-injection)
+  
   Learn these building blocks, and you're on your way.
->>>>>>> 23ff8aac
+  
+  掌握这些构造块，我们就可以开始使用Angular 2编写应用程序了。
+  
 
 .l-sub-section
   p The code referenced on this page is available as a #[+liveExampleLink2()].
@@ -126,22 +95,15 @@
 figure
   img(src="/resources/images/devguide/architecture/module.png" alt="模块" align="left" style="width:240px; margin-left:-40px;margin-right:10px" )
 :marked
-<<<<<<< HEAD
-  Angular apps are modular and Angular has its own modularity system called _Angular Modules_ or _NgModules_.
+  Angular apps are modular and Angular has its own modularity system called _Angular modules_ or _NgModules_.
   
   Angualr应用是模块化的，并且Angular有自己的模块系统，它被称为_Angular模块_或_NgModules_。
-
-  _Angular Modules_ are a big deal. 
-  We can only introduce them here; the [Angular Modules](ngmodule.html) chapter covers modules in depth.
-  
-  _Angular模块_很重要。
-  这里我们只做一个简介，在[Angular模块](ngmodule.html)一章中会做深入讲解。
-=======
-  Angular apps are modular and Angular has its own modularity system called _Angular modules_ or _NgModules_.
 
   _Angular modules_ are a big deal. 
   This page introduces modules; the [Angular modules](ngmodule.html) page covers them in depth.
->>>>>>> 23ff8aac
+
+  _Angular模块_很重要。
+  这里我们只做一个简介，在[Angular模块](ngmodule.html)中会做深入讲解。
 
 <br clear="all"><br>
 :marked
@@ -149,17 +111,11 @@
   
   每个Angular应用至少有一个模块（_根模块_），习惯上命名为`AppModule`。
 
-<<<<<<< HEAD
-  While the _root_ module may be the only module in a small application, most apps have many more 
-  _feature_ modules, each a cohesive block of code dedicated to an application domain,
-  a workflow, or a closely-related set of capabilities. 
-  
-  _根_模块在一些小型应用中可能是唯一的模块，不过大多数应用可能会有很多_特性_模块，它们由一组领域类、工作流、或紧密相关的功能聚合而成。
-=======
   While the _root module_ may be the only module in a small application, most apps have many more 
   _feature modules_, each a cohesive block of code dedicated to an application domain,
   a workflow, or a closely related set of capabilities. 
->>>>>>> 23ff8aac
+  
+  _根模块_在一些小型应用中可能是唯一的模块，不过大多数应用可能会有很多_特性模块_，它们由一组领域类、工作流、或紧密相关的功能聚合而成。
 
   An Angular module, whether a _root_ or _feature_, is a class with an `@NgModule` decorator.
   
@@ -179,27 +135,19 @@
 
 :marked
   `NgModule` is a decorator function that takes a single metadata object whose properties describe the module. 
-<<<<<<< HEAD
-  The most important are
-  
-  `NgModule`是一个装饰器函数，它接收一个用来描述模块属性的元数据对象。其中最重要的是：
+  The most important properties are:
+  
+  `NgModule`是一个装饰器函数，它接收一个用来描述模块属性的元数据对象。其中最重要的属性是：
   
   * `declarations` - the _view classes_ that belong to this module.
-  Angular has three kinds of view classes: [components](#components), [directives](#directives) and [pipes](pipes.html).
+  Angular has three kinds of view classes: [components](#components), [directives](#directives), and [pipes](pipes.html).
   
   * `declarations`（声明） - 本模块中拥有的视图类。
   Angular有三种视图类：[组件](#components)、[指令](#directives)和[管道](pipes.html)。
 
-  * `exports` - subset of declarations that should be visible and usable in the component [templates](#templates) of other modules.
+  * `exports` - the subset of declarations that should be visible and usable in the component [templates](#templates) of other modules.
   
   * `exports` - 声明（declaration）的子集，它可用于其它模块中的组件[模板](#templates)。
-=======
-  The most important properties are:
-  * `declarations` - the _view classes_ that belong to this module.
-  Angular has three kinds of view classes: [components](#components), [directives](#directives), and [pipes](pipes.html).
-
-  * `exports` - the subset of declarations that should be visible and usable in the component [templates](#templates) of other modules.
->>>>>>> 23ff8aac
 
   * `imports` - other modules whose exported classes are needed by component templates declared in _this_ module.
   
@@ -223,49 +171,29 @@
 
 .l-sub-section
   :marked
-<<<<<<< HEAD
-    The `export` of `AppComponent` is just for show.
-    A root module has no reason to export anything because ... it's the root. 
-    We don't expect other modules to import the root module.
-    
-    `AppComponent`的`export`语句只是供演示用的。
-    根模块不需要导出任何东西，因为……它是“根”模块。
-    理论上我们不会希望其它模块导入根模块。
-
-    But if one did, it could use the `AppComponent` in its component templates.
-    
-    但如果真有哪个模块要这么做，它也能在自己的组件模板中使用`AppComponent`。
-    
-:marked
-  We launch an application by _bootstrapping_ its root module. 
-  During development we're likely to bootstrap the `AppModule` in a `main.ts` file like this one.
+    The `export` of `AppComponent` is just to show how to export; it isn't actually necessary in this example. A root module has no reason to _export_ anything because other components don't need to _import_ the root module. 
+    
+    `AppComponent`的`export`语句只是用于演示“如何导出”的，它在这个例子中并无必要。
+    根模块不需要_导出_任何东西，因为其它组件不需要导入根模块。
+
+:marked
+  Launch an application by _bootstrapping_ its root module. 
+  During development you're likely to bootstrap the `AppModule` in a `main.ts` file like this one.
   
   我们通过_引导_根模块来启动应用。
   在开发期间，我们通常在一个`main.ts`文件中来引导`AppModule`，就像这样：
   
-=======
-    The `export` of `AppComponent` is just to show how to export; it isn't actually necessary in this example. A root module has no reason to _export_ anything because other components don't need to _import_ the root module. 
-:marked
-  Launch an application by _bootstrapping_ its root module. 
-  During development you're likely to bootstrap the `AppModule` in a `main.ts` file like this one.
->>>>>>> 23ff8aac
     
 +makeExample('app/main.ts', '', 'app/main.ts')(format='.')
 
 :marked
-<<<<<<< HEAD
-  ### Angular Modules vs. JavaScript Modules
+  ### Angular modules vs. JavaScript modules
   
   ### Angular模块 vs. JavaScript模块
 
-  The Angular module &mdash; a class decorated with `@NgModule` &mdash; is a fundamental feature of Angular itself.
-  
-  Angular模块（一个用`@NgModel`装饰的类）是Angular本身的基础特性。
-=======
-  ### Angular modules vs. JavaScript modules
-
   The Angular module &mdash; a class decorated with `@NgModule` &mdash; is a fundamental feature of Angular.
->>>>>>> 23ff8aac
+  
+  Angular模块（一个用`@NgModel`装饰的类）是Angular的基础特性。
 
   JavaScript also has its own module system for managing collections of JavaScript objects.
   It's completely different and unrelated to the Angular module system.
@@ -291,13 +219,9 @@
     <a href="http://exploringjs.com/es6/ch_modules.html" target="_blank">可到其它网站深入学习关于JavaScript模块的知识。</a>
     
 :marked
-<<<<<<< HEAD
-  These are two different and _complementary_ module systems. We use them both to write our apps.
+  These are two different and _complementary_ module systems. Use them both to write your apps.
   
   这两个模块化系统是互补的，我们在写程序时都会用到。
-=======
-  These are two different and _complementary_ module systems. Use them both to write your apps.
->>>>>>> 23ff8aac
 
   ### Angular libraries
 
@@ -306,87 +230,56 @@
   img(src="/resources/images/devguide/architecture/library-module.png" alt="Component" align="left" style="width:240px; margin-left:-40px;margin-right:10px" )
 
 :marked
-<<<<<<< HEAD
-  Angular itself ships as a collection of JavaScript modules. We can think of them as library modules. 
-  
-  Angular本身发布了一组JavaScript模块。我们可以把它们看做库模块。
-=======
   Angular ships as a collection of JavaScript modules. You can think of them as library modules. 
->>>>>>> 23ff8aac
+  
+  Angular发布了一组JavaScript模块。我们可以把它们看做库模块。
 
   Each Angular library name begins with the `!{_at_angular}` prefix.
   
-<<<<<<< HEAD
   每个Angular库的名字都带有`!{_at_angular}`前缀。
   
-  We install them with the **npm** package manager and import parts of them with JavaScript `import` statements.
+  You install them with the **npm** package manager and import parts of them with JavaScript `import` statements.
   
   我们可以用**npm**包管理工具安装它们，并且用JavaScript的`import`语句导入它们的某些部件。
   
 <br clear="all"><br>
 :marked
-  For example, we import Angular's `Component` decorator from the `@angular/core` library like this:
+  For example, import Angular's `Component` decorator from the `@angular/core` library like this.
   
   比如，我们从`@angular/core`库中导入`Component`装饰器，就像这样：
   
-=======
-  You install them with the **npm** package manager and import parts of them with JavaScript `import` statements.
-<br clear="all"><br>
-:marked
-  For example, import Angular's `Component` decorator from the `@angular/core` library like this:
->>>>>>> 23ff8aac
 +makeExample('app/app.component.ts', 'import', '')(format='.')
 
 :marked
-<<<<<<< HEAD
-  We also import Angular _modules_ from Angular _libraries_ using JavaScript import statements:
+  You also import Angular _modules_ from Angular _libraries_ using JavaScript import statements:
   
   我们还使用JavaScript的导入语句从Angular_库_中导入Angular的_某些模块_。
   
-=======
-  You also import Angular _modules_ from Angular _libraries_ using JavaScript import statements:
->>>>>>> 23ff8aac
 +makeExample('app/mini-app.ts', 'import-browser-module', '')(format='.')
 
 :marked
-<<<<<<< HEAD
-  Our application module needs material from within that `BrowserModule`
-  so we add it to the `@NgModule` metadata `imports` like this.
-  
-  我们的应用模块需要来自`BrowserModule`的某些素材，所以我们得把它加入`@NgModule`元数据的`imports`中去，就像这样：
-  
-=======
   In the example of the simple root module above, the application module needs material from within that `BrowserModule`. To access that material, add it to the `@NgModule` metadata `imports` like this.
->>>>>>> 23ff8aac
+  
+  在上面这个关于根模块的小例子中，应用模块需要来自`BrowserModule`的某些素材。要访问这些素材，我们就得把它加入`@NgModule`元数据的`imports`中去，就像这样：
+  
 +makeExample('app/mini-app.ts', 'ngmodule-imports', '')(format='.')
 
 :marked
-<<<<<<< HEAD
-  We're using both the Angular and JavaScript module systems _together_.
-  
-  我们正在同时使用Angular和JavaScript的模块化系统。
+  In this way you're using both the Angular and JavaScript module systems _together_.
+  
+  这种情况下，我们正在同时使用Angular和JavaScript的模块化系统。
 
   It's easy to confuse the two systems because they share the common vocabulary of "imports" and "exports".
-  Hang in there. The confusion will yield to clarity with time and experience.
+  Hang in there. The confusion yields to clarity with time and experience.
   
   这两个系统比较容易混淆，因为它们共享相同的词汇（“imports”和“exports”）。
   先放一放，随着时间和经验的增长，自然就会澄清了。
-
-.l-sub-section
-  :marked
-    Learn more in the [Angular Modules](ngmodule.html) chapter.
-    
-    要了解更多，参见[Angular模块](ngmodule.html)一章。
-=======
-  In this way you're using both the Angular and JavaScript module systems _together_.
-
-  It's easy to confuse the two systems because they share the common vocabulary of "imports" and "exports".
-  Hang in there. The confusion yields to clarity with time and experience.
 
 .l-sub-section
   :marked
     Learn more from the [Angular modules](ngmodule.html) page.
->>>>>>> 23ff8aac
+    
+    要了解更多，参见[Angular模块](ngmodule.html)页。
 
 .l-hr 
 
@@ -400,68 +293,49 @@
   img(src="/resources/images/devguide/architecture/hero-component.png" alt="组件" align="left" style="width:200px; margin-left:-40px;margin-right:10px" )
   
 :marked
-<<<<<<< HEAD
-  A **component** controls a patch of screen real estate that we could call a *view*. 
-  The shell at the application root with navigation links, that list of heroes, the hero editor ... 
-  they're all views controlled by components.
-  
-  **组件**控制屏幕中巴掌大的那么一小块地方，这块地方被称之为*视图*。
-  应用的“外壳”包括一些导航链接、英雄列表、英雄编辑器…… 它们都是由组件控制的视图。
-  
-  We define a component's application logic &mdash; what it does to support the view &mdash; inside a class.
-=======
   A _component_ controls a patch of screen called a *view*.
+  
+  _组件_负责控制屏幕上的一小块地方，我们称之为*视图*。
 
   For example, the following views are controlled by components:
+  
+  例如，下列视图都是由组件控制的：
 
   * The app root with the navigation links.
+  
+  * 带有导航链接的应用根组件。
+  
   * The list of heroes.
+  
+  * 英雄列表。
+  
   * The hero editor.
+  
+  * 英雄编辑器。
 
 
   You define a component's application logic&mdash;what it does to support the view&mdash;inside a class.
->>>>>>> 23ff8aac
   The class interacts with the view through an API of properties and methods.
   
   我们在类中定义组件的应用逻辑(它被用来为视图提供支持)。
   组件通过一些由属性和方法组成的API与视图交互。
   
   <a id="component-code"></a>
-<<<<<<< HEAD
-  A `HeroListComponent`, for example, might have a `heroes` property that returns !{_an} !{_array} of heroes
-  that it acquired from a service.
-  It might have a `selectHero()` method that sets a `selectedHero` property when the user clicks on a hero from that list.
-  The component might be a class like this:
-  
-  <a id="component-code"></a>
-  比如，在`HeroListComponent`组件中，可能有一个`heroes`属性，它返回一个英雄的数组，而这些数据是从服务中取得的。
-  它可能还有一个`selectHero()`方法，当用户从列表中点击一个英雄时，用它来设置`selectedHero`属性。
-  这个组件可能是像这样的一个类：
-=======
+  
   For example, this `HeroListComponent` has a `heroes` property that returns !{_an} !{_array} of heroes
   that it acquires from a service.
   `HeroListComponent` also has a `selectHero()` method that sets a `selectedHero` property when the user clicks to choose a hero from that list.
->>>>>>> 23ff8aac
+  
+  例如，`HeroListComponent`有一个`heroes`属性，它返回一个“英雄”数组，这个数组是由一个服务提供的。
+  `HeroListComponent`还有一个`selectHero()`方法，当用户从列表中点选一个英雄时，就把他/她设置到`selectedHero`属性。
 
 +makeExcerpt('app/hero-list.component.ts', 'class')
 :marked
   Angular creates, updates, and destroys components as the user moves through the application.
-<<<<<<< HEAD
-  The developer can take action at each moment in this lifecycle through optional [lifecycle hooks](lifecycle-hooks.html), like `ngOnInit()` declared above.
+  Your app can take action at each moment in this lifecycle through optional [lifecycle hooks](lifecycle-hooks.html), like `ngOnInit()` declared above.
   
   当用户在这个应用中“移动”时，Angular会创建、更新和销毁组件。
-  开发人员可以通过[生命周期钩子](lifecycle-hooks.html)在组件生命周期的各个时间点上插入自己的操作，比如上面声明的`ngOnInit()`。
-    
-.l-sub-section
-  :marked
-    We may wonder who is calling the component's constructor? Who provides the service parameter?
-    For the moment, have faith that Angular will call the constructor and deliver an
-    appropriate `HeroService` when we need it.
-=======
-  Your app can take action at each moment in this lifecycle through optional [lifecycle hooks](lifecycle-hooks.html), like `ngOnInit()` declared above.
->>>>>>> 23ff8aac
-
-    谁在调用组件的构造函数？又是谁在提供服务参数？请暂时相信Angular会调用构造函数并在需要的时候提供一个合适的`HeroService`。
+  本应用可以通过[生命周期钩子](lifecycle-hooks.html)在组件生命周期的各个时间点上插入自己的操作，比如上面声明的`ngOnInit()`。
 
 .l-hr 
 
@@ -487,62 +361,31 @@
 +makeExample('app/hero-list.component.html')
 
 :marked
-<<<<<<< HEAD
-  This template features typical HTML elements like `<h2>` and  `<p>`.
-  But what are `*ngFor`, `{{hero.name}}`, `(click)`, `[hero]`, and `<hero-detail>`?
-  
-  这个模版拥有典型的HTML元素，比如`<h2>`和`<p>`。
-  但是`*ngFor`、`{{hero.name}}`、`(click)`、`[hero]`和`<hero-detail>`都是什么东西？
-    
-  These are examples of Angular's [template syntax](template-syntax.html).
-  We will grow accustomed to that syntax and may even learn to love it.
-  We'll begin to explain it in a moment.
-  
-  这些都是Angular的[模板语法](template-syntax.html)例子。
-  我们会逐渐习惯这些语法，甚至会学着爱上它。
-  一会儿再解释它。
-  
-  Before we do, focus attention on the last line. 
-  The `<hero-detail>` tag is a custom element representing the `HeroDetailComponent`.
-  
-  在开始前，先仔细看看最后那行。
-  `<hero-detail>`是一个自定义元素的标签，用来表示`HeroDetailComponent`组件。
-  
-  The `HeroDetailComponent` is a *different* component than the `HeroListComponent` we've been reviewing.
-=======
   Although this template uses typical HTML elements like `<h2>` and  `<p>`, it also has some differences. Code like `*ngFor`, `{{hero.name}}`, `(click)`, `[hero]`, and `<hero-detail>` uses Angular's [template syntax](template-syntax.html).
 
+  虽然这个模板使用的是典型的HTML元素，比如`<h2>`和`<p>`，但它也能使用别的。比如`*ngFor`、`{{hero.name}}`、`(click)`、`[hero]`和`<hero-detail>`使用的就是Angular的[模板语法](template-syntax.html)。
 
   In the last line of the template, the `<hero-detail>` tag is a custom element that represents a new component, `HeroDetailComponent`.
   
+  在模板的最后一行，`<hero-detail>`标签就是一个用来表示新组件`HeroDetailComponent`的自定义元素。
+  
   The `HeroDetailComponent` is a *different* component than the `HeroListComponent` you've been reviewing.
->>>>>>> 23ff8aac
   The `HeroDetailComponent` (code not shown) presents facts about a particular hero, the
   hero that the user selects from the list presented by the `HeroListComponent`.
   The `HeroDetailComponent` is a **child** of the `HeroListComponent`.
   
-  `HeroDetailComponent`跟以前回顾过的`HeroListComponent`是*不同*的组件。
+  `HeroDetailComponent`跟以前见到过的`HeroListComponent`是*不同*的组件。
   `HeroDetailComponent`(未展示代码)用于展现一个特定英雄的情况，这个英雄是用户从`HeroListComponent`列表中选择的。
   `HeroDetailComponent`是`HeroListComponent`的*子组件*。
 
 figure
   img(src="/resources/images/devguide/architecture/component-tree.png" alt="组件树" align="left" style="width:300px; margin-left:-40px;margin-right:10px" )
 :marked
-<<<<<<< HEAD
-  Notice how `<hero-detail>` rests comfortably among native HTML elements.
-  We can and _will_ mix our custom components with native HTML in the same layouts.
-  
+  Notice how `<hero-detail>` rests comfortably among native HTML elements. Custom components mix seamlessly with native HTML in the same layouts.
+
   注意：`<hero-detail>`竟如此和谐的出现在那些原生HTML元素中。
-  在同一个格局中，我们可以（并将继续）混用自定义组件与原生HTML。
-  
-  In this manner we'll compose complex component trees to build out our richly featured application.
-  
-  在这种方式下，我们将会组合出复杂的组件树，用来构建那些丰富多彩的应用。
-  
-=======
-  Notice how `<hero-detail>` rests comfortably among native HTML elements. Custom components mix seamlessly with native HTML in the same layouts.
-
->>>>>>> 23ff8aac
+  在同一个格局中，自定义组件和原生HTML融合得天衣无缝。
+
 <br clear="all">
 
 .l-hr 
@@ -563,28 +406,19 @@
 :marked
   [Looking back at the code](#component-code) for `HeroListComponent`, you can see that it's just a class.
   There is no evidence of a framework, no "Angular" in it at all.
-<<<<<<< HEAD
   
   [回头看看](#component-code)`HeroListComponent`就会明白：它只是一个类。
   一点框架的痕迹也没有，里面完全没有出现"Angular"的字样。
   
-  In fact, it really is *just a class*. It's not a component until we *tell Angular about it*.
-  
-  实际上，它真的*只是一个类*。直到我们*告诉Angular*这是一个组件为止。
-  
-  We tell Angular that `HeroListComponent` is a component by attaching **metadata** to the class.
+  In fact, `HeroListComponent` really is *just a class*. It's not a component until you *tell Angular about it*.
+  
+  实际上，`HeroListComponent`真的*只是一个类*。直到我们*告诉Angular*这是一个组件为止。
+  
+  To tell Angular that `HeroListComponent` is a component, attach **metadata** to the class.
   
   只要把**元数据**附加到这个类，就相当于告诉Angular：`HeroListComponent`是个组件。
   
-  In !{_Lang}, we attach metadata by using !{_a} **!{_decorator}**.
-=======
-
-  In fact, `HeroListComponent` really is *just a class*. It's not a component until you *tell Angular about it*.
-
-  To tell Angular that `HeroListComponent` is a component, attach **metadata** to the class.
-
   In !{_Lang}, you attach metadata by using !{_a} **!{_decorator}**.
->>>>>>> 23ff8aac
   Here's some metadata for `HeroListComponent`:
   
   在!{_Lang}中，我们用**装饰器(!{_decorator})**来附加元数据。
@@ -614,75 +448,48 @@
   where it finds a `<hero-list>` tag in *parent* HTML. 
   For example, if an app's  HTML contains `<hero-list></hero-list>`, then
   Angular inserts an instance of the `HeroListComponent` view between those tags.
-<<<<<<< HEAD
   
   - `selector` - 一个css选择器，它告诉Angular在*父级*HTML中寻找一个`<hero-list>`标签，然后创建该组件，并插入此标签中。
   比如，如果应用的HTML包含`<hero-list></hero-list>`，Angular就会把`HeroListComponent`的一个实例插入到这个标签中。
   
-  - `templateUrl`: address of this component's template, which we showed [above](#templates).
-    
-  - `templateUrl` - 组件模板的地址，我们在[前面](#templates)见过。
-    
-=======
-
   - `templateUrl`: address of this component's HTML template, shown [above](#templates).
-
->>>>>>> 23ff8aac
+    
+  - `templateUrl` - 组件HTML模板的地址，我们在[前面](#templates)展示过它。
+    
   - `directives`: !{_array} of the components or directives that *this* template requires.
   In the last line of `hero-list.component.html`, Angular inserts a `HeroDetailComponent`
   in the space indicated by `<hero-detail>` tags.
-<<<<<<< HEAD
-  Angular will do so only if we mention the `HeroDetailComponent` in this `directives` !{_array}.
+  Angular does so only if `HeroDetailComponent` is in this `directives` !{_array}.
     
   - `directives` - 一个数组，包含*此*模板需要依赖的组件或指令。
   看看模板的最后一行，这表示我们期待Angular把`HeroDetailComponent`的实例放在`<hero-detail>`标签中。
-  但是，只有在`directives`数组中提及到`HeroDetailComponent`的时候，Angular才会这么做。
-  
-  - `providers`: !{_array} of **dependency injection providers** for services that the component requires.
-  This is one way to tell Angular that our component's constructor requires a `HeroService`
-  so it can get the list of heroes to display. We'll get to dependency injection later.
-    
-  - `providers` - 一个数组，包含组件所依赖的服务所需要的*依赖注入提供商*。 
-  这是在告诉Angular：该组件的构造函数需要一个`HeroService`服务，这样组件就可以从服务中获得用来显示英雄列表的那些数据。
-  我们一会儿就讲到了依赖注入。
-=======
-  Angular does so only if `HeroDetailComponent` is in this `directives` !{_array}.
-
+  但是，只有在`directives`数组中有`HeroDetailComponent`的时候，Angular才会这么做。
+  
   - `providers`: !{_array} of **dependency injection providers** for services that the component requires.
   This is one way to tell Angular that the component's constructor requires a `HeroService`
   so it can get the list of heroes to display. 
->>>>>>> 23ff8aac
+    
+  - `providers` - 一个数组，包含组件所依赖的服务所需要的*依赖注入提供商*。 
+  这是在告诉Angular：该组件的构造函数需要一个`HeroService`服务，这样组件就可以从服务中获得用来显示英雄列表的那些数据。
 
   
 figure
   img(src="/resources/images/devguide/architecture/template-metadata-component.png" alt="元数据" align="left" style="height:200px; margin-left:-40px;margin-right:10px" )
 :marked
-<<<<<<< HEAD
-  Angular reads the metadata specified by the `@Component`
-  annotation. That's how Angular learns to do "the right thing".
-  
-  Angular读取`@Component`里面的元数据设置，并由此知道该如何去“做正确的事”。
-  
-  The template, metadata, and component together describe the view.
+  The metadata in the `@Component` tells Angular where to get the major building blocks you specify for the component.
+  
+  `@Component`里面的元数据会告诉Angular如何取得你为组件指定的元数据。
+  
+  The template, metadata, and component together describe a view.
   
   模板、元数据和组件共同描绘出这个视图。
 
-  We apply other metadata !{_decorator}s in a similar fashion to guide Angular behavior.
-  `@Injectable`, `@Input`, and `@Output` are a few of the more popular !{_decorator}s
-  we'll master as our Angular knowledge grows.
+  Apply other metadata !{_decorator}s in a similar fashion to guide Angular behavior.
+  `@Injectable`, `@Input`, and `@Output` are a few of the more popular !{_decorator}s.
   
   我们也会沿用类似的风格，用其它元数据!{_decoratorCn}来指导Angular的行为。
   比如`@Injectable`、`@Input`和`@Output`等是一些最常用的!{_decoratorCn}。
-  随着对Angular认识的逐步深化，我们也将逐步掌握它们。
-  
-=======
-  The metadata in the `@Component` tells Angular where to get the major building blocks you specify for the component.
-
-  The template, metadata, and component together describe a view.
-
-  Apply other metadata !{_decorator}s in a similar fashion to guide Angular behavior.
-  `@Injectable`, `@Input`, and `@Output` are a few of the more popular !{_decorator}s.
->>>>>>> 23ff8aac
+  
 <br clear="all">
 :marked
   The architectural takeaway is that you must add metadata to your code
@@ -695,14 +502,10 @@
 .l-main-section
 :marked
   ## Data binding
-<<<<<<< HEAD
   
   ## 数据绑定
   
-  Without a framework, we would be responsible for pushing data values into the HTML controls and turning user responses
-=======
   Without a framework, you would be responsible for pushing data values into the HTML controls and turning user responses
->>>>>>> 23ff8aac
   into actions and value updates. Writing such push/pull logic by hand is tedious, error-prone, and a nightmare to
   read as any experienced jQuery programmer can attest.
   
@@ -714,32 +517,21 @@
 :marked
   Angular supports **data binding**,
   a mechanism for coordinating parts of a template with parts of a component.
-<<<<<<< HEAD
-  We add binding markup to the template HTML to tell Angular how to connect both sides.
+  Add binding markup to the template HTML to tell Angular how to connect both sides.
   
   Angular支持**数据绑定**，一种让模板的各部分与组件的各部分相互合作的机制。
   我们往模板HTML中添加绑定标记，来告诉Angular如何连接两者。
   
-  There are four forms of data binding syntax. Each form has a direction &mdash; to the DOM, from the DOM, or in both directions &mdash;
-  as indicated by the arrows in the diagram.
-  
-  数据绑定的语法有四种形式。每种形式都有一个方向 —— 从DOM来、到DOM去、双向，就像图中的箭头所示意的。
+  As the diagram shows, there are four forms of data binding syntax. Each form has a direction &mdash; to the DOM, from the DOM, or in both directions.
+
+  如图所示，数据绑定的语法有四种形式。每种形式都有一个方向 —— 从DOM来、到DOM去、双向，就像图中的箭头所示意的。
   
 <br clear="all">
 :marked
-  We saw three forms of data binding in our [example](#templates) template:
-  
-  在[范例](#template)模板中，我们看到了数据绑定的三种形式：
-  
-=======
-  Add binding markup to the template HTML to tell Angular how to connect both sides.
-
-  As the diagram shows, there are four forms of data binding syntax. Each form has a direction &mdash; to the DOM, from the DOM, or in both directions.
-<br clear="all">
-:marked
   The `HeroListComponent` [example](#templates) template has three forms:
-
->>>>>>> 23ff8aac
+  
+  `HeroListComponent`[范例](#templates)的模板中包含了三种形式：
+
 +makeExcerpt('app/hero-list.component.1.html', 'binding')
 
 :marked
@@ -758,21 +550,12 @@
   
   * `(click)`[*事件绑定*](user-input.html#click)：当用户点击英雄的名字时，调用组件的`selectHero`方法。
 
-<<<<<<< HEAD
-  * **Two-way data binding** is an important fourth form
-  that combines property and event binding in a single notation using the `ngModel` directive. 
-  We didn't have a two-way binding in the `HeroListComponent` template; 
-  here's an example from the `HeroDetailComponent` template (not shown):
-  
-  * **双向数据绑定**：这是很重要的第四种绑定形式，它在`ngModel`指令这个单一标记中同时实现了属性绑定和事件绑定的功能。
-  在`HeroListComponent`模板中没有双向绑定，下面是一个来自`HeroDetailComponent`模板的范例(以前没展示过)：
-=======
-  * The `(click)` [*event binding*](user-input.html#click) calls the component's `selectHero` method when the user clicks a hero's name.
-
   **Two-way data binding** is an important fourth form
-  that combines property and event binding in a single notation, using the `ngModel` directive.
+  that combines property and event binding in a single notation, using the `ngModel` directive. 
   Here's an example from the `HeroDetailComponent` template:
->>>>>>> 23ff8aac
+
+  **双向数据绑定**：这是很重要的第四种绑定形式，它在`ngModel`指令这个单一标记中同时实现了属性绑定和事件绑定的功能。
+  下面是一个来自`HeroDetailComponent`模板的范例：
 
 +makeExcerpt('app/hero-detail.component.html', 'ngModel')
 
@@ -784,27 +567,17 @@
   在双向绑定中，数据属性的值会从具有属性绑定的组件传到输入框。通过事件绑定，用户的修改被传回到组件，把属性值设置为最新的值。
   
   Angular processes *all* data bindings once per JavaScript event cycle,
-<<<<<<< HEAD
-  from the root of the application component tree down to the leaves.
-  
-  Angular在每个JavaScript事件周期中一次性处理*所有的*数据绑定，它会从组件树的根部开始，自顶向下处理各个叶节点。
-  
-=======
   from the root of the application component tree through all child components.
-
->>>>>>> 23ff8aac
+  
+  Angular在每个JavaScript事件周期中一次性处理*所有的*数据绑定，它会从组件树的根部开始，递归处理全部子组件。
+  
 figure
   img(src="/resources/images/devguide/architecture/component-databinding.png" alt="数据绑定" style="float:left; width:300px; margin-left:-40px;margin-right:10px" )
 :marked
-<<<<<<< HEAD
-  We don't know all the details yet,
-  but it's clear from these examples that data binding plays an important role in communication 
-=======
   Data binding plays an important role in communication
->>>>>>> 23ff8aac
   between a template and its component.
   
-  虽然还不清楚所有细节，但是我们从这些范例中至少弄明白一点：数据绑定在模板与对应组件的交互中扮演了一个很重要的角色。
+  数据绑定在模板与对应组件的交互中扮演了一个很重要的角色。
   
 <br clear="all">  
 figure
@@ -827,19 +600,12 @@
 figure
   img(src="/resources/images/devguide/architecture/directive.png" alt="父与子" style="float:left; width:150px; margin-left:-40px;margin-right:10px" )
 :marked
-<<<<<<< HEAD
   Angular templates are *dynamic*. When Angular renders them, it transforms the DOM 
-  according to the instructions given by a **directives**.
+  according to the instructions given by **directives**.
   
   Angular模板是*动态的*。当Angular渲染它们时，它会根据**指令**提供的操作指南对DOM进行修改。
   
-  A directive is a class with directive metadata. In !{_Lang} we apply the `@Directive` !{_decorator}
-=======
-  Angular templates are *dynamic*. When Angular renders them, it transforms the DOM
-  according to the instructions given by **directives**.
-
   A directive is a class with directive metadata. In !{_Lang}, apply the `@Directive` !{_decorator}
->>>>>>> 23ff8aac
   to attach metadata to the class.
   
   指令是一个带有“指令元数据”的类。在!{_Lang}中，要通过`@Directive`!{_decoratorCn}把元数据附加到类上。
@@ -854,15 +620,10 @@
 .l-sub-section
   :marked
     While **a component is technically a directive**,
-<<<<<<< HEAD
-    components are so distinctive and central to Angular applications that we chose
-    to separate components from directives in this architectural overview.
-    
-    虽然**组件从技术角度上就是一个指令**，但是组件非常独特，并在Angular中位于中心地位，以至于在架构介绍中，我们把组件从指令中单独开来。
-    
-=======
     components are so distinctive and central to Angular applications that this architectural overview  separates components from directives.
->>>>>>> 23ff8aac
+
+    虽然**组件从技术角度看就是一个指令**，但是组件非常独特，并在Angular中位于中心地位，所以在架构概览中，我们把组件从指令中独立了出来。
+    
 :marked
   Two *other* kinds of directives exist: _structural_ and _attribute_ directives.
   
@@ -874,19 +635,13 @@
   它们往往像属性(attribute)一样出现在元素标签中，偶尔会以名字的形式出现但多数时候还是作为赋值目标或绑定目标出现。
   
   **Structural** directives alter layout by adding, removing, and replacing elements in DOM.
-<<<<<<< HEAD
   
   **结构型指令**通过在DOM中添加、移除和替换元素来修改布局。
   
-  Our [example](#templates) template uses two built-in structural directives:
-  
-  我们在[范例](#templates)模板中用到了两个内建的结构型指令。
-  
-=======
-
   The [example template](#templates) uses two built-in structural directives:
-
->>>>>>> 23ff8aac
+  
+  我们在[范例模板](#templates)中用到了两个内建的结构型指令。
+  
 +makeExcerpt('app/hero-list.component.1.html', 'structural')
 :marked
   * [`*ngFor`](displaying-data.html#ngFor) tells Angular to stamp out one `<li>` per hero in the `heroes` list.
@@ -915,24 +670,15 @@
 
 +makeExcerpt('app/hero-detail.component.html', 'ngModel')
 :marked
-<<<<<<< HEAD
-  Angular ships with a small number of other directives that either alter the layout structure
-  (for example, [ngSwitch](template - syntax.html#ngSwitch))
-  or modify aspects of DOM elements and components
-  (for example, [ngStyle](template-syntax.html#ngStyle) and [ngClass](template-syntax.html#ngClass)).
-  
-  Angular内置了一些其它指令，它们或者修改结构布局(如[ngSwitch](template-syntax.html#ngSwitch))，或者修改DOM元素和组件的各个方面
-  (如[ngStyle](template-syntax.html#ngStyle)和[ngClass](template-syntax.html#ngClass))。
-  
-  Of course, we can also write our own directives. Components such as
-=======
   Angular has a few more directives that either alter the layout structure
   (for example, [ngSwitch](template-syntax.html#ngSwitch))
   or modify aspects of DOM elements and components
   (for example, [ngStyle](template-syntax.html#ngStyle) and [ngClass](template-syntax.html#ngClass)).
-
+  
+  Angular还有少量指令，它们或者修改结构布局(如[ngSwitch](template-syntax.html#ngSwitch))，或者修改DOM元素和组件的各个方面
+  (如[ngStyle](template-syntax.html#ngStyle)和[ngClass](template-syntax.html#ngClass))。
+  
   Of course, you can also write your own directives. Components such as
->>>>>>> 23ff8aac
   `HeroListComponent` are one kind of custom directive.
   <!-- PENDING: link to where to learn more about other kinds! -->
   
@@ -949,17 +695,11 @@
 figure
   img(src="/resources/images/devguide/architecture/service.png" alt="服务" style="float:left; margin-left:-40px;margin-right:10px" )
 :marked
-<<<<<<< HEAD
-  _Service_ is a broad category encompassing any value, function or feature that our application needs.
+  _Service_ is a broad category encompassing any value, function, or feature that your application needs.
   
   *服务*分为很多种，包括：值、函数，以及应用所需的特性。
   
-  Almost anything can be a service. 
-=======
-  _Service_ is a broad category encompassing any value, function, or feature that your application needs.
-
   Almost anything can be a service.
->>>>>>> 23ff8aac
   A service is typically a class with a narrow, well-defined purpose. It should do something specific and do it well.
   
   几乎任何东西都可以是一个服务。
@@ -987,34 +727,23 @@
   * 税款计算器
   
   * application configuration
-<<<<<<< HEAD
   
   * 应用程序配置
   
-  There is nothing specifically _Angular_ about services. Angular itself has no definition of a service.
-  There is no service base class, and no place to register a service.
-  
-  服务没有什么特别属于*Angular*的特性。Angular本身对于服务也没有什么定义。
-  它甚至都没有定义服务的基类（Base Class），也没有地方注册一个服务。
-  
-  Yet services are fundamental to any Angular application. Our components are big consumers of services.
-  
-  即便如此，服务仍然是任何Angular应用的基础。组件就是最大的*服务*消费者。
-  
-  Here's an example of a service class that logs to the browser console
-  
-  这里是一个“服务”类的范例，用于把日志记录到浏览器的控制台：
-  
-=======
-
   There is nothing specifically _Angular_ about services. Angular has no definition of a service.
   There is no service base class, and no place to register a service.
-
+  
+  服务没有什么特别属于*Angular*的特性。Angular对于服务也没有什么定义。
+  它甚至都没有定义服务的基类（Base Class），也没有地方注册一个服务。
+  
   Yet services are fundamental to any Angular application. Components are big consumers of services.
-
+  
+  即便如此，服务仍然是任何Angular应用的基础。组件就是最大的*服务*消费者。
+  
   Here's an example of a service class that logs to the browser console:
-
->>>>>>> 23ff8aac
+  
+  这里是一个“服务”类的范例，用于把日志记录到浏览器的控制台：
+  
 +makeExcerpt('app/logger.service.ts', 'class')
 
 :marked
@@ -1047,18 +776,12 @@
   设计良好的组件为数据绑定提供属性和方法，把那些其他对它们不重要的事情都委托给服务。
 
   Angular doesn't *enforce* these principles.
-<<<<<<< HEAD
-  It won't complain if we write a "kitchen sink" component with 3000 lines.
+  It won't complain if you write a "kitchen sink" component with 3000 lines.
   
   Angular不会*强制要求*我们遵循这些原则。
   即使我们花3000行代码写了一个“厨房洗碗槽”组件，它也不会抱怨什么。
   
-  Angular does help us *follow* these principles by making it easy to factor our
-=======
-  It won't complain if you write a "kitchen sink" component with 3000 lines.
-
   Angular does help you *follow* these principles by making it easy to factor your
->>>>>>> 23ff8aac
   application logic into services and make those services available to components through *dependency injection*.
   
   Angular帮助我们*追随*这些原则 —— 它让我们能更轻易的把应用逻辑拆分到服务，并通过*依赖注入*来在组件中使用这些服务。
@@ -1084,16 +807,11 @@
 <br clear="all">
 :marked
   Angular can tell which services a component needs by looking at the types of its constructor parameters.
-<<<<<<< HEAD
-  For example, the constructor of our `HeroListComponent` needs a `HeroService`:
+  For example, the constructor of your `HeroListComponent` needs a `HeroService`:
   
   Angular能通过查看构造函数的参数类型，来得知组件需要哪些服务。
   例如，`HeroListComponent`组件的构造函数需要一个`HeroService`：
   
-=======
-  For example, the constructor of your `HeroListComponent` needs a `HeroService`:
-
->>>>>>> 23ff8aac
 +makeExcerpt('app/hero-list.component.ts (constructor)', 'ctor')
 
 :marked
@@ -1107,18 +825,13 @@
   before returning the service to Angular.
   When all requested services have been resolved and returned,
   Angular can call the component's constructor with those services as arguments.
-<<<<<<< HEAD
-  This is what we mean by *dependency injection*.
+  This is *dependency injection*.
   
   注入器是一个维护服务实例的容器，存放着以前创建的实例。
   如果容器中还没有所请求的服务实例，注入器就会创建一个服务实例，并且添加到容器中，然后把这个服务返回给Angular。
   当所有的服务都被解析完并返回时，Angular会以这些服务为参数去调用组件的构造函数。
-  这就是我们所说的*依赖注入* 。
-  
-=======
-  This is *dependency injection*.
-
->>>>>>> 23ff8aac
+  这就是*依赖注入* 。
+  
   The process of `HeroService` injection looks a bit like this:
   
   `HeroService`注入的过程看起来有点像这样：
@@ -1128,28 +841,19 @@
 :marked
   If the injector doesn't have a `HeroService`, how does it know how to make one?
 
-<<<<<<< HEAD
   如果注入器还没有`HeroService`，它怎么知道该如何创建一个呢？
 
-  In brief, we must have previously registered a **provider** of the `HeroService` with the injector.
+  In brief, you must have previously registered a **provider** of the `HeroService` with the injector.
   A provider is something that can create or return a service, typically the service class itself.
 
   简单的说，必须在要求注入`HeroService`之前，把一个叫`HeroService`的**提供商Provider**到注入器。
   提供商可以创建并返回服务，通常返回的就是这个“服务类”本身。
 
-  We can register providers in modules or in components.
+  You can register providers in modules or in components.
   
   我们可以在模块上或组件上注册提供商。
   
-  We often add providers to the [root module](#module) so that
-=======
-  In brief, you must have previously registered a **provider** of the `HeroService` with the injector.
-  A provider is something that can create or return a service, typically the service class itself.
-
-  You can register providers in modules or in components.
-  
   In general, add providers to the [root module](#module) so that
->>>>>>> 23ff8aac
   the same instance of a service is available everywhere.
   
   我们通常会把提供商添加到[根模块](#module)上，以便任何地方使用的都是服务的同一个实例。
@@ -1166,195 +870,134 @@
 :marked
   Registering at a component level means you get a new instance of the
   service with each new instance of that component.
-<<<<<<< HEAD
   
   把它注册在组件级表示该组件的每一个新实例都会有一个(在该组件注册的)服务的新实例。
   
-  <!--We've vastly over-simplified dependency injection for this overview.
-  We can learn the full story in the [Dependency Injection](dependency-injection.html) chapter.-->
-  
-  <!--在这个概览中，我们过度简化了依赖注入机制。
-  在[依赖注入](dependency-injection.html)一章中，我们能学到关于它更详尽的知识。-->
-  
-=======
-
   <!-- We've vastly oversimplified dependency injection for this overview.
   The full story is in the [dependency injection](dependency-injection.html) page. -->
 
->>>>>>> 23ff8aac
+  <!--在这个概览中，我们过度简化了依赖注入机制。
+  完整的故事出现在[依赖注入](dependency-injection.html)页 -->
+  
   Points to remember about dependency injection:
   
   需要记住的关于依赖注入的要点是：
   
   * Dependency injection is wired into the Angular framework and used everywhere.
-<<<<<<< HEAD
   
   * 依赖注入渗透在整个Angular框架中，并且被到处使用。
   
-  * the `injector` is the main mechanism.
-  
-  * 注入器（`Injector`）是本机制的核心。
-  
-    * an injector maintains a *container* of service instances that it created.
+  * The *injector* is the main mechanism.
+  
+  * **注入器（Injector）**是本机制的核心。
+  
+    * An injector maintains a *container* of service instances that it created.
     
     * 注入器负责维护一个*容器*，用于存放它创建过的服务实例。
     
-    * an injector can create a new service instance using a *provider*.
+    * An injector can create a new service instance from a *provider*.
     
     * 注入器能使用*提供商*创建一个新的服务实例。
     
-  * a *provider* is a recipe for creating a service.
+  * A *provider* is a recipe for creating a service.
   
   * *提供商*是一个用于创建服务的“配方”。
  
-  * we register *providers* with injectors.
+  * Register *providers* with injectors.
   
   * 把*提供商*注册到注入器。 
-=======
-
-  * The *injector* is the main mechanism.
-    * An injector maintains a *container* of service instances that it created.
-    * An injector can create a new service instance from a *provider*.
-
-  * A *provider* is a recipe for creating a service.
-
-  * Register *providers* with injectors.
->>>>>>> 23ff8aac
 
 .l-hr 
 
 .l-main-section
 :marked
   ## Wrap up
-<<<<<<< HEAD
   
   ## 总结
   
-  We've learned just a bit about the eight main building blocks of an Angular application
-  
-  我们学到的这些只是关于Angular应用程序的八个主要构造块的一点皮毛
-  
-  1. [Modules](#modules)   
-  
-  1. [模块](#modules)   
-  
-  1. [Components](#components)
-  
-  1. [组件](#components)
-  
-  1. [Templates](#templates)
-  
-  1. [模板](#templates)
-  
-  1. [Metadata](#metadata)
-  
-  1. [元数据](#metadata)
-  
-  1. [Data binding](#data-binding)
-  
-  1. [数据绑定](#data-binding)
-  
-  1. [Directives](#directives)
-  
-  1. [指令](#directives)
-  
-  1. [Services](#services)
-  
-  1. [服务](#services)
-  
-  1. [Dependency injection](#dependency-injection)
-  
-  1. [依赖注入](#dependency-injection)
+  You've learned the basics about the eight main building blocks of an Angular application:
+  
+  我们学到的这些只是关于Angular应用程序的八个主要构造块的基础知识：
+  
+  * [Modules](#modules)   
+  
+  * [模块](#modules)   
+  
+  * [Components](#components)
+  
+  * [组件](#components)
+  
+  * [Templates](#templates)
+  
+  * [模板](#templates)
+  
+  * [Metadata](#metadata)
+  
+  * [元数据](#metadata)
+  
+  * [Data binding](#data-binding)
+  
+  * [数据绑定](#data-binding)
+  
+  * [Directives](#directives)
+  
+  * [指令](#directives)
+  
+  * [Services](#services)
+  
+  * [服务](#services)
+  
+  * [Dependency injection](#dependency-injection)
+  
+  * [依赖注入](#dependency-injection)
   
   
   That's a foundation for everything else in an Angular application
   and it's more than enough to get going.
-  But it doesn't include everything we'll need or want to know.
+  But it doesn't include everything you need to know.
     
   这是Angular应用程序中所有其它东西的基础，要使用Angular 2，以这些作为开端就绰绰有余了。
-  但它仍然没有包含我们需要的或想知道的全部。
+  但它仍然没有包含我们需要知道的全部。
   
   Here is a brief, alphabetical list of other important Angular features and services. 
-  Most of them are covered in this Developers Guide (or soon will be):
+  Most of them are covered in this documentation (or soon will be).
   
   这里是一个简短的、按字母排序的列表，列出了其它重要的Angular特性和服务。
-  它们大多数已经(或即将)包括在这个《开发指南》中：
-  
-  > [**Animations**](animations.html): The animation library makes it easy for developers to animate component behavior
-  without deep knowledge of animation techniques or CSS.
-
-  > [**动画**](animations.html)： 即将到来的动画库。它能让开发人员更轻易的给组件添加动画行为，而不需要对动画技术或CSS有深入的了解。
-
-  > **Change detection**: Learn how Angular decides that a component property value has changed and
-  when to update the screen.
-  Learn how it uses **zones** to intercept asynchronous activity and run its change detection strategies.
-
-  > **变更检测**：学会Angular是如何决定组件的属性值变化和什么时候该更新到屏幕的。 
-  学会它如何使用**zones**来拦截异步行为和它如何执行变更检测策略。
-=======
-
-  You've learned the basics about the eight main building blocks of an Angular application:
-
-  * [Modules](#modules)
-  * [Components](#components)
-  * [Templates](#templates)
-  * [Metadata](#metadata)
-  * [Data binding](#data-binding)
-  * [Directives](#directives)
-  * [Services](#services)
-  * [Dependency injection](#dependency-injection)
-
-  That's a foundation for everything else in an Angular application,
-  and it's more than enough to get going.
-  But it doesn't include everything you need to know.
-
-  Here is a brief, alphabetical list of other important Angular features and services.
-  Most of them are covered in this documentation (or soon will be).
-
+  它们大多数已经(或即将)包括在这份开发文档中：
+  
   > [**Animations**](animations.html): Animate component behavior
   without deep knowledge of animation techniques or CSS with Angular's animation library.
+  
+  > [**动画**](animations.html)：用Angular的动画库让组件动起来，而不需要对动画技术或CSS有深入的了解。
 
   > **Change detection**: The change detection documentation will cover how Angular decides that a component property value has changed,
   when to update the screen, and how it uses **zones** to intercept asynchronous activity and run its change detection strategies.
 
+  > **变更检测**：“变更检测”文档会告诉你Angular是如何决定组件的属性值变化和什么时候该更新到屏幕的。 
+  以及它是如何用**zones**来拦截异步行为并执行变更检测策略。
+
   > **Events**: The events documentation will cover how to use components and services to raise events with mechanisms for
   publishing and subscribing to events.
->>>>>>> 23ff8aac
-
-  > **Events**: The DOM raises events. So can components and services. Angular offers mechanisms for
-  publishing and subscribing to events including an implementation of the [RxJS Observable](https://github.com/zenparsing/es-observable) proposal.
-  
-  > **事件**：DOM能触发事件，组件和服务也能。Angular提供的事件发布与订阅机制还包括[RxJS可观察Observable](https://github.com/zenparsing/es-observable)方案的一个实现。
+
+  > **事件**：“事件”文档会告诉你如何使用组件和服务触发支持发布和订阅的事件。
   
   > [**Forms**](forms.html): Support complex data entry scenarios with HTML-based validation and dirty checking.
-<<<<<<< HEAD
   
   > [**表单**](forms.html)：通过基于HTML的验证和脏检查机制支持复杂的数据输入场景。
   
-  > [**HTTP**](server-communication.html): Communicate with a server to get data, save data, and invoke server-side actions with this Angular HTTP client.
-  
-  > [**HTTP**](server-communication.html)：通过这个Angular HTTP客户端，可以与服务器通讯，以获得数据、保存数据和触发服务端动作。
-  
-  > [**Lifecycle hooks**](lifecycle-hooks.html): We can tap into key moments in the lifetime of a component, from its creation to its destruction, 
-  by implementing the lifecycle hook interfaces.
-  
-  > [**生命周期钩子**](lifecycle-hooks.html)：通过实现生命周期钩子接口，可以切入组件生命中的几个关键点：从创建到销毁。
-  
-  > [**Pipes**](pipes.html): Services that transform values for display.
-  We can put pipes in our templates to improve the user experience. Consider
-  this `currency` pipe expression,
-  
-  > [**管道**](pipes.html)：这种服务会转换值以供显示。可以把管道放在模板中，以增强用户体验。比如这个`currency`管道表达式，
-  
-=======
-
   > [**HTTP**](server-communication.html): Communicate with a server to get data, save data, and invoke server-side actions with an HTTP client.
-
+  
+  > [**HTTP**](server-communication.html)：通过这个HTTP客户端，可以与服务器通讯，以获得数据、保存数据和触发服务端动作。
+  
   > [**Lifecycle hooks**](lifecycle-hooks.html): Tap into key moments in the lifetime of a component, from its creation to its destruction,
   by implementing the lifecycle hook interfaces.
-
+  
+  > [**生命周期钩子**](lifecycle-hooks.html)：通过实现生命周期钩子接口，可以切入组件生命中的几个关键点：从创建到销毁。
+  
   > [**Pipes**](pipes.html): Use pipes in your templates to improve the user experience by transforming values for display. Consider this `currency` pipe expression:
->>>>>>> 23ff8aac
+  
+  > [**管道**](pipes.html)：在模板中使用管道转换成可显示的值，以增强用户体验。比如这个`currency`管道表达式：
+  
 <div style="margin-left:40px">
 code-example().
   price | currency:'USD':true
@@ -1366,19 +1009,12 @@
   
   > [**Router**](router.html): Navigate from page to page within the client
     application and never leave the browser.
-<<<<<<< HEAD
   
   > [**路由器**](router.html)：在应用程序客户端导航，并且不离开浏览器。
   
-  > [**Testing**](testing.html): Angular provides a
-  [testing library](https://pub.dartlang.org/packages/angular2_testing)
-  to run unit tests on our application parts as they interact with the Angular framework.
-  
-  > [**测试**](testing.html)：Angular提供了一个[测试库](https://pub.dartlang.org/packages/angular2_testing)，
-  在程序各个部分与Angular框架交互的同时，用来“单元测试”它们。
-=======
-
   > [**Testing**](testing.html): Run unit tests with Angular's 
   [testing library](https://pub.dartlang.org/packages/angular2_testing)
-   on your application parts as they interact with the Angular framework.
->>>>>>> 23ff8aac
+  on your application parts as they interact with the Angular framework.
+
+  > [**测试**](testing.html)：用Angular的[测试库](https://pub.dartlang.org/packages/angular2_testing)针对各个应用部件执行单元测试，
+  让它们好像在和Angular框架交互一样。