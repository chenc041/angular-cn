--- conflicted
+++ resolved
@@ -7,75 +7,127 @@
   you really can't build an Angular application without it.
   It's used so widely that almost everyone just calls it _DI_.
 
-<<<<<<< HEAD
   **依赖注入**是重要的程序设计模式。
-  Angular 有自己的依赖注入框架，离开了它，几乎没法构建 Angular 应用。
-  它使用得非常广泛，以至于几乎每个人都会把它简称为 _DI_。
-
-  In this chapter we'll learn what DI is and why we want it.
-  Then we'll learn [how to use it](#angular-di) in an Angular app.
-
-  本章将学习什么是 DI，以及为什么需要它。
-  然后，将学习在 Angular 应用中该[如何使用它](#angular-di)。
-
-  - [Why dependency injection?](#why-dependency-injection)
-
-    [为什么需要依赖注入？](#why-dependency-injection)
-
-  - [Angular dependency injection](#angular-dependency-injection)
-
-    [Angular 依赖注入](#angular-dependency-injection)
-
-  - [Injector providers](#injector-providers)
-
-    [注入器提供商](#injector-providers)
-
-  - [Dependency injection tokens](#dependency-injection-tokens)
-
-    [依赖注入令牌](#dependency-injection-tokens)
-
-  - [Summary](#summary)
-=======
+    Angular 有自己的依赖注入框架，离开了它，几乎没法构建 Angular 应用。
+    它使用得非常广泛，以至于几乎每个人都会把它简称为 _DI_。
+  
   This page covers what DI is, why it's so useful,
   and [how to use it](#angular-di) in an Angular app.
+  
+  本章将学习什么是 DI，它有什么用。
+    然后，将学习在 Angular 应用中该[如何使用它](#angular-di)。
+
 :marked
   # Contents
 
   * [Why dependency injection?](#why-di)
+  
+    [为什么需要依赖注入？](#why-di)
+    
   * [Angular dependency injection](#angular-dependency-injection)
+  
+    [Angular的依赖注入](#angular-dependency-injection)
 
     * [Configuring the injector](#injector-config)
+    
+      [配置注入器](#injector-config)
+    
     * [Registering providers in an `NgModule`](#register-providers-ngmodule)
+    
+      [在`NgModule`中注册提供商](#register-providers-ngmodule)
+      
     * [Registering providers in a component](#register-providers-component)
+    
+      [在组件中注册提供商](#register-providers-component)
+    
     * [When to use `NgModule` versus an application component](#ngmodule-vs-comp)
+    
+      [什么时候使用`NgModule`？什么时候使用应用组件？](#ngmodule-vs-comp)
+    
     * [Preparing the `HeroListComponent` for injection](#prep-for-injection)
+    
+      [为依赖注入准备`HeroListComponent`](#prep-for-injection)
+    
     * [Implicit injector creation](#di-metadata)
+    
+      [隐式依赖注入](#di-metadata)
+    
     * [Singleton services](#singleton-services)
+    
+      [单例服务](#singleton-services)
+    
     * [Testing the component](#testing-the-component)
+    
+      [测试组件](#testing-the-component)
+    
     * [When the service needs a service](#service-needs-service)
+    
+      [什么时候服务需要另一个服务](#service-needs-service)
+    
     * [Why `@Injectable()`?](#injectable)
+    
+      [为什么要加`@Injectable()`？](#injectable)
+      
 
   * [Creating and registering a logger service](#logger-service)
+  
+    [创建并注册日志服务](#logger-service)
+  
   * [Injector providers](#injector-providers)
+  
+    [注入器提供商](#injector-providers)
 
     * [The `Provider` class and `provide` object literal](#provide)
+    
+    * [`Provider`类和`provide`对象字面量](#provide)
+    
     * [Alternative class providers](#class-provider)
+    
+      [代用类提供商](#class-provider)
+      
     * [Class provider with dependencies](#class-provider-dependencies)
+    
+      [带有依赖的类提供商](#class-provider-dependencies)
+      
     * [Aliased class providers](#aliased-class-providers)
+    
+      [别名类提供商](#aliased-class-providers)
+      
     * [Value providers](#value-provider)
+    
+      [值提供商](#value-provider)
+    
     * [Factory providers](#factory-provider)
+    
+      [工厂提供商](#factory-provider)
+    
 
   * [Dependency injection tokens](#dependency-injection-tokens)
+
+    [依赖注入令牌](#dependency-injection-tokens)
+
  
     * [Non-class dependencies](#non-class-dependencies)
+
+      [非"类"依赖](#non-class-dependencies)
+
     * [`InjectionToken`](#injection-token)
 
+      [`InjectionToken`](#injection-token)
+
+
   * [Optional dependencies](#optional)
+
+    [可选依赖](#optional)
+
   * [Summary](#summary)
+
+    [总结](#summary)
+
   * [Appendix: Working with injectors directly](#explicit-injector)
->>>>>>> f1345962
-
-    [总结](#summary)
+
+    [附录：直接使用注入器](#explicit-injector)
+
 
   Run the <live-example></live-example>.
 
@@ -96,21 +148,15 @@
 :marked
   The `Car` class creates everything it needs inside its constructor.
   What's the problem?
-<<<<<<< HEAD
 
   `Car`类会在它的构造函数中创建所需的每样东西。
   问题何在？
 
-  The problem is that our `Car` class is brittle, inflexible, and hard to test.
+  The problem is that the `Car` class is brittle, inflexible, and hard to test.
 
   问题在于，这个`Car`类过于脆弱、缺乏弹性并且难以测试。
 
-  Our `Car` needs an engine and tires. Instead of asking for them,
-=======
-  The problem is that the `Car` class is brittle, inflexible, and hard to test.
-
   This `Car` needs an engine and tires. Instead of asking for them,
->>>>>>> f1345962
   the `Car` constructor instantiates its own copies from
   the very specific classes `Engine` and `Tires`.
 
@@ -126,77 +172,55 @@
   when the definition of `Engine` changes, the `Car` class must change.
   That makes `Car` brittle.
 
-<<<<<<< HEAD
   如果`Engine`类升级了，它的构造函数要求传入一个参数，这该怎么办？
   这个`Car`类就被破坏了，在把创建引擎的代码重写为`#{prefix}engine = new Engine(theNewParameter)`之前，它都是坏的。
   当第一次写`Car`类时，我们不关心`Engine`构造函数的参数，现在也不想关心。
   但是，当`Engine`类的定义发生变化时，就不得不在乎了，`Car`类也不得不跟着改变。
   这就会让`Car`类过于脆弱。
 
-  What if we want to put a different brand of tires on our `Car`? Too bad.
-  We're locked into whatever brand the `Tires` class creates. That makes our `Car` inflexible.
-
-  如果想在`Car`上使用不同品牌的轮胎会怎样？太糟了。
-  我们被锁定在`Tires`类创建时使用的那个品牌上。这让`Car`类缺乏弹性。
-
-  Right now each new car gets its own engine. It can't share an engine with other cars.
-=======
   What if you want to put a different brand of tires on your `Car`? Too bad.
   You're locked into whatever brand the `Tires` class creates. That makes the
   `Car` class inflexible.
 
+  如果想在`Car`上使用不同品牌的轮胎会怎样？太糟了。
+  我们被锁定在`Tires`类创建时使用的那个品牌上。这让`Car`类缺乏弹性。
+
   Right now each new car gets its own `engine`. It can't share an `engine` with other cars.
->>>>>>> f1345962
   While that makes sense for an automobile engine,
   surely you can think of other dependencies that should be shared, such as the onboard
   wireless connection to the manufacturer's service center. This `Car` lacks the flexibility
   to share services that have been created previously for other consumers.
 
-<<<<<<< HEAD
   现在，每辆车都有它自己的引擎。它不能和其它车辆共享引擎。
   虽然这对于汽车来说还算可以理解，但是设想一下那些应该被共享的依赖，比如用来联系厂家服务中心的车载无线电。
   我们的车缺乏必要的弹性，无法共享当初给其它消费者创建的车载无线电。
 
-  When we write tests for our `Car` we're at the mercy of its hidden dependencies.
-=======
   When you write tests for `Car` you're at the mercy of its hidden dependencies.
->>>>>>> f1345962
   Is it even possible to create a new `Engine` in a test environment?
   What does `Engine` depend upon? What does that dependency depend on?
   Will a new instance of `Engine` make an asynchronous call to the server?
   You certainly don't want that going on during tests.
 
-<<<<<<< HEAD
   当给`Car`类写测试的时候，我们被它那些隐藏的依赖所摆布。
   能在测试环境中成功创建新的`Engine`吗？
   `Engine`自己又依赖什么？那些依赖本身又依赖什么？
   `Engine`的新实例会发起到服务器的异步调用吗？
   我们当然不想在测试期间这么一层层追下去。
 
-  What if our `Car` should flash a warning signal when tire pressure is low?
-  How do we confirm that it actually does flash a warning
-  if we can't swap in low-pressure tires during the test?
-
-  如果`Car`应该在轮胎气压低的时候闪动警示灯该怎么办？
-  如果没法在测试期间换上一个低气压的轮胎，那该如何确认它能正确的闪警示灯？
-
-  We have no control over the car's hidden dependencies.
-  When we can't control the dependencies, a class becomes difficult to test.
-
-  我们没法控制这辆车背后隐藏的依赖。
-  当不能控制依赖时，类就会变得难以测试。
-
-  How can we make `Car` more robust, flexible, and testable?
-=======
   What if the `Car` should flash a warning signal when tire pressure is low?
   How do you confirm that it actually does flash a warning
   if you can't swap in low-pressure tires during the test?
 
+  如果`Car`应该在轮胎气压低的时候闪动警示灯该怎么办？
+  如果没法在测试期间换上一个低气压的轮胎，那该如何确认它能正确的闪警示灯？
+
   You have no control over the car's hidden dependencies.
   When you can't control the dependencies, a class becomes difficult to test.
 
+  我们没法控制这辆车背后隐藏的依赖。
+  当不能控制依赖时，类就会变得难以测试。
+
   How can you make `Car` more robust, flexible, and testable?
->>>>>>> f1345962
 
   该如何让`Car`更强壮、有弹性以及可测试？
 
@@ -218,25 +242,17 @@
   now in the constructor.
   The `Car` class no longer creates an `engine` or `tires`.
   It just consumes them.
-
-<<<<<<< HEAD
+  
   发生了什么？我们把依赖的定义移到了构造函数中。
-  `Car`类不再创建引擎或者轮胎。
-  它仅仅“消费”它们。
-
-block ctor-syntax
-  .l-sub-section
-    :marked
-      We also leveraged TypeScript's constructor syntax for declaring
-      parameters and properties simultaneously.
-=======
+    `Car`类不再创建引擎或者轮胎。
+    它仅仅“消费”它们。
+
 .l-sub-section
   :marked
     This example leverages TypeScript's constructor syntax for declaring
     parameters and properties simultaneously.
->>>>>>> f1345962
-
-      再次借助 TypeScript 的构造器语法来同时定义参数和属性。
+
+    这个例子又一次借助 TypeScript 的构造器语法来同时定义参数和属性。
 
 :marked
   Now you can create a car by passing the engine and tires to the constructor.
@@ -252,30 +268,21 @@
   You can pass in any kind of `engine` or `tires` you like, as long as they
   conform to the general API requirements of an `engine` or `tires`.
 
-<<<<<<< HEAD
   酷！引擎和轮胎这两个依赖的定义与`Car`类本身解耦了。
   只要喜欢，可以传入任何类型的引擎或轮胎，只要它们能满足引擎或轮胎的通用 API 需求。
 
-  If someone extends the `Engine` class, that is not `Car`'s problem.
-=======
   Now, if someone extends the `Engine` class, that is not `Car`'s problem.
->>>>>>> f1345962
-
-  如果有人扩展了`Engine`类，那就不再是`Car`类的烦恼了。
+
+  这样一来，如果有人扩展了`Engine`类，那就不再是`Car`类的烦恼了。
 
 .l-sub-section
   :marked
     The _consumer_ of `Car` has the problem. The consumer must update the car creation code to
     something like this:
-
-<<<<<<< HEAD
+    
     `Car`的_消费者_也有这个问题。消费者必须更新创建这辆车的代码，就像这样：
 
-  - var stylePattern = { otl: /(new Car.*$)/gm };
-  +makeExample('dependency-injection/ts/src/app/car/car-creations.ts', 'car-ctor-instantiation-with-param', '', stylePattern)(format=".")
-=======
   +makeExample('dependency-injection/ts/src/app/car/car-creations.ts', 'car-ctor-instantiation-with-param', '', { otl: /(new Car.*$)/gm })(format=".")
->>>>>>> f1345962
 
   :marked
     The critical point is this: the `Car` class did not have to change.
@@ -288,16 +295,11 @@
   of its dependencies.
   You can pass mocks to the constructor that do exactly what you want them to do
   during each test:
-
-<<<<<<< HEAD
+  
   `Car`类非常容易测试，因为现在我们对它的依赖有了完全的控制权。
-  在每个测试期间，我们可以往构造函数中传入 mock 对象，做想让它们做的事：
-
-- var stylePattern = { otl: /(new Car.*$)/gm };
-+makeExample('dependency-injection/ts/src/app/car/car-creations.ts', 'car-ctor-instantiation-with-mocks', '', stylePattern)(format=".")
-=======
+    在每个测试期间，我们可以往构造函数中传入 mock 对象，做想让它们做的事：
+
 +makeExample('dependency-injection/ts/src/app/car/car-creations.ts', 'car-ctor-instantiation-with-mocks', '', { otl: /(new Car.*$)/gm })(format=".")
->>>>>>> f1345962
 
 :marked
   **You just learned what dependency injection is**.
@@ -314,17 +316,13 @@
   create all three parts: the `Car`, `Engine`, and `Tires`.
   The `Car` class shed its problems at the consumer's expense.
   You need something that takes care of assembling these parts.
-
-<<<<<<< HEAD
+  
   酷！但是，可怜的消费者怎么办？
-  那些希望得到一个`Car`的人们现在必须创建所有这三部分了：`Car`、`Engine`和`Tires`。
-  `Car`类把它的快乐建立在了消费者的痛苦之上。
-  需要某种机制为我们把这三个部分装配好。
-
-  We could write a giant class to do that:
-=======
+    那些希望得到一个`Car`的人们现在必须创建所有这三部分了：`Car`、`Engine`和`Tires`。
+    `Car`类把它的快乐建立在了消费者的痛苦之上。
+    需要某种机制为我们把这三个部分装配好。
+
   You _could_ write a giant class to do that:
->>>>>>> f1345962
 
   可以写一个巨型类来做这件事：
 
@@ -336,15 +334,11 @@
   This factory is going to become a huge spiderweb of
   interdependent factory methods!
 
-<<<<<<< HEAD
   现在只需要三个创建方法，这还不算太坏。
   但是当应用规模变大之后，维护它将变得惊险重重。
   这个工厂类将变成由相互依赖的工厂方法构成的巨型蜘蛛网。
 
-  Wouldn't it be nice if we could simply list the things we want to build without
-=======
   Wouldn't it be nice if you could simply list the things you want to build without
->>>>>>> f1345962
   having to define which dependency gets injected into what?
 
   如果能简单的列出想建造的东西，而不用定义该把哪些依赖注入到哪些对象中，那该多好！
@@ -353,15 +347,11 @@
   Imagine the framework had something called an _injector_.
   You register some classes with this injector, and it figures out how to create them.
 
-<<<<<<< HEAD
   到了依赖注入框架一展身手的时候了！
   想象框架中有一个叫做_注入器 (injector)_ 的东西。
   用这个注入器注册一些类，它会弄明白如何创建它们。
 
-  When we need a `Car`, we simply ask the injector to get it for us and we're good to go.
-=======
   When you need a `Car`, you simply ask the injector to get it for you and you're good to go.
->>>>>>> f1345962
 
   当需要一个`Car`时，就简单的找注入器取车就可以了。
 
@@ -380,15 +370,10 @@
 
   This is what a **dependency injection framework** is all about.
 
-<<<<<<< HEAD
   这就是“**依赖注入框架**”存在的原因。
 
-  Now that we know what dependency injection is and appreciate its benefits,
-  let's see how it is implemented in Angular.
-=======
   Now that you know what dependency injection is and appreciate its benefits,
   read on to see how it is implemented in Angular.
->>>>>>> f1345962
 
   现在，我们知道了什么是依赖注入，以及它的优点。再来看看它在 Angular 中是怎么实现的。
 
@@ -399,25 +384,14 @@
 
   Angular ships with its own dependency injection framework. This framework can also be used
   as a standalone module by other applications and frameworks.
-
-<<<<<<< HEAD
+  
   Angular 附带了自己的依赖注入框架。此框架也能被当做独立模块用于其它应用和框架中。
 
-  That sounds nice. What does it do for us when building components in Angular?
-  Let's see, one step at a time.
-
-  听起来很好。当在 Angular 中构建组件的时候，它到底能为我们做了什么呢？
-  来一点一点搞清楚吧。
-
-  We'll begin with a simplified version of the `HeroesComponent`
-  that we built in the [The Tour of Heroes](../tutorial/).
-=======
   To see what it can do when building components in Angular,
   start with a simplified version of the `HeroesComponent`
   that from the [The Tour of Heroes](../tutorial/).
->>>>>>> f1345962
-
-  从[英雄指南](../tutorial/)中构建的`HeroesComponent`的简化版本开始。
+
+  要了解Angular构建组件时注入器做了什么，我们先从[英雄指南](../tutorial/)中构建的`HeroesComponent`的简化版本开始。
 
 +makeTabs(
   `dependency-injection/ts/src/app/heroes/heroes.component.1.ts,
@@ -446,68 +420,45 @@
   As soon as you try to test this component or want to get your heroes data from a remote server,
   you'll have to change the implementation of `heroes` and
   fix every other use of the `HEROES` mock data.
-
-<<<<<<< HEAD
+  
   现在`HeroListComponent`从`HEROES`获得英雄数据，是在另一个文件中定义的内存数据集。
-  它在开发的早期阶段可能还够用，但离完美就差得远了。
-  一旦开始测试此组件，或者想从远端服务器获得英雄数据，就不得不修改`heroes`的实现，
-  还要修改每个用到了`HEROES`模拟数据的地方。
-
-  Let's make a service that hides how we get hero data.
-=======
+    它在开发的早期阶段可能还够用，但离完美就差得远了。
+    一旦开始测试此组件，或者想从远端服务器获得英雄数据，就不得不修改`heroes`的实现，
+    还要修改每个用到了`HEROES`模拟数据的地方。
+
   It's better to make a service that hides how the app gets hero data.
->>>>>>> f1345962
-
-  可以用一个服务把获取英雄数据的代码封装起来。
+
+  最好用一个服务把获取英雄数据的代码封装起来。
 
 .l-sub-section
   :marked
     Given that the service is a
     [separate concern](https://en.wikipedia.org/wiki/Separation_of_concerns),
-<<<<<<< HEAD
-    we suggest that you
-    write the service code in its own file.
-
+    consider writing the service code in its own file.
+    
     因为服务是一个[分离关注点](https://en.wikipedia.org/wiki/Separation_of_concerns)，
-    建议你把服务代码放到它自己的文件里。
-  +ifDocsFor('ts')
-    :marked
-      See [this note](#one-class-per-file) for details.
-=======
-    consider writing the service code in its own file.
+        建议你把服务代码放到它自己的文件里。
 
     See [this note](#one-class-per-file) for details.
+    
+    参阅[这一条](#one-class-per-file)来了解详情。
+    
 :marked
   The following `HeroService` exposes a `getHeroes` method that returns
   the same mock data as before, but none of its consumers need to know that.
->>>>>>> f1345962
-
-      更多信息，见[这个笔记](#one-class-per-file)。
+  
+  `HeroService`暴露了`getHeroes`方法，返回跟以前一样的模拟数据，但它的消费者不需要知道这一点。
 
 +makeExample('dependency-injection/ts/src/app/heroes/hero.service.1.ts',null, 'src/app/heroes/hero.service.ts' )
 
 :marked
-<<<<<<< HEAD
-  Our `HeroService` exposes a `getHeroes` method that returns
-  the same mock data as before, but none of its consumers need to know that.
-
-  `HeroService`暴露了`getHeroes`方法，返回跟以前一样的模拟数据，但它的消费者不需要知道这一点。
-
-// #enddocregion di-4
-// #docregion di-5
-=======
->>>>>>> f1345962
 .l-sub-section
   :marked
     The `@Injectable()` decorator above the service class is
     covered [shortly](#injectable).
-
-<<<<<<< HEAD
+    
     注意服务类上面这个`@Injectable()`装饰器。[很快](#injectable)会讨论它的用途。
 
-- var _perhaps = _docsFor == 'dart' ? '' : 'perhaps';
-=======
->>>>>>> f1345962
 .l-sub-section
   :marked
     Of course, this isn't a real service.
@@ -546,45 +497,34 @@
   You do have to configure the injector by registering the **providers**
   that create the services the application requires.
   This guide explains what [providers](#providers) are later.
-
-<<<<<<< HEAD
+  
   我们必须通过注册**提供商 (provider)** 来配置注入器，这些提供商为应用创建所需服务。
-  在本章的稍后部分会解释什么是[提供商](#providers)。
-
-block register-provider-ngmodule
-  :marked
-    We can either register a provider within an [NgModule](ngmodule.html) or in application components
-
-    或者在 [NgModule](ngmodule.html) 中注册提供商，或者在应用组件中。
-
-    ### Registering providers in an NgModule
-    ### 在 NgModule 中注册提供商
-
-    Here's our AppModule where we register a `Logger`, a `UserService`, and an `APP_CONFIG` provider.
-
-    下面的例子是在 AppModule 中注册`Logger`、`UserService`和`APP_CONFIG`提供商。
-
-- var app_module_ts = 'src/app/app.module.ts';
-  +makeExcerpt(app_module_ts + ' (excerpt)', 'ngmodule',app_module_ts, { otl: /(providers:)/ })
-  //-The preferred approach is to register application providers in application components.
-  //-Because the `HeroService` is used within the *Heroes* feature area &mdash;
-  //-and nowhere else &mdash; the ideal place to register it is in the top-level `HeroesComponent`.
-=======
+    在本章的稍后部分会解释什么是[提供商](#providers)。
+
 :marked
   You can either register a provider within an [NgModule](ngmodule.html) or in application components.
+  
+  或者在 [NgModule](ngmodule.html) 中注册提供商，或者在应用组件中。
 
 a#register-providers-ngmodule
 :marked
   ### Registering providers in an _NgModule_
+  
+  ### 在_NgModule_中注册提供商
+  
   Here's the `AppModule` that registers two providers, `UserService` and an `APP_CONFIG` provider,
   in its `providers` array.
+  
+  在`AppModule`的`providers`中注册了两个提供商，`UserService`和`APP_CONFIG`。
 
 +makeExcerpt('src/app/app.module.ts (excerpt)', 'ngmodule', app_module_ts)
+
 :marked
   Because the `HeroService` is used _only_ within the `HeroesComponent`
   and its subcomponents, the top-level `HeroesComponent` is the ideal
   place to register it.
->>>>>>> f1345962
+  
+  由于`HeroService`*只*会在`HeroesComponent`及其子组件中使用，所以顶层组件`HeroesComponent`是一个合理的注册位置。
 
 a#register-providers-component
 :marked
@@ -592,47 +532,25 @@
   ### 在组件中注册提供商
 
   Here's a revised `HeroesComponent` that registers the `HeroService` in its `providers` array.
-
-<<<<<<< HEAD
+  
   下面是更新的`HerosComponent`，它注册了`HeroService`。
 
-- var stylePattern = { otl: /(providers:[^,]+),/ };
-=======
->>>>>>> f1345962
 +makeExample('src/app/heroes/heroes.component.1.ts', 'full', 'src/app/heroes/heroes.component.ts', stylePattern)(format='.')
 
 a#ngmodule-vs-comp
 :marked
   ### When to use _NgModule_ versus an application component
 
-<<<<<<< HEAD
-    ### 该用 NgModule 还是应用组件？
-
-    On the one hand, a provider in an NgModule is registered in the root injector. That means that every provider
-    registered within an NgModule will be accessible in the _entire application_.
-
-    一方面，NgModule 中的提供商是被注册到根注入器。这意味着在 NgModule 中注册的提供商可以被整个应用访问。
-
-    On the other hand, a provider registered in an application component is available only on that component and all its children.
-
-    另一方面，在应用组件中注册的提供商只在该组件及其子组件中可用。
-
-    We want the `APP_CONFIG` service to be available all across the application, but a `HeroService` is only used within the *Heroes*
-    feature area  and nowhere else.
-
-    我们希望`APP_CONFIG`服务在整个应用中可用，而`HeroService`只需在*英雄*特性区可用，在其它地方都不可用。
-  .l-sub-section
-    :marked
-      Also see *"Should I add app-wide providers to the root `AppModule` or the root `AppComponent`?"* in the [NgModule FAQ](../cookbook/ngmodule-faq.html#root-component-or-module) .
-
-      参见 [NgModule FAQ](../cookbook/ngmodule-faq.html#root-component-or-module) 一章的
-      **我该把“全应用级”提供商加到根模块`AppModule`还是根组件`AppComponent`？**
-=======
+  ### 该用 NgModule 还是应用组件？
+  
   On the one hand, a provider in an `NgModule` is registered in the root injector. That means that every provider
   registered within an `NgModule` will be accessible in the _entire application_.
 
-  On the other hand, a provider registered in an application component is available only on
-  that component and all its children.
+  一方面，NgModule 中的提供商是被注册到根注入器。这意味着在 NgModule 中注册的提供商可以被整个应用访问。
+  
+  On the other hand, a provider registered in an application component is available only on that component and all its children.
+  
+  另一方面，在应用组件中注册的提供商只在该组件及其子组件中可用。
 
   Here, the `APP_CONFIG` service needs to be available all across the application, so it's
   registered in the `AppModule` `@NgModule` `providers` array.
@@ -640,20 +558,22 @@
   feature area and nowhere else, it makes sense to register it in
   the `HeroesComponent`.
 
+  这里，`APP_CONFIG`服务需要在应用中到处可用，所以它被注册到了`AppModule` `@NgModule`的`providers`数组。
+  但是，由于`HeroService`只在*英雄*特性区用到了，其它地方没有用过，因此在`HeroesComponent`中注册它是有道理的。
+  
 .l-sub-section
-  :marked
-    Also see *"Should I add app-wide providers to the root `AppModule` or
-    the root `AppComponent`?"* in the [NgModule FAQ](../cookbook/ngmodule-faq.html#q-root-component-or-module).
->>>>>>> f1345962
+  
+    :marked
+     Also see *"Should I add app-wide providers to the root `AppModule` or the root `AppComponent`?"* in the [NgModule FAQ](../cookbook/ngmodule-faq.html#q-root-component-or-module).
+      
+     参见 [NgModule FAQ](../cookbook/ngmodule-faq.html#root-component-or-module) 一章的
+       **我该把“全应用级”提供商加到根模块`AppModule`还是根组件`AppComponent`？**
+
 
 a#prep-for-injection
 :marked
-<<<<<<< HEAD
-  ### Preparing the HeroListComponent for injection
+  ### Preparing the _HeroListComponent_ for injection
   ### 为注入准备`HeroListComponent`
-=======
-  ### Preparing the _HeroListComponent_ for injection
->>>>>>> f1345962
 
   The `HeroListComponent` should get heroes from the injected `HeroService`.
   Per the dependency injection pattern, the component must ask for the service in its
@@ -689,43 +609,30 @@
     Also recall that the parent component (`HeroesComponent`)
     has `providers` information for `HeroService`.
 
-<<<<<<< HEAD
     注意，构造函数参数的类型是`HeroService`，并且`HeroListComponent`类有一个`@Component`装饰器
     （往上翻可以确认）。另外，记得父级组件 (`HeroesComponent`) 有`HeroService`的`providers`信息。
 
-    The constructor parameter type, the `@Component` #{_decorator},
-=======
     The constructor parameter type, the `@Component` decorator,
->>>>>>> f1345962
     and the parent's `providers` information combine to tell the
     Angular injector to inject an instance of
     `HeroService` whenever it creates a new `HeroListComponent`.
 
-<<<<<<< HEAD
     构造函数参数类型、`@Component`装饰器和父级的`providers`信息合起来告诉 Angular 的注入器，
     任何新建`HeroListComponent`的时候，注入一个`HeroService`的实例。
 
-#di-metadata
+a#di-metadata
 :marked
   ### Implicit injector creation
-
-  ### 显性注入器的创建
-
-  When we introduced the idea of an injector above, we showed how to
-  use it to create a new `Car`. Here we also show how such an injector
-  would be explicitly created:
-=======
-a#di-metadata
-:marked
-  ### Implicit injector creation
+  
+  ### 隐式注入器的创建
 
   You saw how to use an injector to create a new
   `Car` earlier in this guide.
   You _could_ create such an injector
   explicitly:
->>>>>>> f1345962
-
-  在前面介绍注入器时，展示了如何使用它创建一个新`Car`。这里，也展示一下如何显性的创建这样的注入器：
+
+  本章前面的部分我们看到了如何使用注入器来创建一个新`Car`。
+  你可以像这样显式创建注入器：
 
 +makeExample('dependency-injection/ts/src/app/car/car-injector.ts','injector-create-and-call')(format=".")
 
@@ -739,15 +646,12 @@
   or after navigating to a component with the [router](./router.html).
   If you let Angular do its job, you'll enjoy the benefits of automated dependency injection.
 
-<<<<<<< HEAD
   无论在《英雄指南》还是其它范例中，都没有出现这样的代码。
   在必要时，*可以*写[使用显式注入器的代码](#explicit-injector)，但却很少这样做。
   当 Angular 创建组件时 —— 无论通过像`<hero-list></hero-list>`这样的 HTML 标签还是通过[路由](./router.html)导航到组件 —— 它都会自己管理好注入器的创建和调用。
   只要让 Angular 做好它自己的工作，我们就能安心享受“自动依赖注入”带来的好处。
 
-=======
 a#singleton-services
->>>>>>> f1345962
 :marked
   ### Singleton services
   ### 单例服务
@@ -756,24 +660,17 @@
   In this guide's example, a single `HeroService` instance is shared among the
   `HeroesComponent` and its `HeroListComponent` children.
 
-<<<<<<< HEAD
   在一个注入器的范围内，依赖都是单例的。
   在这个例子中，`HeroesComponent`和它的子组件`HeroListComponent`共享同一个`HeroService`实例。
 
-  However, Angular DI is an hierarchical injection
-=======
   However, Angular DI is a hierarchical injection
->>>>>>> f1345962
   system, which means that nested injectors can create their own service instances.
   For more information, see [Hierarchical Injectors](./hierarchical-dependency-injection.html).
 
-<<<<<<< HEAD
   然而，Angular DI 是一个分层的依赖注入系统，这意味着嵌套的注入器可以创建它们自己的服务实例。
   要了解更多知识，参见[多级依赖注入器](./hierarchical-dependency-injection.html)一章。
 
-=======
 a#testing-the-component
->>>>>>> f1345962
 :marked
   ### Testing the component
   ### 测试组件
@@ -781,14 +678,10 @@
   Earlier you saw that designing a class for dependency injection makes the class easier to test.
   Listing dependencies as constructor parameters may be all you need to test application parts effectively.
 
-<<<<<<< HEAD
   前面强调过，设计一个适合依赖注入的类，可以让这个类更容易测试。
   要有效的测试应用中的一部分，只需要在构造函数的参数中列出依赖。
 
-  For example, we can create a new `HeroListComponent` with a mock service that we can manipulate
-=======
   For example, you can create a new `HeroListComponent` with a mock service that you can manipulate
->>>>>>> f1345962
   under test:
 
   例如，新建的`HeroListComponent`实例使用一个模拟 (mock) 服务，以便可以在测试中操纵它：
@@ -799,12 +692,9 @@
   :marked
     Learn more in [Testing](./testing.html).
 
-<<<<<<< HEAD
     要学习更多知识，参见[测试](../testing/index.html)。
 
-=======
 a#service-needs-service
->>>>>>> f1345962
 :marked
   ### When the service needs a service
   ### 当服务需要别的服务时
@@ -834,18 +724,11 @@
 :marked
   The constructor now asks for an injected instance of a `Logger` and stores it in a private property called `logger`.
   You call that property within the `getHeroes()` method when anyone asks for heroes.
-
-<<<<<<< HEAD
+  
   现在，这个构造函数要求注入一个`Logger`类的实例，并把它存到名为`logger`的私有属性中。
-  当别人请求英雄数据时，在`getHeroes`方法中调用这个属性的方法。
-
-- var injUrl = '../api/core/index/Injectable-decorator.html';
-h3#injectable
-  p  Why @Injectable()?
-  p  为什么要用 @Injectable()?
-=======
+    当别人请求英雄数据时，在`getHeroes`方法中调用这个属性的方法。
+
 a#injectable
->>>>>>> f1345962
 :marked
   ### Why _@Injectable()_?
 
@@ -853,41 +736,10 @@
   injector for instantiation. Generally speaking, an injector reports an
   error when trying to instantiate a class that is not marked as
   `@Injectable()`.
-
-<<<<<<< HEAD
+  
   **<a href="#{injUrl}">@Injectable()</a>** 标识一个类可以被注入器实例化。
-  通常，在试图实例化没有被标识为`@Injectable()`的类时，注入器会报错。
-
-block injectable-not-always-needed-in-ts
-  .l-sub-section
-    :marked
-      As it happens, we could have omitted `@Injectable()` from our first
-      version of `HeroService` because it had no injected parameters.
-      But we must have it now that our service has an injected dependency.
-      We need it because Angular requires constructor parameter metadata 
-      in order to inject a `Logger`.
-
-      碰巧，第一版的`HeroService`省略了`@Injectable()`，那因为它没有注入的参数。
-      但是现在必须要有它，因为服务有了一个注入的依赖。
-      我们需要它，因为 Angular 需要构造函数参数的元数据来注入一个`Logger`。
-
-  .callout.is-helpful
-    header Suggestion: add @Injectable() to every service class
-    header 建议：为每个服务类都添加 @Injectable()
-    :marked
-      We recommend adding `@Injectable()` to every service class, even those that don't have dependencies
-      and, therefore, do not technically require it. Here's why:
-
-      建议为每个服务类都添加`@Injectable()`，包括那些没有依赖严格来说并不需要它的。因为：
-
-    ul(style="font-size:inherit")
-      li
-        p <b>Future proofing:</b> No need to remember <code>@Injectable()</code> when we add a dependency later.
-        p <b>面向未来:</b> 没有必要记得在后来添加依赖的时候添加 <code>@Injectable()</code>。
-      li
-        p <b>Consistency:</b> All services follow the same rules, and we don't have to wonder why #{_a} #{_decorator} is missing.
-        p <b>一致性:</b>所有的服务都遵循同样的规则，不需要考虑为什么某个地方少了一个。
-=======
+    通常，在试图实例化没有被标识为`@Injectable()`的类时，注入器会报错。
+
 .l-sub-section
   :marked
     As it happens, you could have omitted `@Injectable()` from the first
@@ -896,132 +748,103 @@
     You need it because Angular requires constructor parameter metadata
     in order to inject a `Logger`.
 
+    碰巧，第一版的`HeroService`省略了`@Injectable()`，那因为它没有注入的参数。
+      但是现在必须要有它，因为服务有了一个注入的依赖。
+      我们需要它，因为 Angular 需要构造函数参数的元数据来注入一个`Logger`。
+  
 .callout.is-helpful
-  header Suggestion: add @Injectable() to every service class
+  header Suggestion: add @Injectable() to every service classheader 建议：为每个服务类都添加 @Injectable()
   :marked
     Consider adding `@Injectable()` to every service class, even those that don't have dependencies
     and, therefore, do not technically require it. Here's why:
 
+    建议为每个服务类都添加`@Injectable()`，包括那些没有依赖严格来说并不需要它的。因为：
+    
   ul(style="font-size:inherit")
-    li <b>Future proofing:</b> No need to remember <code>@Injectable()</code> when you add a dependency later.
-    li <b>Consistency:</b> All services follow the same rules, and you don't have to wonder why a decorator is missing.
->>>>>>> f1345962
+      li 
+        p <b>Future proofing:</b> No need to remember <code>@Injectable()</code> when you add a dependency later.
+        
+        p <b>面向未来:</b> 没有必要记得在后来添加依赖的时候添加 <code>@Injectable()</code>。
+        
+      li
+        p <b>Consistency:</b> All services follow the same rules, and you don't have to wonder why a decorator is missing.
+        
+        p <b>一致性:</b>所有的服务都遵循同样的规则，不需要考虑为什么某个地方少了一个。
+        
 
 :marked
   Injectors are also responsible for instantiating components
   like `HeroesComponent`. So why doesn't `HeroesComponent` have
   `@Injectable()`?
-
-<<<<<<< HEAD
+  
   注入器同时负责实例化像`HerosComponent`这样的组件。为什么不标记`HerosComponent`为`@Injectable()`呢？
 
-  We *can* add it if we really want to. It isn't necessary because the
-=======
   You *can* add it if you really want to. It isn't necessary because the
->>>>>>> f1345962
   `HeroesComponent` is already marked with `@Component`, and this
   decorator class (like `@Directive` and `@Pipe`, which you learn about later)
   is a subtype of <a href="../api/core/index/Injectable-decorator.html">@Injectable()</a>.  It is in
   fact `@Injectable()` decorators that
   identify a class as a target for instantiation by an injector.
-
-<<<<<<< HEAD
+  
   我们**可以**添加它。但是没有必要，因为`HerosComponent`已经有`@Component`装饰器了，
-  `@Component`（和随后将会学到的`@Directive`和`@Pipe`一样）是 <a href="#{injUrl}">Injectable</a> 的子类型。
-  实际上，正是这些`Injectable`装饰器是把一个类标识为注入器实例化的目标。
-
-+ifDocsFor('ts')
-  .l-sub-section
-    :marked
-      At runtime, injectors can read class metadata in the transpiled JavaScript code
-      and use the constructor parameter type information
-      to determine what things to inject. 
-
-      在运行时，注入器可以从编译后的 JavaScript 代码中读取类的元数据，
-      并使用构造函数的参数类型信息来决定注入什么。
-
-      Not every JavaScript class has metadata.
-      The TypeScript compiler discards metadata by default.
-      If the `emitDecoratorMetadata` compiler option is true 
-      (as it should be in the `tsconfig.json`),
-      the compiler adds the metadata to the generated JavaScript 
-      for _every class with at least one decorator_.
-
-      不是每一个 JavaScript 类都有元数据。
-      TypeScript 编译器默认忽略元数据。
-      如果`emitDecoratorMetadata`编译器选项为`true`（在`tsconfig.json`中它应该为`true`），
-      编译器就会在生成的 JavaScript 中，为_每一个至少拥有一个装饰器的类_添加元数据。
-
-      While any decorator will trigger this effect, mark the service class with the
-      <a href="#{injUrl}">Injectable</a> #{_decorator}
-      to make the intent clear.
-=======
+    `@Component`（和随后将会学到的`@Directive`和`@Pipe`一样）是 <a href="#{injUrl}">Injectable</a> 的子类型。
+    实际上，正是这些`Injectable`装饰器是把一个类标识为注入器实例化的目标。
+
 .l-sub-section
   :marked
     At runtime, injectors can read class metadata in the transpiled JavaScript code
     and use the constructor parameter type information
     to determine what things to inject.
 
+    在运行时，注入器可以从编译后的 JavaScript 代码中读取类的元数据，
+    并使用构造函数的参数类型信息来决定注入什么。
+    
     Not every JavaScript class has metadata.
     The TypeScript compiler discards metadata by default.
-    If the `emitDecoratorMetadata` compiler option is true
+    If the `emitDecoratorMetadata` compiler option is true 
     (as it should be in the `tsconfig.json`),
-    the compiler adds the metadata to the generated JavaScript
+    the compiler adds the metadata to the generated JavaScript 
     for _every class with at least one decorator_.
 
+    不是每一个 JavaScript 类都有元数据。
+    TypeScript 编译器默认忽略元数据。
+    如果`emitDecoratorMetadata`编译器选项为`true`（在`tsconfig.json`中它应该为`true`），
+    编译器就会在生成的 JavaScript 中，为_每一个至少拥有一个装饰器的类_添加元数据。
+    
     While any decorator will trigger this effect, mark the service class with the
     <a href="../api/core/index/Injectable-decorator.html">@Injectable()</a> decorator
     to make the intent clear.
->>>>>>> f1345962
-
-      当然，任何装饰器都会触发这个效果，用 <a href="#{injUrl}">Injectable</a> 来标识服务
-      只是让这一意图更明显。
+
+    当然，任何装饰器都会触发这个效果，用 <a href="#{injUrl}">Injectable</a> 来标识服务
+    只是让这一意图更明显。
 
 .callout.is-critical
   header Always include the parentheses
-<<<<<<< HEAD
-
-  header 总要带着括号
-
-  block always-include-paren
-    :marked
-      Always write `@Injectable()`, not just `@Injectable`.
-      Our application will fail mysteriously if we forget the parentheses.
-=======
+  
+  header 别忘了带括号
+
   :marked
     Always write `@Injectable()`, not just `@Injectable`.
     The application will fail mysteriously if you forget the parentheses.
->>>>>>> f1345962
-
-      总是使用`@Injectable()`的形式，不能只用`@Injectable`。
-      如果忘了括号，应用就会神不知鬼不觉的失败！
+
+    总是使用`@Injectable()`的形式，不能只用`@Injectable`。
+    如果忘了括号，应用就会神不知鬼不觉的失败！
 
 .l-main-section#logger-service
 :marked
   ## Creating and registering a logger service
   ## 创建和注册日志服务
 
-<<<<<<< HEAD
-  We're injecting a logger into our `HeroService` in two steps:
-
-  要把日志服务注入到`HeroService`中需要两步：
-=======
-  Inject a logger into `HeroService` in two steps:
->>>>>>> f1345962
-
+  Inject a logger into  `HeroService` in two steps:要把日志服务注入到`HeroService`中需要两步：
   1. Create the logger service.
 
      创建日志服务。
 
   1. Register it with the application.
 
-<<<<<<< HEAD
      把它注册到应用中。
 
-  Our logger service is quite simple:
-=======
   The logger service is quite simple:
->>>>>>> f1345962
 
   这个日志服务很简单：
 
@@ -1038,14 +861,9 @@
 +makeExcerpt('src/app/providers.component.ts (excerpt)', 'providers-logger','src/app/app.module.ts')
 
 :marked
-<<<<<<< HEAD
-  If we forget to register the logger, Angular throws an exception when it first looks for the logger:
+  If you forget to register the logger, Angular throws an exception when it first looks for the logger:
 
   如果忘了注册这个日志服务，Angular 会在首次查找这个日志服务时，抛出一个异常。
-
-=======
-  If you forget to register the logger, Angular throws an exception when it first looks for the logger:
->>>>>>> f1345962
 code-example(format="nocode").
   EXCEPTION: No provider for Logger! (HeroListComponent -> HeroService -> Logger)
   (异常：Logger类没有提供商！(HeroListComponent -> HeroService -> Logger))
@@ -1056,16 +874,12 @@
   `HeroService`, which it needed to
   create and inject into a new `HeroListComponent`.
 
-<<<<<<< HEAD
   Angular 告诉我们，依赖注入器找不到日志服务的*提供商*。
   在创建`HeroListComponent`的新实例时需要创建并注入`HeroService`，
   而`HeroService`需要创建并注入一个`Logger`实例，
   Angular 需要这个`Logger`实例的提供商来。
 
-  The chain of creations started with the `Logger` provider. *Providers* are the subject of our next section.
-=======
   The chain of creations started with the `Logger` provider. *Providers* are the subject of the next section.
->>>>>>> f1345962
 
   这个“创建链”始于`Logger`的提供商。这个*提供商*就是下一节的主题 。
 
@@ -1078,56 +892,35 @@
   The injector relies on **providers** to create instances of the services
   that the injector injects into components and other services.
 
-<<<<<<< HEAD
   提供商*提供*依赖值的一个具体的、运行时的版本。
   注入器依靠**提供商**创建服务的实例，注入器再将服务的实例注入组件或其它服务。
 
-  We must register a service *provider* with the injector, or it won't know how to create the service.
+  You must register a service *provider* with the injector, or it won't know how to create the service.
 
   必须为注入器注册一个服务的*提供商*，否则它不知道该如何创建该服务。
 
-  Earlier we registered the `Logger` service in the `providers` #{_array} of the metadata for the `AppModule` like this:
-=======
-  You must register a service *provider* with the injector, or it won't know how to create the service.
-
   Earlier you registered the `Logger` service in the `providers` array of the metadata for the `AppModule` like this:
->>>>>>> f1345962
 
   我们在前面通过`AppModule`元数据中的`providers`数组注册过`Logger`服务，就像这样：
 
 +makeExample('dependency-injection/ts/src/app/providers.component.ts','providers-logger')
 
-<<<<<<< HEAD
-- var implements = _docsFor == 'dart' ? 'implements' : 'looks and behaves like a '
-- var implementsCn = _docsFor == 'dart' ? '实现' : '表现和行为像'
-- var objectlike = _docsFor == 'dart' ? '' : 'an object that behaves like '
-- var objectlikeCn = _docsFor == 'dart' ? '' : '一个对象，其行为像'
-- var loggerlike = _docsFor == 'dart' ? '' : 'We could provide a logger-like object. '
-- var loggerlikeCn = _docsFor == 'dart' ? '' : '也就是可以提供一个像logger的对象。'
-=======
->>>>>>> f1345962
 :marked
   There are many ways to *provide* something that looks and behaves like a `Logger`.
   The `Logger` class itself is an obvious and natural provider.
   But it's not the only way.
-
-<<<<<<< HEAD
+  
   有很多方式可以*提供*一些#{implementsCn} `Logger`类的东西。
-  `Logger`类本身是一个显而易见而且自然而然的提供商。
-  但它不是唯一的选项。
-
-  We can configure the injector with alternative providers that can deliver #{objectlike} a `Logger`.
-  We could provide a substitute class. #{loggerlike}
-  We could give it a provider that calls a logger factory function.
-=======
+    `Logger`类本身是一个显而易见而且自然而然的提供商。
+    但它不是唯一的选项。
+
   You can configure the injector with alternative providers that can deliver an object that behaves like a `Logger`.
   You could provide a substitute class. You could provide a logger-like object.
   You could give it a provider that calls a logger factory function.
->>>>>>> f1345962
   Any of these approaches might be a good choice under the right circumstances.
 
-  可以用其它备选提供商来配置注入器，只要它们能交付#{objectlikeCn}`Logger`就可以了。
-  可以提供一个替代类。#{loggerlikeCn}
+  可以用其它备选提供商来配置注入器，只要它们能交付一个行为类似于`Logger`的对象就可以了。
+  可以提供一个替代类。你可以提供一个类似日志的对象。
   可以给它一个提供商，让它调用可以创建日志服务的工厂函数。
   所有这些方法，只要用在正确的场合，都可能是一个好的选择。
 
@@ -1136,12 +929,7 @@
   最重要的是，当注入器需要一个`Logger`时，它得先有一个提供商。
 
 //- Dart limitation: the provide function isn't const so it cannot be used in an annotation.
-<<<<<<< HEAD
-- var _andProvideFn = _docsFor == 'dart' ? '' : 'and <i>provide</i> object literal';
-- var _andProvideFnCn = _docsFor == 'dart' ? '' : '和 <i>provide</i> 对象常量';
-=======
-
->>>>>>> f1345962
+
 #provide
 :marked
   ### The *Provider* class and _provide_ object literal
@@ -1164,28 +952,15 @@
 
 +makeExample('dependency-injection/ts/src/app/providers.component.ts','providers-3')
 
-<<<<<<< HEAD
-block provider-ctor-args
-  - var _secondParam = 'provider definition object';
-  - var _secondParamCn = '供应商定义对象';
-
-=======
->>>>>>> f1345962
 :marked
   The first is the [token](#token) that serves as the key for both locating a dependency value
   and registering the provider.
 
-<<<<<<< HEAD
   第一个是[令牌 (token)](#token)，它作为键值 (key) 使用，用于定位依赖值和注册提供商。
 
-  The second is a !{_secondParam},
-  which we can think of as a *recipe* for creating the dependency value. 
-  There are many ways to create dependency values ... and many ways to write a recipe.
-=======
   The second is a provider definition object,
   which you can think of as a *recipe* for creating the dependency value.
   There are many ways to create dependency values just as there are many ways to write a recipe.
->>>>>>> f1345962
 
   第二个是!{_secondParamCn}。
   可以把它看做是指导如何创建依赖值的*配方*。
@@ -1195,13 +970,9 @@
 :marked
   ### Alternative class providers
 
-<<<<<<< HEAD
   ### 备选的类提供商
 
-  Occasionally we'll ask a different class to provide the service.
-=======
   Occasionally you'll ask a different class to provide the service.
->>>>>>> f1345962
   The following code tells the injector
   to return a `BetterLogger` when something asks for the `Logger`.
 
@@ -1255,17 +1026,12 @@
   The dependency injector should inject that singleton instance
   when a component asks for either the new or the old logger.
   The `OldLogger` should be an alias for `NewLogger`.
-
-<<<<<<< HEAD
+  
   不管组件请求的是新的还是旧的日志服务，依赖注入器注入的都应该是同一个单例对象。
-  也就是说，`OldLogger`应该是`NewLogger`的别名。
-
-  We certainly do not want two different `NewLogger` instances in our app.
-  Unfortunately, that's what we get if we try to alias `OldLogger` to `NewLogger` with `useClass`.
-=======
+    也就是说，`OldLogger`应该是`NewLogger`的别名。
+
   You certainly do not want two different `NewLogger` instances in your app.
   Unfortunately, that's what you get if you try to alias `OldLogger` to `NewLogger` with `useClass`.
->>>>>>> f1345962
 
   我们当然不会希望应用中有两个不同的`NewLogger`实例。
   不幸的是，如果尝试通过`useClass`来把`OldLogger`作为`NewLogger`的别名，就会导致这样的后果。
@@ -1274,13 +1040,9 @@
 
 :marked
   The solution: alias with the `useExisting` option.
-
-<<<<<<< HEAD
+  
   解决方案：使用`useExisting`选项指定别名。
 
-- var stylePattern = { otl: /(useExisting: \w*)/gm };
-=======
->>>>>>> f1345962
 +makeExample('dependency-injection/ts/src/app/providers.component.ts','providers-6b', '', stylePattern)(format=".")
 
 a#value-provider
@@ -1291,27 +1053,17 @@
 
 :marked
   Sometimes it's easier to provide a ready-made object rather than ask the injector to create it from a class.
-
-<<<<<<< HEAD
+  
   有时，提供一个预先做好的对象会比请求注入器从类中创建它更容易。
 
-block dart-diff-const-metadata-ctor
-  //- N/A
-
-=======
->>>>>>> f1345962
 +makeExample('dependency-injection/ts/src/app/providers.component.ts','silent-logger')(format=".")
 
 :marked
   Then you register a provider with the `useValue` option,
   which makes this object play the logger role.
-
-<<<<<<< HEAD
+  
   于是可以通过`useValue`选项来注册提供商，它会让这个对象直接扮演 logger 的角色。
 
-- var stylePattern = { otl: /(useValue: \w*)/gm };
-=======
->>>>>>> f1345962
 +makeExample('dependency-injection/ts/src/app/providers.component.ts','providers-7', '', stylePattern)(format=".")
 
 :marked
@@ -1325,15 +1077,10 @@
 :marked
   ### Factory providers
 
-<<<<<<< HEAD
   ### 工厂提供商
 
-  Sometimes we need to create the dependent value dynamically,
-  based on information we won't have until the last possible moment.
-=======
   Sometimes you need to create the dependent value dynamically,
   based on information you won't have until the last possible moment.
->>>>>>> f1345962
   Maybe the information changes repeatedly in the course of the browser session.
 
   有时，我们需要动态创建这个依赖值，因为它所需要的信息直到最后一刻才能确定。
@@ -1344,16 +1091,11 @@
   还假设这个可注入的服务没法通过独立的源访问此信息。
 
   This situation calls for a **factory provider**.
-
-<<<<<<< HEAD
-  这种情况下，请呼叫**工厂提供商**。
-
-  Let's illustrate by adding a new business requirement:
-  the HeroService must hide *secret* heroes from normal users.
-=======
+  
+  这种情况下，请调用**工厂提供商**。
+
   To illustrate the point, add a new business requirement:
   the `HeroService` must hide *secret* heroes from normal users.
->>>>>>> f1345962
   Only authorized users should see secret heroes.
 
   下面通过添加新的业务需求来说明这一点：
@@ -1365,30 +1107,17 @@
   That authorization can change during the course of a single application session,
   as when you log in a different user.
 
-<<<<<<< HEAD
   就像`EvenBetterLogger`那样，`HeroService`需要了解此用户的身份。
   它需要知道，这个用户是否有权看到隐藏英雄。
   这个授权可能在单一的应用会话中被改变，例如，改用另一个用户的身份登录时。
 
-  Unlike `EvenBetterLogger`, we can't inject the `UserService` into the `HeroService`.
-  The `HeroService` won't have direct access to the user information to decide
-  who is authorized and who is not.
-
-  与`EvenBetterLogger`不同，不能把`UserService`注入到`HeroService`中。
-  `HeroService`无权访问用户信息，来决定谁有授权谁没有授权。
-
-.l-sub-section
-  :marked
-    Why? We don't know either. Stuff like this happens.
-
-    为什么？我们也不知道。这样的事经常发生。
-
-=======
   Unlike `EvenBetterLogger`, you can't inject the `UserService` into the `HeroService`.
   The `HeroService` won't have direct access to the user information to decide
   who is authorized and who is not.
-
->>>>>>> f1345962
+  
+  与`EvenBetterLogger`不同，不能把`UserService`注入到`HeroService`中。
+    `HeroService`无权访问用户信息，来决定谁有授权谁没有授权。
+
 :marked
   Instead, the `HeroService` constructor takes a boolean flag to control display of secret heroes.
 
@@ -1411,15 +1140,11 @@
 
 :marked
   Although the `HeroService` has no access to the `UserService`, the factory function does.
-
-<<<<<<< HEAD
+  
   虽然`HeroService`不能访问`UserService`，但是工厂方法可以。
 
-  We inject both the `Logger` and the `UserService` into the factory provider and let the injector pass them along to the factory function:
-=======
   You inject both the `Logger` and the `UserService` into the factory provider
   and let the injector pass them along to the factory function:
->>>>>>> f1345962
 
   同时把`Logger`和`UserService`注入到工厂提供商中，并且让注入器把它们传给工厂方法：
 
@@ -1430,53 +1155,33 @@
     The `useFactory` field tells Angular that the provider is a factory function
     whose implementation is the `heroServiceFactory`.
 
-<<<<<<< HEAD
     `useFactory`字段告诉 Angular：这个提供商是一个工厂方法，它的实现是`heroServiceFactory`。
 
-    The `deps` property is #{_an} #{_array} of [provider tokens](#token).
-    The `Logger` and `UserService` classes serve as tokens for their own class providers.
-    The injector resolves these tokens and injects the corresponding services into the matching factory function parameters.
-
-    `deps`属性是[提供商令牌](#token)数组。
-    `Logger`和`UserService`类作为它们自身类提供商的令牌。
-    注入器解析这些令牌，把相应的服务注入到工厂函数中相应的参数中去。
-
-- var exportedvar = _docsFor == 'dart' ? 'constant' : 'exported variable'
-- var anexportedvarCn = _docsFor == 'dart' ? '一个常量' : '一个导出的变量'
-- var variable = _docsFor == 'dart' ? 'constant' : 'variable'
-- var variableCn = _docsFor == 'dart' ? '常量' : '变量'
-
-=======
     The `deps` property is an array of [provider tokens](#token).
     The `Logger` and `UserService` classes serve as tokens for their own class providers.
     The injector resolves these tokens and injects the corresponding services into the matching factory function parameters.
-
->>>>>>> f1345962
+    
+    `deps`属性是[提供商令牌](#token)数组。
+        `Logger`和`UserService`类作为它们自身类提供商的令牌。
+        注入器解析这些令牌，把相应的服务注入到工厂函数中相应的参数中去。
+
 :marked
   Notice that you captured the factory provider in an exported variable, `heroServiceProvider`.
   This extra step makes the factory provider reusable.
   You can register the `HeroService` with this variable wherever you need it.
 
-<<<<<<< HEAD
   注意，我们在#{anexportedvarCn}中捕获了这个工厂提供商：`heroServiceProvider`。
   这个额外的步骤让工厂提供商可被复用。
   无论哪里需要，都可以使用这个#{variableCn}注册`HeroService`。
 
-  In our sample, we need it only in the `HeroesComponent`,
-  where it replaces the previous `HeroService` registration in the metadata `providers` #{_array}.
-  Here we see the new and the old implementation side-by-side:
-
-  在这个例子中，只在`HeroesComponent`中需要它，
-  这里，它代替了元数据`providers`数组中原来的`HeroService`注册。
-  对比一下新的和旧的实现：
-
-- var stylePattern = { otl: /(providers.*),$/gm };
-=======
   In this sample, you need it only in the `HeroesComponent`,
   where it replaces the previous `HeroService` registration in the metadata `providers` array.
   Here you see the new and the old implementation side-by-side:
-
->>>>>>> f1345962
+  
+  在这个例子中，只在`HeroesComponent`中需要它，
+    这里，它代替了元数据`providers`数组中原来的`HeroService`注册。
+    对比一下新的和旧的实现：
+
 +makeTabs(
   `dependency-injection/ts/src/app/heroes/heroes.component.ts,
   dependency-injection/ts/src/app/heroes/heroes.component.1.ts`,
@@ -1532,17 +1237,10 @@
   ### 非类依赖
 
 p
-<<<<<<< HEAD
-  | What if the dependency value isn't a class? Sometimes the thing we want to inject is a 
-  block non-class-dep-eg
-    span string, function, or object.
-
-p 如果依赖值不是一个类呢？有时候想要注入的东西是一个字符串，函数或者对象。
-
-=======
   | What if the dependency value isn't a class? Sometimes the thing you want to inject is a
   | string, function, or object.
->>>>>>> f1345962
+
+p 如果依赖值不是一个类呢？有时候想要注入的东西是一个字符串，函数或者对象。
 p
   | Applications often define configuration objects with lots of small facts
   | (like the title of the application or the address of a web API endpoint)
@@ -1559,69 +1257,44 @@
   What if you'd like to make this configuration object available for injection?
   You know you can register an object with a [value provider](#value-provider).
 
-<<<<<<< HEAD
   我们想让这个配置对象在注入时可用，而且知道可以使用[值提供商](#value-provider)来注册一个对象。
 
-block what-should-we-use-as-token
-  :marked
-    But what should we use as the token?
-    We don't have a class to serve as a token.
-    There is no `AppConfig` class.
-
-    但是，这种情况下用什么作令牌呢？
-    我们没办法找一个类来当作令牌，因为没有`Config`类。
-  .l-sub-section#interface
-    :marked
-      ### TypeScript interfaces aren't valid tokens
-      ### TypeScript 接口不是一个有效的令牌
-
-      The `HERO_DI_CONFIG` constant has an interface, `AppConfig`. Unfortunately, we
-      cannot use a TypeScript interface as a token:
-
-      `CONFIG`常量有一个接口：`AppConfig`。不幸的是，不能把 TypeScript 接口用作令牌：
-    +makeExample('dependency-injection/ts/src/app/providers.component.ts','providers-9-interface')(format=".")
-    +makeExample('dependency-injection/ts/src/app/providers.component.ts','provider-9-ctor-interface')(format=".")
-    :marked
-      That seems strange if we're used to dependency injection in strongly typed languages, where
-      an interface is the preferred dependency lookup key.
-
-      对于习惯于在强类型的语言中使用依赖注入的开发人员，这会看起来很奇怪，
-      因为在强类型语言中，接口是首选的用于查找依赖的主键。
-
-      It's not Angular's fault. An interface is a TypeScript design-time artifact. JavaScript doesn't have interfaces.
-      The TypeScript interface disappears from the generated JavaScript.
-      There is no interface type information left for Angular to find at runtime.
-
-      这不是 Angular 的错。接口只是 TypeScript 设计时 (design-time) 的概念。JavaScript 没有接口。
-      TypeScript 接口不会出现在生成的 JavaScript 代码中。
-      在运行期，没有接口类型信息可供 Angular 查找。
-
-//- FIXME update once https://github.com/dart-lang/angular2/issues/16 is addressed.
-- var opaquetoken = _docsFor == 'dart' ? '<b>OpaqueToken</b>' : '<a href="../api/core/index/OpaqueToken-class.html"><b>OpaqueToken</b></a>'
-=======
 :marked
   But what should you use as the token?
   You don't have a class to serve as a token.
   There is no `AppConfig` class.
 
+  但是，这种情况下用什么作令牌呢？
+  我们没办法找一个类来当作令牌，因为没有`Config`类。
+
 .l-sub-section#interface
   :marked
     ### TypeScript interfaces aren't valid tokens
+    
+    ### TypeScript 接口不是一个有效的令牌
 
     The `HERO_DI_CONFIG` constant has an interface, `AppConfig`. Unfortunately, you
     cannot use a TypeScript interface as a token:
+    
+    `CONFIG`常量有一个接口：`AppConfig`。不幸的是，不能把 TypeScript 接口用作令牌：  
   +makeExample('dependency-injection/ts/src/app/providers.component.ts','providers-9-interface')(format=".")
   +makeExample('dependency-injection/ts/src/app/providers.component.ts','provider-9-ctor-interface')(format=".")
   :marked
     That seems strange if you're used to dependency injection in strongly typed languages, where
     an interface is the preferred dependency lookup key.
 
+    对于习惯于在强类型的语言中使用依赖注入的开发人员，这会看起来很奇怪，
+    因为在强类型语言中，接口是首选的用于查找依赖的主键。
+    
     It's not Angular's doing. An interface is a TypeScript design-time artifact. JavaScript doesn't have interfaces.
     The TypeScript interface disappears from the generated JavaScript.
     There is no interface type information left for Angular to find at runtime.
+    
+    这不是 Angular 的错。接口只是 TypeScript 设计时 (design-time) 的概念。JavaScript 没有接口。
+    TypeScript 接口不会出现在生成的 JavaScript 代码中。
+    在运行期，没有接口类型信息可供 Angular 查找。
 
 a#injection-token
->>>>>>> f1345962
 :marked
   ### _InjectionToken_
 
@@ -1654,21 +1327,15 @@
   :marked
     Although the `AppConfig` interface plays no role in dependency injection,
     it supports typing of the configuration object within the class.
-
-<<<<<<< HEAD
+    
     虽然`Config`!{configType}接口在依赖注入过程中没有任何作用，但它为该类中的配置对象提供了强类型信息。
 
-block dart-map-alternative
-  :marked
-    Or we can provide and inject the configuration object in an ngModule like `AppModule`.
-=======
 :marked
   Aternatively, you can provide and inject the configuration object in an ngModule like `AppModule`.
->>>>>>> f1345962
-
-    或者在 ngModule 中提供并注入这个配置对象，如`AppModule`。
-
-  +makeExcerpt('src/app/app.module.ts','ngmodule-providers')
+
+  或者在 ngModule 中提供并注入这个配置对象，如`AppModule`。
+
++makeExcerpt('src/app/app.module.ts','ngmodule-providers')
 
 #optional
 :marked
@@ -1680,15 +1347,10 @@
   You can tell Angular that the dependency is optional by annotating the
   constructor argument with `@Optional()`:
 
-<<<<<<< HEAD
   `HeroService`*需要*一个`Logger`，但是如果想不提供 Logger 也能得到它，该怎么办呢？
   可以把构造函数的参数标记为`@Optional()`，告诉 Angular 该依赖是可选的：
 
-+ifDocsFor('ts')
-  +makeExample('dependency-injection/ts/src/app/providers.component.ts','import-optional', '')
-=======
 +makeExample('dependency-injection/ts/src/app/providers.component.ts','import-optional', '')
->>>>>>> f1345962
 +makeExample('dependency-injection/ts/src/app/providers.component.ts','provider-10-ctor', '')(format='.')
 
 :marked
@@ -1709,20 +1371,13 @@
   and you know how to ask for an injected object (such as a service) by
   adding a parameter to a constructor.
 
-<<<<<<< HEAD
   本章，我们学习了 Angular 依赖注入的基础知识。
   我们可以注册很多种类的提供商，知道如何通过添加构造函数的参数来请求一个注入对象（例如一个服务）。
 
-  Angular dependency injection is more capable than we've described.
-  We can learn more about its advanced features, beginning with its support for
-  nested injectors, in the
-  [Hierarchical Dependency Injection](hierarchical-dependency-injection.html) chapter.
-=======
   Angular dependency injection is more capable than this guide has described.
   You can learn more about its advanced features, beginning with its support for
   nested injectors, in
   [Hierarchical Dependency Injection](hierarchical-dependency-injection.html).
->>>>>>> f1345962
 
   Angular 依赖注入比前面描述的更能干。
   学习更多高级特性，如对嵌套注入器的支持，见[多级依赖注入](hierarchical-dependency-injection.html)一章。
@@ -1754,18 +1409,11 @@
   Note that the services themselves are not injected into the component.
   They are retrieved by calling `injector.get()`.
 
-<<<<<<< HEAD
   注意，这些服务本身没有注入到组件，它们是通过调用`injector.get`获得的。
 
-  The `get` method throws an error if it can't resolve the requested service.
-  We can call `get` with a second parameter (the value to return if the service is not found) 
-  instead, which we do in one case
-  to retrieve a service (`ROUS`) that isn't registered with this or any ancestor injector.
-=======
   The `get()` method throws an error if it can't resolve the requested service.
   You can call `get()` with a second parameter, which is the value to return if the service
   is not found. Angular can't find the service if it's not registered with this or any ancestor injector.
->>>>>>> f1345962
 
   `get`方法如果不能解析所请求的服务，会抛出异常。
   调用`get`时，还可以使用第二个参数，一旦获取的服务 (`ROUS`) 没有在当前或任何祖先注入器中注册过，
@@ -1774,16 +1422,11 @@
   :marked
     The technique is an example of the
     [service locator pattern](https://en.wikipedia.org/wiki/Service_locator_pattern).
-
-<<<<<<< HEAD
+    
     刚描述的这项技术是[服务定位器模式](https://en.wikipedia.org/wiki/Service_locator_pattern)的一个范例。
 
-    We **avoid** this technique unless we genuinely need it.
-    It encourages a careless grab-bag approach such as we see here.
-=======
     **Avoid** this technique unless you genuinely need it.
     It encourages a careless grab-bag approach such as you see here.
->>>>>>> f1345962
     It's difficult to explain, understand, and test.
     You can't know by inspecting the constructor what this class requires or what it will do.
     It could acquire services from any ancestor component, not just its own.
@@ -1798,62 +1441,40 @@
 
     Framework developers may take this approach when they
     must acquire services generically and dynamically.
-
-<<<<<<< HEAD
+    
     框架开发人员必须采用通用的或者动态的方式获取服务时，可能采用这个方法。
 
-+ifDocsFor('ts')
-  .l-main-section#one-class-per-file
-  :marked
-    ## Appendix: Why we recommend one class per file
-    ## 附录：为什么建议每个文件只放一个类
-
-    Having multiple classes in the same file is confusing and best avoided.
-    Developers expect one class per file. Keep them happy.
-
-    在同一个文件中有多个类容易造成混淆，最好避免。
-    开发人员期望每个文件只放一个类。这会让它们开心点。
-
-    If we scorn this advice and, say,
-    combine our `HeroService` class with the `HeroesComponent` in the same file,
-    **define the component last!**
-    If we define the component before the service,
-    we'll get a runtime null reference error.
-
-    如果我们蔑视这个建议，并且 —— 比如说 —— 把`HeroService`和`HeroesComponent`组合在同一个文件里，
-    **就得把组件定义放在最后面！**
-    如果把组件定义在了服务的前面，
-    在运行时抛出空指针错误。
-
-  .l-sub-section
-    :marked
-      We actually can define the component first with the help of the `forwardRef()` method as explained
-      in this [blog post](http://blog.thoughtram.io/angular/2015/09/03/forward-references-in-angular-2.html).
-      But why flirt with trouble?
-      Avoid the problem altogether by defining components and services in separate files.
-
-      在`forwardRef()`方法的帮助下，实际上也可以先定义组件，
-      具体说明见这个[博客](http://blog.thoughtram.io/angular/2015/09/03/forward-references-in-angular-2.html)。
-      但是为什么要先给自己找麻烦呢？
-      还是通过在独立的文件中定义组件和服务，完全避免此问题吧。
-=======
 .l-main-section#one-class-per-file
 :marked
   ## Appendix: Why have one class per file
+  
+  ## 附录：为什么建议每个文件只放一个类
 
   Having multiple classes in the same file is confusing and best avoided.
   Developers expect one class per file. Keep them happy.
 
-  If you combine the `HeroService` class with
+  在同一个文件中有多个类容易造成混淆，最好避免。
+  开发人员期望每个文件只放一个类。这会让它们开心点。
+    
+  If you combine the `HeroService` class with 
   the `HeroesComponent` in the same file,
   **define the component last**.
   If you define the component before the service,
   you'll get a runtime null reference error.
 
+  如果我们蔑视这个建议，并且 —— 比如说 —— 把`HeroService`和`HeroesComponent`组合在同一个文件里，
+    **就得把组件定义放在最后面！**
+    如果把组件定义在了服务的前面，
+    在运行时抛出空指针错误。
+
 .l-sub-section
   :marked
     You actually can define the component first with the help of the `forwardRef()` method as explained
     in this [blog post](http://blog.thoughtram.io/angular/2015/09/03/forward-references-in-angular-2.html).
     But why flirt with trouble?
     Avoid the problem altogether by defining components and services in separate files.
->>>>>>> f1345962
+
+    在`forwardRef()`方法的帮助下，实际上也可以先定义组件，
+    具体说明见这个[博客](http://blog.thoughtram.io/angular/2015/09/03/forward-references-in-angular-2.html)。
+    但是为什么要先给自己找麻烦呢？
+    还是通过在独立的文件中定义组件和服务，完全避免此问题吧。