block includes
  include ../_util-fns
  - var _at_angular = '@angular'

:marked
  Angular supports most recent browsers. This includes the following specific versions:

  Angular 支持大多数常用浏览器，包括下列版本：

table
  tr
    th Chrome
    th Firefox
    th Edge
    th IE
    th Safari
    th iOS
    th Android
    th IE mobile
  tr
    td
      p latest
      p 最新版
    td
      p latest
      p 最新版
    td 14
    td 11
    td 10
    td 10
    td Marshmallow (6.0)
    td 11
  tr
    td
    td
    td 13
    td 10
    td 9
    td 9
    td Lollipop<br>(5.0, 5.1)
    td
  tr
    td
    td
    td
    td 9
    td 8
    td 8
    td KitKat<br>(4.4)
    td
  tr
    td
    td
    td
    td
    td 7
    td 7
    td Jelly Bean<br>(4.1, 4.2, 4.3)
    td

.l-sub-section
  :marked
    Angular's continuous integration process runs unit tests of the framework on all of these browsers for every pull request, 
    using <a href="https://saucelabs.com/" target="_blank">SauceLabs</a> and 
    <a href="https://www.browserstack.com" target="_blank">Browserstack</a>.

    Angular 在持续集成过程中，对每一个提交都会使用 <a href="https://saucelabs.com/" target="_blank">SauceLabs</a> 和
    <a href="https://www.browserstack.com" target="_blank">Browserstack</a> 在上述所有浏览器上执行单元测试。

:marked
  ## Polyfills #
  ## 填充库 (polyfill) #
  Angular is built on the latest standards of the web platform.
  Targeting such a wide range of browsers is challenging because they do not support all features of modern browsers.

  Angular 构建于 Web 平台的最新标准之上。
  要支持这么多浏览器是一个不小的挑战，因为它们不支持现代浏览器的所有特性。

  You compensate by loading polyfill scripts ("polyfills") on the host web page (`index.html`)
  that implement missing features in JavaScript.
<<<<<<< HEAD

  你可以通过在宿主页面 (`index.html`) 中加载填充脚本 (“polyfills”) 来加以弥补，这些脚本实现了浏览器缺失的 JavaScript 特性。

+makeExample('quickstart/ts/index.html', 'polyfills')(format='.')
=======
+makeExample('quickstart/ts/src/index.html', 'polyfills')(format='.')
>>>>>>> 747807e2
:marked
  A particular browser may require at least one polyfill to run _any_ Angular application. 
  You may need additional polyfills for specific features.

  要运行 Angular 应用，某些浏览器可能需要至少一个填充库。除此之外，如果要支持某些特定的特性，你可能还需要另一些填充库。

  The tables below will help you determine which polyfills to load, depending on the browsers you target and the features you use.

  下表将帮你决定加载哪些填充库，具体取决于目标浏览器和要用到的特性。

.alert.is-important
  :marked
    The suggested polyfills are the ones we know will run full Angular applications.
    You may need additional polyfills to support features not covered by this list.
    Note that polyfills cannot magically transform an old, slow browser into a modern, fast one.

    这些建议的填充库是运行完整 Angular 应用所需的。
    你可能还会需要另一些的填充库来支持没有出现在此列表中的哪些特性。
    注意，这些填充库并没有神奇的魔力来把老旧、慢速的浏览器变成现代、快速的浏览器，它只是填充了 API。

:marked
  ### Mandatory polyfills ##
  ### 强制性填充库 ##
  These are the polyfills required to run an Angular application on each supported browser:

  下表是填充库对每个支持的浏览器都是需要的：

table
  tr(style="vertical-align: top") 
    th
      p Browsers (desktop & mobile)
      p 浏览器（桌面和移动）
    th
      p Polyfills required
      p 需要的填充库
  tr(style="vertical-align: top") 
    td Chrome, Firefox, Edge, Safari 9+
    td None
  tr(style="vertical-align: top") 
    td Safari 7 & 8, IE10 & 11, Android 4.1+
    td
      :marked
        [ES6](#core-es6)
  tr(style="vertical-align: top") 
    td IE9
    td
      :marked
        [ES6<br>classList](#classlist)

:marked
  ### Optional browser features to polyfill ##
  ### 可选浏览器特性的填充库 ##
  Some features of Angular may require additional polyfills.

  有些 Angular 特性可能需要额外的填充库。

  For example, the animations library relies on the standard web animation API, which is only available in Chrome and Firefox today.
  You'll need a polyfill to use animations in other browsers.

  例如，动画库依赖于标准的 web 动画 API，目前它只在 Chrome 和 Firefox 上可用。你可能需要一个填充库来在其它浏览器上使用动画功能。

  Here are the features which may require additional polyfills:

  下列特性可能需要更多填充库：

table
  tr(style="vertical-align: top") 
    th
      p Feature
      p 特性
    th
      p Polyfill
      p 填充库
    th(style="width: 50%")
      p Browsers (desktop & mobile)
      p 浏览器（桌面和移动）

  tr(style="vertical-align: top") 
    td
      p 
        a(href="./animations.html") Animations
      p 
        a(href="./animations.html") 动画
    td
      :marked
        [Web Animations](#web-animations)

        [Web 动画](#web-animations)
    td
      p All but Chrome and Firefox<br>Not supported in IE9
      p 除 Chrome 和 Firefox 外的所有，但不支持 IE9
  tr(style="vertical-align: top") 
    td
      p
        a(href="../api/common/index/DatePipe-pipe.html" target="_blank") Date
        span ,  
        a(href="../api/common/index/CurrencyPipe-pipe.html" target="_blank") currency
        span , 
        a(href="../api/common/index/DecimalPipe-pipe.html" target="_blank") decimal
        span  and 
        a(href="../api/common/index/PercentPipe-pipe.html" target="_blank") percent
        span  pipes
      p
        a(href="../api/common/index/DatePipe-pipe.html" target="_blank") Date
        span 、
        a(href="../api/common/index/CurrencyPipe-pipe.html" target="_blank") currency
        span 、
        a(href="../api/common/index/DecimalPipe-pipe.html" target="_blank") decimal
        span &nbsp;和&nbsp;
        a(href="../api/common/index/PercentPipe-pipe.html" target="_blank") percent
        span &nbsp;管道
    td
      :marked
        [Intl API](#intl)
    td
      p All but Chrome, Firefox, Edge, IE11 and Safari 10
      p 除了 Chrome、Firefox、Edge、IE11 和 Safari 10 外的所有浏览器
  tr(style="vertical-align: top") 
    td
      p
        a(href="../api/common/index/NgClass-directive.html" target="_blank") NgClass
        span on SVG elements
      p
        span 在 SVG 元素上用&nbsp;
        a(href="../api/common/index/NgClass-directive.html" target="_blank") NgClass
    td 
      :marked
        [classList](#classlist)
    td IE10, IE11
  tr(style="vertical-align: top") 
    td
      p
        a(href="./server-communication.html") Http
        span  when sending and receiving binary data
      p
        span 用&nbsp;
        a(href="./server-communication.html") Http
        span &nbsp;发送和接受二进制数据
    td 
      :marked
        [Typed&nbsp;Array](#typedarray) <br>[Blob](#blob)<br>[FormData](#formdata)
    td IE 9

:marked
  ### Suggested polyfills ##
  ### 建议的填充库 ##
  Below are the polyfills which are used to test the framework itself. They are a good starting point for an application. 

  下表中是用来测试框架本身的填充库，它们是应用程序的优质起点。

table
  tr
    th
      p Polyfill
      p 填充库
    th
      p Licence
      p 授权方式
    th
      p Size*
      p 大小*
  tr
    td
      a#core-es6(href="https://github.com/zloirock/core-js" target="_blank") ES6
    td MIT
    td 27.4KB
  tr
    td
     a#classlist(href="https://github.com/eligrey/classList.js" target="_blank") classList
    td
      p Public domain
      p 公共域
    td 1KB
  tr
    td
     a#intl(href="https://github.com/andyearnshaw/Intl.js" target="_blank") Intl
    td MIT / Unicode licence
    td 13.5KB
  tr
    td
      a#web-animations(href="https://github.com/web-animations/web-animations-js" target="_blank") Web Animations
    td Apache
    td 14.8KB
  tr
    td
     a#typedarray(href="https://github.com/inexorabletash/polyfill/blob/master/typedarray.js" target="_blank") Typed Array
    td MIT
    td 4KB
  tr
    td 
      a#blob(href="https://github.com/eligrey/Blob.js" target="_blank") Blob
    td MIT
    td 1.3KB
  tr
    td 
      a#formdata(href="https://github.com/francois2metz/html5-formdata" target="_blank") FormData
    td MIT
    td 0.4KB

:marked
<<<<<<< HEAD
  \* Figures are for minified and gzipped code, computed with the <a href="http://closure-compiler.appspot.com/home" target="_blank">closure compiler</a>

  \* 这些指标测量的是最小化 (minify) 并且 gzip 过的代码，使用 <a href="http://closure-compiler.appspot.com/home" target="_blank">closure compiler</a>
  计算出的结果。
=======
  \* Figures are for minified and gzipped code, computed with the <a href="http://closure-compiler.appspot.com/home" target="_blank">closure compiler</a>
>>>>>>> 747807e2
<|MERGE_RESOLUTION|>--- conflicted
+++ resolved
@@ -78,14 +78,10 @@
 
   You compensate by loading polyfill scripts ("polyfills") on the host web page (`index.html`)
   that implement missing features in JavaScript.
-<<<<<<< HEAD
 
   你可以通过在宿主页面 (`index.html`) 中加载填充脚本 (“polyfills”) 来加以弥补，这些脚本实现了浏览器缺失的 JavaScript 特性。
 
-+makeExample('quickstart/ts/index.html', 'polyfills')(format='.')
-=======
 +makeExample('quickstart/ts/src/index.html', 'polyfills')(format='.')
->>>>>>> 747807e2
 :marked
   A particular browser may require at least one polyfill to run _any_ Angular application. 
   You may need additional polyfills for specific features.
@@ -286,11 +282,7 @@
     td 0.4KB
 
 :marked
-<<<<<<< HEAD
   \* Figures are for minified and gzipped code, computed with the <a href="http://closure-compiler.appspot.com/home" target="_blank">closure compiler</a>
 
   \* 这些指标测量的是最小化 (minify) 并且 gzip 过的代码，使用 <a href="http://closure-compiler.appspot.com/home" target="_blank">closure compiler</a>
-  计算出的结果。
-=======
-  \* Figures are for minified and gzipped code, computed with the <a href="http://closure-compiler.appspot.com/home" target="_blank">closure compiler</a>
->>>>>>> 747807e2
+  计算出的结果。