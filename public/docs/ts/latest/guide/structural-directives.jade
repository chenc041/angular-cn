block includes
  include ../_util-fns

:marked
  One of the defining features of a single page application is its manipulation
  of the DOM tree. Instead of serving a whole new page every time a user
  navigates, whole sections of the DOM appear and disappear according
  to the application state. In this chapter we'll look at how Angular
  manipulates the DOM and how we can do it ourselves in our own directives.

  单页面应用的基本特性之一，就是它要操纵DOM树。不同于以前那种用户每次浏览都重新从服务器取得整个页面的方式，
  单页面应用中，DOM中的各个区域会根据应用程序的状态而出现或消失。
  在本章中，我们将看看Angular如何操纵DOM树，以及我们该如何在自己的指令中这么做。

  In this chapter we will

  在本章中，我们将：
  - [learn what structural directives are](#definition)
  - [学习什么是结构型(structural)指令](#definition)
  - [study *ngIf*](#ngIf)
  - [研究*ngIf*](#ngIf)
  - [discover the `<template>` element](#template)
  - [`<template>`元素揭秘](#template)
  - [understand the asterisk (\*) in **ngFor*](#asterisk)
  - [理解**ngFor*中的星号(\*)](#asterisk)
  - [write our own structural directive](#unless)
  - [写我们自己的结构型指令](#unless)

  Try the <live-example></live-example>.

  试试<live-example>在线例子</live-example>。

<a id="definition"></a>
.l-main-section
:marked
  ## What are structural directives?
  ## 什么是结构型指令？

  There are three kinds of Angular directives:

  Angular指令可分为三种：
  1. Components
  1. 组件
  1. Attribute directives
  1. 属性型指令
  1. Structural directives
  1. 结构型指令

  The *Component* is really a directive with a template.
  It's the most common of the three directives and we write lots of them as we build our application.

  *组件*其实就是一个带模板的指令。
  它是这三种指令中最常用的，我们会写大量的组件来构建应用程序。

  The [*Attribute* directive](attribute-directives.html) changes the appearance or behavior of an element.
  The built-in [NgStyle](template-syntax.html#ngStyle) directive, for example,
  can change several element styles at the same time.
  We can use it to render text bold, italic, and lime green by binding to a
  component property that requests such a sickening result.

  [*属性型*指令](attribute-directives.html)会修改元素的外观或行为。
  比如，内置指令[NgStyle](template-syntax.html#ngStyle)就能同时修改元素的好几个样式。
  通过绑定到组件的属性，我们可以把文本渲染成加粗、斜体、灰绿色这种肉麻的效果。

  A *Structural* directive changes the DOM layout by adding and removing DOM elements.
  We've seen three of the built-in structural directives in other chapters: [ngIf](template-syntax.html#ngIf),
  [ngSwitch](template-syntax.html#ngSwitch) and [ngFor](template-syntax.html#ngFor).

<<<<<<< HEAD
  *结构型*指令通过添加和删除DOM元素来改变DOM的布局。
  我们会在其它章节看到三个内置的结构型指令：[ngIf](template-syntax.html#ngIf)、
  [ngSwitch](template-syntax.html#ngSwitch)以及[ngFor](template-syntax.html#ngFor)。
=======
+makeExample('structural-directives/ts/src/app/structural-directives.component.html', 'structural-directives')(format=".")
>>>>>>> 747807e2

+makeExample('structural-directives/ts/app/structural-directives.component.html', 'structural-directives')(format=".")

<a id="ngIf"></a>
.l-main-section
:marked
  ## NgIf Case Study
  ## NgIf案例分析

  Let's focus on `ngIf`. It's a great example of a structural
  directive: it takes a boolean and makes an entire chunk of DOM appear
  or disappear.

<<<<<<< HEAD
  我们重点看下`ngIf`。它是一个很好的结构型指令案例：它接受一个布尔值，并据此让一整块DOM树出现或消失。

+makeExample('structural-directives/ts/app/structural-directives.component.html', 'ngIf')(format=".")
=======
+makeExample('structural-directives/ts/src/app/structural-directives.component.html', 'ngIf')(format=".")
>>>>>>> 747807e2

:marked
  The `ngIf` directive does not hide the element.
  Using browser developer tools we can see that, when the condition is true, the top
  paragraph is in the DOM and the bottom disused paragraph is completely
  absent from the DOM! In its place are empty `<script>` tags.

  `ngIf`指令并不会隐藏元素。
  使用浏览器的开发者工具就会看到：当`condition`为真的时候，只剩下了DOM顶部的段落，而底部无用的段落完全从DOM中消失了！
  在它的位置上是空白的`<script>`标签

figure.image-display
  img(src='/resources/images/devguide/structural-directives/element-not-in-dom.png' alt="element not in dom")

:marked
  ### Why *remove* rather than *hide*?
  ### 为什么*移除*而不是*隐藏*？
  We could hide the unwanted paragraph by setting its css `display` style to `none`.
  The element would remain in the DOM while invisible. Instead we removed it with `ngIf`.

  其实也可以通过把CSS样式`display`设置为`none`来隐藏掉那个不想要的段落。
  该元素仍然留在DOM中，只是看不到了。但我们却通过`ngIf`移除了它。

  The difference matters. When we hide an element,
  the component's behavior continues.
  It remains attached to its DOM element. It continues to listen to events.
  Angular keeps checking for changes that could affect data bindings.
  Whatever the component was doing, it keeps doing it.

<<<<<<< HEAD
  不同之处在于：当我们隐藏掉一个元素时，组件的行为还在继续 —— 它仍然附加在它所属的DOM元素上，
  它也仍在监听事件。Angular会继续检查哪些能影响数据绑定的变更。
  组件原本要做的那些事情仍在继续。

  Although invisible, the component &mdash; and all of its descendent components &mdash;
=======
  Although invisible, the component &mdash; and all of its descendant components &mdash;
>>>>>>> 747807e2
  tie up resources that might be more useful elsewhere.
  The performance and memory burden can be substantial and the user may not benefit at all.

  虽然不可见，组件及其各级子组件仍然占用着资源，而这些资源如果分配给别人可能会更有用。
  在性能和内存方面的负担相当可观，而用户却可能无法从中受益。

  On the positive side, showing the element again is very quick.
  The component's previous state is preserved and ready to display.
  The component doesn't re-initialize &mdash; an operation that could be expensive.

  当然，从积极的一面看，重新显示这个元素会非常快。
  组件以前的状态被保留着，并随时可以显示。
  组件不用重新初始化 —— 该操作可能会比较昂贵。

  `ngIf` is different.
  Setting `ngIf` to false **does** affect the component's resource consumption.
  Angular removes the element from DOM, stops change detection for the associated component,
  detaches it from DOM events (the attachments that it made) and destroys the component.
  The component can be garbage-collected (we hope) and free up memory.

  而`ngIf`不同。
  把`ngIf`设置为假**将会**影响到组件的资源消耗。
  Angular会从DOM中移除该元素，停止相关组件的变更检测，把它从DOM事件中摘掉(事件是组件造成的附加项)，并销毁组件。
  组件会被垃圾回收(希望如此)并释放内存。

  Components often have child components which themselves have children.
  All of them are destroyed when `ngIf` destroys the common ancestor.
  This cleanup effort is usually a good thing.

  组件通常还有子组件，子组件还有自己的子组件。
  当`ngIf`销毁这个祖先组件时，它们全都会被销毁。
  这种清理工作通常会是好事。

  Of course it isn't *always* a good thing.
  It might be a bad thing if we need that particular component again soon.

  当然，它也并不*总是*好事。
  如果我们很快就会再次需要这个组件，它就变成坏事了。

  The component's state might be expensive to re-construct.
  When `ngIf` becomes `true` again, Angular recreates the component and its subtree.
  Angular runs every component's initialization logic again. That could be expensive ... as when
  a component re-fetches data that had been in memory just moments ago.

  重建组件的状态可能是昂贵的。
  当`ngIf`重新变为`true`的时候，Angular会重新创建该组件及其子树。
  Angular会重新运行每个组件的初始化逻辑。那可能会很昂贵……比如当组件需要重新获取刚刚还在内存中的数据时。
.l-sub-section
  :marked
    *Design thought*: minimize initialization effort and consider caching state in a
    companion service.

    *设计思路*：要最小化初始化的成本，并考虑把状态缓存在一个伴生的服务中。
:marked
  Although there are pros and cons to each approach,
  in general it is best to use `ngIf` to remove unwanted components rather than
  hide them.

  虽然每种方法都有各自的优点和缺点，但使用`ngIf`来移除不需要的组件通常都会比隐藏它们更好一些。

  **These same considerations apply to every structural directive, whether built-in or custom.**
  We should ask ourselves &mdash; and the users of our directives &mdash; to think carefully
  about the consequences of adding and removing elements and of creating and destroying components.

  **同样的考量也适用于每一个结构型指令，无论是内置的还是自定义的。**
  我们应该提醒自己以及我们指令的使用者，来仔细考虑添加元素、移除元素以及创建和销毁组件的后果。

  Let's see these dynamics at work. For fun, we'll stack the deck *against*
  our recommendation and consider a component called `heavy-loader` that
  ***pretends*** to load a ton of data when initialized.

  让我们在实践中看看这些变化。为了娱乐，我们设想在甲板上有个叫`heavy-loader`(重型起重机)的组件，它会***假装***在初始化时装载一吨数据。

  We'll display two instances of the component.  We toggle the visibility of the first one with CSS.
  We toggle the second into and out of the DOM with `ngIf`.

  我们将显示该组件的两个实例。我们使用CSS切换第一个实例的可见性，用`ngIf`把第二个实例添加到DOM和将其移除。

+makeTabs(
    `structural-directives/ts/src/app/structural-directives.component.html,
    structural-directives/ts/src/app/heavy-loader.component.ts`,
    'message-log,',
    'template (excerpt), heavy-loader.component.ts')

:marked
  We also log when a component is created or destroyed
  using the built-in `ngOnInit` and `ngOnDestroy` [lifecycle hooks](lifecycle-hooks.html).
  Here it is in action:

  借助内置的`ngOnInit`和`ngOnDestroy`[生命周期钩子](lifecycle-hooks.html)，我们同时记录了组件的创建或销毁过程。
  下面是它的操作演示：

figure.image-display
  img(src='/resources/images/devguide/structural-directives/heavy-loader-toggle.gif' alt="heavy loader toggle")

:marked
  Both components are in the DOM at the start.
  First we toggle the component's visibility repeatedly. The component never leaves the DOM.
  When visible it's always the same instance and the log is quiet.

  开始的时候，两个组件都在DOM中。
  首先我们重复切换第一个组件的可见性。组件从未离开过DOM节点。
  当可见时，它总是同一个实例，而日志里什么都没有。

  Then we toggle the second component with `ngIf`.
  We create a new instance every time and the log shows that we're paying
  a heavy price to create and destroy it.

  当我们切换使用`ngIf`的第二个实例时。
  我们每次都会创建新的实例，而日志中显示，我们为了创建和销毁它付出了沉重的代价。

  If we really expected to "wink" the component like this, toggling visibility would be the better choice.
  In most UIs, when we "close" a component we're unlikely to see it again for a long time, if ever.
  The `ngIf` would be preferred in that case.

  如果我们真的期望像这样让组件“眨眼”，切换可见性就会是更好的选择。
  在大多数UI中，当我们“关闭”一个组件时，在相当长时间内都不大可能想再见到它 —— 可能永远也不见。
  在这种情况下，我们会更喜欢`ngIf`。

<a id="template"></a>
.l-main-section
:marked
  ## The *&lt;template>* tag
  ## *&lt;template>*标签

  Structural directives, like `ngIf`, do their magic by using the
  [HTML 5 template tag](https://developer.mozilla.org/en-US/docs/Web/HTML/Element/template).

  结构型指令，比如`ngIf`，使用[HTML 5的template标签](https://developer.mozilla.org/en-US/docs/Web/HTML/Element/template)
  完成它们的“魔法”。

  Outside of an Angular app, the `<template>` tag's default CSS `display` property is `none`.
  It's contents are ***invisible*** within
  a hidden [document fragment](https://developer.mozilla.org/en/docs/Web/API/DocumentFragment).

  在Angular应用之外，`<template>`标签的默认CSS属性`display`是`none`。
  它的内容存在于一个***隐藏的***[文档片段](https://developer.mozilla.org/en/docs/Web/API/DocumentFragment)中。

  Inside of an app, Angular ***removes*** the`<template>` tags and their children.
  The contents are gone &mdash; but not forgotten as we'll see soon.

  而在Angular应用中，Angular会***移除***`<template>`标签及其子元素。
  这些内容不见了，但是并没有被“忘记”，我们很快就明白了。

  We can confirm these effects by wrapping the middle "hip" of the phrase "Hip! Hip! Hooray!" within a `<template>` tag.
<<<<<<< HEAD

  我们可以通过把短语"Hip! Hip! Hooray!"中间的"hip"包在一个`<template>`标签中来验证下这个效果。

+makeExample('structural-directives/ts/app/structural-directives.component.html', 'template-tag')(format=".")
=======
+makeExample('structural-directives/ts/src/app/structural-directives.component.html', 'template-tag')(format=".")
>>>>>>> 747807e2
:marked
  The display is a 'Hip! Hooray!', short of perfect enthusiasm. The DOM effects are different when Angular is in control.

  这时候显示的内容是'Hip! Hooray!'，缺乏完美的热情(译注：因为少了一个词嘛)。在Angular的控制下，DOM的效果是不同的。

figure.image-display
  img(src='/resources/images/devguide/structural-directives/template-in-out-of-a2.png' alt="template outside angular")

:marked
  Evidently Angular replaces the `<template>` tag and its contents with empty `<script>` tags.
  That's just its default behavior.
  It can do something different as we saw when applying a variety of `ngSwitch` directives to `<template>` tags:

<<<<<<< HEAD
  显然，Angular把`<template>`标签及其内容替换成了一个空白的`<script>`标签。
  这只是它的默认行为。
  当把`ngSwitch`家族的各种指令应用于`<template>`标签时，我们就会看到有些东西不一样了：

+makeExample('structural-directives/ts/app/structural-directives.component.html', 'ngSwitch')(format=".")
=======
+makeExample('structural-directives/ts/src/app/structural-directives.component.html', 'ngSwitch')(format=".")
>>>>>>> 747807e2
:marked
  When one of those `ngSwitch` conditions is true, Angular inserts the template's content into the DOM.

  当这些`ngSwitch`的条件之一为真的时候，Angular把模板的内容插入到了DOM中。

  What does this have to do with `ngIf` and `ngFor`?  We didn't use a `<template>` tag with those directives.

  这和`ngIf`和`ngFor`有什么关系？很明显，我们在那些指令中并没有用到`<template>`标签。

<a id="asterisk"></a>
.l-main-section
:marked
  ## The asterisk (\*) effect
  ## 星号(\*)效果
  Here are those directives again. See the difference?

<<<<<<< HEAD
  下面也是那些指令。看出有什么不同了吗？

+makeExample('structural-directives/ts/app/structural-directives.component.html', 'asterisk')(format=".")
=======
+makeExample('structural-directives/ts/src/app/structural-directives.component.html', 'asterisk')(format=".")
>>>>>>> 747807e2
:marked
  We're prefixing these directive names with an asterisk (\*).

  我们把那些指令名加上了星号(\*)前缀。

  The asterisk is "syntactic sugar". It simplifies `ngIf` and `ngFor` for both the writer and the reader.
  Under the hood, Angular replaces the asterisk version with a more verbose `<template>` form.

  这个星号是一种“语法糖”。它简化了`ngIf`和`ngFor` —— 无论是写还是读。

  The next two `ngIf` examples are effectively the same and we may write in either style:

<<<<<<< HEAD
  接下来这两个`ngIf`范例的效果完全相同，只是我们写成了另一种风格：

+makeExample('structural-directives/ts/app/structural-directives.component.html', 'ngIf-template')(format=".")
=======
+makeExample('structural-directives/ts/src/app/structural-directives.component.html', 'ngIf-template')(format=".")
>>>>>>> 747807e2

:marked
  Most of us would rather write in style (A).

  大多数都喜欢用风格(A)来写。

  It's worth knowing that Angular expands style (A) into style (B).
  It moves the paragraph and its contents inside a `<template>` tag.
  It moves the directive up to the `<template>` tag where it becomes a property binding,
  surrounded in square brackets. The boolean value of the host component's `condition` property
  determines whether the templated content is displayed or not.

  要知道，Angular会把风格(A)写成风格(B)。
  它把段落及其内容移到了`<template>`标签中。
  它把指令移到了`<template>`标签上，成为该标签的一个属性绑定 —— 包装在方括号中。
  宿主组件的`condition`属性的布尔值决定该模板的内容是否应该被显示。

  Angular transforms `*ngFor` in a similar manner:

<<<<<<< HEAD
  Angular把`*ngFor`转换成一个类似的形式：

+makeExample('structural-directives/ts/app/structural-directives.component.html', 'ngFor-template')(format=".")
=======
+makeExample('structural-directives/ts/src/app/structural-directives.component.html', 'ngFor-template')(format=".")
>>>>>>> 747807e2
:marked
  The basic pattern is the same:&nbsp; create a `<template>`, relocate the content,
  and move the directive onto the `<template>`.

  基本的转换模式是一样的：创建一个`<template>`，将内容重定位，并且把指令移到`<template>`上。

  There are extra nuances stemming from
  Angular's [ngFor micro-syntax](template-syntax.html#ngForMicrosyntax) which expands
  into an additional `ngForOf` property binding (the iterable) and
  the `hero` template input variable (the current item in each iteration).

  Angular的[ngFor微语法](template-syntax.html#ngForMicrosyntax)里面有一些细微差别，
  它被展开成了另一个`ngForOf`属性绑定(可迭代者)和另一个模板输入变量`hero`(每次迭代中的当前条目)。

<a id="unless"></a>
.l-main-section
:marked
  ## Make a structural directive
  ## 制作一个结构型指令
  Let's write our own structural directive, an `Unless` directive, the not-so-evil twin of `ngIf`.

  我们来写自己的结构型指令：`Unless`，这是`ngIf`指令不那么邪恶的孪生兄弟。

  Unlike `ngIf` which displays the template content when `true`,
  our directive displays the content when the condition is ***false***.

  当条件为`true`时`ngIf`才显示模板内容，与之不同的是，我们这个指令只有当条件是***false***时才显示这些内容。

block unless-intro
  :marked
    Creating a directive is similar to creating a component.

    创建指令很像创建组件。

    * import the `Directive` decorator.

    * 导入`Directive`装饰器。

    * add a CSS **attribute selector** (in brackets) that identifies our directive.

    * 添加一个CSS**属性选择器**(括号中)，来标记出我们的指令。

    * specify the name of the public `input` property for binding
    (typically the name of the directive itself).

    * 指定`input`属性用于绑定的公开名称(通常就是指令自己的名字)。

    * apply the decorator to our implementation class.

    * 把这个装饰器应用到我们的实现类上。

    Here is how we begin:

<<<<<<< HEAD
    下面是最初的样子：

+makeExample('structural-directives/ts/app/unless.directive.ts', 'unless-declaration', 'unless.directive.ts (excerpt)')(format=".")
=======
+makeExample('structural-directives/ts/src/app/unless.directive.ts', 'unless-declaration', 'unless.directive.ts (excerpt)')(format=".")
>>>>>>> 747807e2
.l-sub-section
  :marked
    ### Selector brackets [&nbsp;]
    ### 选择器中的括号[&nbsp;]
    The CSS syntax for selecting an attribute is a name in square brackets.
    We surround our directive name in square brackets. See *Directive configuration* on the
    [cheatsheet](cheatsheet.html).

    在CSS中，用于选择属性(Attribute)的选择器就是放在方括号中的名字。
    于是我们把指令名包裹在方括号中。参见[小抄](cheatsheet.html)中的*指令配置项*。

    ### Selector name prefixes
    ### 选择器名称前缀

    We recommend picking a selector name with a prefix to ensure
    that it cannot conflict with any standard HTML attribute, now or in the future.

    我们建议在给选择器起名时加个前缀，以确保它不会和任何标准的HTML属性冲突，无论是现在还是未来。

    We do **not** prefix our `unless` directive name with **`ng`**.
    That prefix belongs to Angular and
    we don't want to confuse our directives with their directives.

    我们**并没有**给`unless`指令名加上**`ng`**前缀。
    那个前缀是属于Angular的，我们肯定不会希望自己的指令和Angular内置的指令冲突。

    Our prefix is `my`.

    我们用的前缀是`my`。
:marked
  We'll need access to the template *and* something that can render its contents.
  We access the template with a `TemplateRef`.  The renderer is a `ViewContainerRef`.
  We inject both into our constructor as private variables.

<<<<<<< HEAD
  我们需要访问模板，并且*还*需要一个渲染器来渲染它的内容。
  我们通过`TemplateRef`来访问模板。渲染器是`ViewContainerRef`。
  我们把它们都作为私有变量注入到构造函数中。

+makeExample('structural-directives/ts/app/unless.directive.ts', 'unless-constructor')(format=".")
=======
+makeExample('structural-directives/ts/src/app/unless.directive.ts', 'unless-constructor')(format=".")
>>>>>>> 747807e2

:marked
  The consumer of our directive will bind a boolean value to our directive's `myUnless` input property.
  The directive adds or removes the template based on that value.

  这个指令的使用者将把一个布尔值绑定到指令的输入属性`myUnless`上。
  该指令会基于这个值添加或移除此模板。

  Let's add the `myUnless` property now as a setter-only property.

<<<<<<< HEAD
  我们现在先把`myUnless`属性定义成一个“只写”属性。

+makeExample('structural-directives/ts/app/unless.directive.ts', 'unless-set')(format=".")
=======
+makeExample('structural-directives/ts/src/app/unless.directive.ts', 'unless-set')(format=".")
>>>>>>> 747807e2
.l-sub-section
  :marked
    The `@Input()` annotation marks this property as an input for the directive.

    `@Input()`装饰器表明这个属性对于指令来说是个输入属性。

:marked
  Nothing fancy here: if the condition is false,
  we render the template, otherwise we clear the element content.

  这里没什么特别的：如果条件为假，我们就渲染模板，否则就清空元素内容。

  The end result should look like this:

<<<<<<< HEAD
  最终看起来是这样的：

+makeExample('structural-directives/ts/app/unless.directive.ts', null, 'unless.directive.ts')
=======
+makeExample('structural-directives/ts/src/app/unless.directive.ts', null, 'unless.directive.ts')
>>>>>>> 747807e2

:marked
  Now we add it to the `!{_declsVsDirectives}` !{_array} of the !{_AppModuleVsAppComp} and try it.
  First we add some test HTML to the template:

<<<<<<< HEAD
  现在，我们就来把它加到AppModule的`declarations`数组中，试一试。
  我们首先把一些测试用的HTML添加到模板中：

+makeExample('structural-directives/ts/app/structural-directives.component.html', 'myUnless')(format=".")
=======
+makeExample('structural-directives/ts/src/app/structural-directives.component.html', 'myUnless')(format=".")
>>>>>>> 747807e2
:marked
  We run it and it behaves as expected, doing the opposite of `ngIf`.
  When `condition` is `true`, the top paragraph is removed (replaced by `<script>` tags) and the bottom paragraph appears.

  我们运行它，它的行为正如所预期的那样 —— 跟`ngIf`相反。
  当`condition`为`true`时，顶部的段落被移除了(被替换为`<script>`标签)，并且底部的段落显示了出来。
figure.image-display
  img(src='/resources/images/devguide/structural-directives/myUnless-is-true.png' alt="myUnless is true" )

:marked
  Our `myUnless` directive is dead simple. Surely we left something out.
  Surely `ngIf` is more complex?

  这个`myUnless`指令实在太简单了，我们肯定忘了点什么。
  那么`ngIf`会更复杂吗？

  [Look at the source code](https://github.com/angular/angular/blob/master/modules/%40angular/common/src/directives/ng_if.ts).
  It's well documented and we shouldn't be shy
  about consulting the source when we want to know how something works.

  [看下源码](https://github.com/angular/angular/blob/master/modules/%40angular/common/src/directives/ng_if.ts)。
  它有很好的文档，况且，如果我们想了解某些东西的工作原理，也不用羞于“咨询”源码。

  `ngIf` isn't much different! There are a few
  additional checks to improve performance (don't clear or recreate the
  view unless necessary) but otherwise it's much the same.

  `ngIf`也没多大不同嘛！它做了更多的检查来提升性能(除非必要，否则它不会清除或重新创建视图)，但其它的部分都跟我们写的一样。

.l-main-section
:marked
  ## Wrap up
  ## 总结
  Here is the pertinent source for this chapter.

  本章相关的代码如下：

+makeTabs(`
  structural-directives/ts/src/app/unless.directive.ts,
  structural-directives/ts/src/app/heavy-loader.component.ts,
  structural-directives/ts/src/app/structural-directives.component.ts,
  structural-directives/ts/src/app/structural-directives.component.html
  `,
  null,
  `unless.directive.ts,
   heavy-loader.component.ts,
   structural-directives.component.ts,
   structural-directives.component.html
   `)
:marked
  We learned that we can manipulate our HTML layout with
  structural directives like `ngFor` and `ngIf` and we
  wrote our own structural directive, `myUnless`, to do something similar.

  我们学会了通过像`ngFor`和`ngIf`这样的结构型指令来操纵HTML的布局。我们还写出了我们的第一个结构型指令`myUnless`来做类似的事情。

  Angular offers more sophisticated techniques for managing layout
  such as *structural components* that can take external content
  and incorporate that content within their own templates.
  Tab and tab pane controls are good examples.

  Angular提供了更多成熟的技术来管理布局，比如*结构性组件*可以接受外部内容，并把这些内容合并到组件自己的模板中。
  多页标签及其面板控件就是很好的例子。

  We'll learn about structural components in a future chapter.

  我们将在未来的章节中还会讲述结构型指令。<|MERGE_RESOLUTION|>--- conflicted
+++ resolved
@@ -66,15 +66,11 @@
   We've seen three of the built-in structural directives in other chapters: [ngIf](template-syntax.html#ngIf),
   [ngSwitch](template-syntax.html#ngSwitch) and [ngFor](template-syntax.html#ngFor).
 
-<<<<<<< HEAD
   *结构型*指令通过添加和删除DOM元素来改变DOM的布局。
   我们会在其它章节看到三个内置的结构型指令：[ngIf](template-syntax.html#ngIf)、
   [ngSwitch](template-syntax.html#ngSwitch)以及[ngFor](template-syntax.html#ngFor)。
-=======
+
 +makeExample('structural-directives/ts/src/app/structural-directives.component.html', 'structural-directives')(format=".")
->>>>>>> 747807e2
-
-+makeExample('structural-directives/ts/app/structural-directives.component.html', 'structural-directives')(format=".")
 
 <a id="ngIf"></a>
 .l-main-section
@@ -86,13 +82,9 @@
   directive: it takes a boolean and makes an entire chunk of DOM appear
   or disappear.
 
-<<<<<<< HEAD
   我们重点看下`ngIf`。它是一个很好的结构型指令案例：它接受一个布尔值，并据此让一整块DOM树出现或消失。
 
-+makeExample('structural-directives/ts/app/structural-directives.component.html', 'ngIf')(format=".")
-=======
 +makeExample('structural-directives/ts/src/app/structural-directives.component.html', 'ngIf')(format=".")
->>>>>>> 747807e2
 
 :marked
   The `ngIf` directive does not hide the element.
@@ -122,15 +114,11 @@
   Angular keeps checking for changes that could affect data bindings.
   Whatever the component was doing, it keeps doing it.
 
-<<<<<<< HEAD
   不同之处在于：当我们隐藏掉一个元素时，组件的行为还在继续 —— 它仍然附加在它所属的DOM元素上，
   它也仍在监听事件。Angular会继续检查哪些能影响数据绑定的变更。
   组件原本要做的那些事情仍在继续。
 
-  Although invisible, the component &mdash; and all of its descendent components &mdash;
-=======
   Although invisible, the component &mdash; and all of its descendant components &mdash;
->>>>>>> 747807e2
   tie up resources that might be more useful elsewhere.
   The performance and memory burden can be substantial and the user may not benefit at all.
 
@@ -276,14 +264,10 @@
   这些内容不见了，但是并没有被“忘记”，我们很快就明白了。
 
   We can confirm these effects by wrapping the middle "hip" of the phrase "Hip! Hip! Hooray!" within a `<template>` tag.
-<<<<<<< HEAD
 
   我们可以通过把短语"Hip! Hip! Hooray!"中间的"hip"包在一个`<template>`标签中来验证下这个效果。
 
-+makeExample('structural-directives/ts/app/structural-directives.component.html', 'template-tag')(format=".")
-=======
 +makeExample('structural-directives/ts/src/app/structural-directives.component.html', 'template-tag')(format=".")
->>>>>>> 747807e2
 :marked
   The display is a 'Hip! Hooray!', short of perfect enthusiasm. The DOM effects are different when Angular is in control.
 
@@ -297,15 +281,11 @@
   That's just its default behavior.
   It can do something different as we saw when applying a variety of `ngSwitch` directives to `<template>` tags:
 
-<<<<<<< HEAD
   显然，Angular把`<template>`标签及其内容替换成了一个空白的`<script>`标签。
   这只是它的默认行为。
   当把`ngSwitch`家族的各种指令应用于`<template>`标签时，我们就会看到有些东西不一样了：
 
-+makeExample('structural-directives/ts/app/structural-directives.component.html', 'ngSwitch')(format=".")
-=======
 +makeExample('structural-directives/ts/src/app/structural-directives.component.html', 'ngSwitch')(format=".")
->>>>>>> 747807e2
 :marked
   When one of those `ngSwitch` conditions is true, Angular inserts the template's content into the DOM.
 
@@ -322,13 +302,9 @@
   ## 星号(\*)效果
   Here are those directives again. See the difference?
 
-<<<<<<< HEAD
   下面也是那些指令。看出有什么不同了吗？
 
-+makeExample('structural-directives/ts/app/structural-directives.component.html', 'asterisk')(format=".")
-=======
 +makeExample('structural-directives/ts/src/app/structural-directives.component.html', 'asterisk')(format=".")
->>>>>>> 747807e2
 :marked
   We're prefixing these directive names with an asterisk (\*).
 
@@ -341,13 +317,9 @@
 
   The next two `ngIf` examples are effectively the same and we may write in either style:
 
-<<<<<<< HEAD
   接下来这两个`ngIf`范例的效果完全相同，只是我们写成了另一种风格：
 
-+makeExample('structural-directives/ts/app/structural-directives.component.html', 'ngIf-template')(format=".")
-=======
 +makeExample('structural-directives/ts/src/app/structural-directives.component.html', 'ngIf-template')(format=".")
->>>>>>> 747807e2
 
 :marked
   Most of us would rather write in style (A).
@@ -367,13 +339,9 @@
 
   Angular transforms `*ngFor` in a similar manner:
 
-<<<<<<< HEAD
   Angular把`*ngFor`转换成一个类似的形式：
 
-+makeExample('structural-directives/ts/app/structural-directives.component.html', 'ngFor-template')(format=".")
-=======
 +makeExample('structural-directives/ts/src/app/structural-directives.component.html', 'ngFor-template')(format=".")
->>>>>>> 747807e2
 :marked
   The basic pattern is the same:&nbsp; create a `<template>`, relocate the content,
   and move the directive onto the `<template>`.
@@ -427,13 +395,9 @@
 
     Here is how we begin:
 
-<<<<<<< HEAD
     下面是最初的样子：
 
-+makeExample('structural-directives/ts/app/unless.directive.ts', 'unless-declaration', 'unless.directive.ts (excerpt)')(format=".")
-=======
 +makeExample('structural-directives/ts/src/app/unless.directive.ts', 'unless-declaration', 'unless.directive.ts (excerpt)')(format=".")
->>>>>>> 747807e2
 .l-sub-section
   :marked
     ### Selector brackets [&nbsp;]
@@ -468,15 +432,11 @@
   We access the template with a `TemplateRef`.  The renderer is a `ViewContainerRef`.
   We inject both into our constructor as private variables.
 
-<<<<<<< HEAD
   我们需要访问模板，并且*还*需要一个渲染器来渲染它的内容。
   我们通过`TemplateRef`来访问模板。渲染器是`ViewContainerRef`。
   我们把它们都作为私有变量注入到构造函数中。
 
-+makeExample('structural-directives/ts/app/unless.directive.ts', 'unless-constructor')(format=".")
-=======
 +makeExample('structural-directives/ts/src/app/unless.directive.ts', 'unless-constructor')(format=".")
->>>>>>> 747807e2
 
 :marked
   The consumer of our directive will bind a boolean value to our directive's `myUnless` input property.
@@ -487,13 +447,9 @@
 
   Let's add the `myUnless` property now as a setter-only property.
 
-<<<<<<< HEAD
   我们现在先把`myUnless`属性定义成一个“只写”属性。
 
-+makeExample('structural-directives/ts/app/unless.directive.ts', 'unless-set')(format=".")
-=======
 +makeExample('structural-directives/ts/src/app/unless.directive.ts', 'unless-set')(format=".")
->>>>>>> 747807e2
 .l-sub-section
   :marked
     The `@Input()` annotation marks this property as an input for the directive.
@@ -508,26 +464,18 @@
 
   The end result should look like this:
 
-<<<<<<< HEAD
   最终看起来是这样的：
 
-+makeExample('structural-directives/ts/app/unless.directive.ts', null, 'unless.directive.ts')
-=======
 +makeExample('structural-directives/ts/src/app/unless.directive.ts', null, 'unless.directive.ts')
->>>>>>> 747807e2
 
 :marked
   Now we add it to the `!{_declsVsDirectives}` !{_array} of the !{_AppModuleVsAppComp} and try it.
   First we add some test HTML to the template:
 
-<<<<<<< HEAD
   现在，我们就来把它加到AppModule的`declarations`数组中，试一试。
   我们首先把一些测试用的HTML添加到模板中：
 
-+makeExample('structural-directives/ts/app/structural-directives.component.html', 'myUnless')(format=".")
-=======
 +makeExample('structural-directives/ts/src/app/structural-directives.component.html', 'myUnless')(format=".")
->>>>>>> 747807e2
 :marked
   We run it and it behaves as expected, doing the opposite of `ngIf`.
   When `condition` is `true`, the top paragraph is removed (replaced by `<script>` tags) and the bottom paragraph appears.
