include ../_util-fns

:marked
  Having an existing Angular 1 application doesn't mean that we can't
  begin enjoying everything Angular 2 has to offer. That's because Angular 2
  comes with built-in tools for migrating Angular 1 projects over to the
  Angular 2 platform.

  已经有了一个Angular 1的程序并不表示我们就不能享受Angular 2提供的一切。
  这是因为Angular 2带来了一些内置工具，来帮助我们把Angular 1的项目迁移到Angular 2平台。

  Some applications will be easier to upgrade than others, and there are
  ways in which we can make it easier for ourselves. It is possible to
  prepare and align Angular 1 applications with Angular 2 even before beginning
  the upgrade process. These preparation steps are all about making the code
  more decoupled, more maintainable, and up to speed with modern development
  tools. That means the preparation work will not only make the eventual upgrade
  easier, but will also generally improve our Angular 1 applications.

  有些应用可能比其它的升级起来简单，还有一些方法能让把这项工作变得更简单。
  即使在正式开始升级过程之前，我们可以准备Angular 1的程序，让它向Angular 2看齐。
  这些准备步骤几乎都是关于如何让代码更加松耦合、更有可维护性，以及用现代开发工具提高速度的。
  这意味着，这种准备工作不仅能让最终的升级变得更简单，而且还能提升Angular 1程序的质量。

  One of the keys to a successful upgrade is to do it incrementally,
  by running the two frameworks side by side in the same application, and
  porting Angular 1 components to Angular 2 one by one. This makes it possible
  to upgrade even large and complex applications without disrupting other
  business, because the work can be done collaboratively and spread over
  a period of time. The `upgrade` module in Angular 2 has been designed to
  make incremental upgrading seamless.

  成功升级的关键之一是增量式的实现它，通过在同一个应用中一起运行这两个框架，并且逐个把Angular 1的组件迁移到Angular 2中。
  这意味着可以在不必打断其它业务的前提下，升级更大、更复杂的应用程序，因为这项工作可以多人协作完成，在一段时间内逐渐铺开。
  Angular 2 `upgrade`模块的设计目标就是让你渐进、无缝的完成升级。

  1. [Preparation](#preparation)
  1. [准备工作](#preparation)
      1. [Follow the Angular Style Guide](#follow-the-angular-style-guide)
      1. [遵循Angular风格指南](#follow-the-angular-style-guide)
      2. [Using a Module Loader](#using-a-module-loader)
      2. [使用模块加载器](#using-a-module-loader)
      3. [Migrating to TypeScript](#migrating-to-typescript)
      3. [迁移到TypeScript](#migrating-to-typescript)
      4. [Using Component Directives](#using-component-directives)
      4. [使用组件型指令](#using-component-directives)
  2. [Upgrading with The Upgrade Adapter](#upgrading-with-the-upgrade-adapter)
  2. [通过升级适配器进行升级](#upgrading-with-the-upgrade-adapter)
      1. [How The Upgrade Adapter Works](#how-the-upgrade-adapter-works)
      1. [如何升级适配器](#how-the-upgrade-adapter-works)
      2. [Bootstrapping hybrid Angular 1+2 Applications](#bootstrapping-hybrid-angular-1-2-applications)
      2. [引导Angular 1和2的混合(hybrid)应用](#bootstrapping-hybrid-angular-1-2-applications)
      3. [Using Angular 2 Components from Angular 1 Code](#using-angular-2-components-from-angular-1-code)
      3. [从Angular 1的代码中使用Angular 2的组件](#using-angular-2-components-from-angular-1-code)
      4. [Using Angular 1 Component Directives from Angular 2 Code](#using-angular-1-component-directives-from-angular-2-code)
      4. [从Angular 2的代码中使用Angular 1的组件](#using-angular-1-component-directives-from-angular-2-code)
      5. [Projecting Angular 1 Content into Angular 2 Components](#projecting-angular-1-content-into-angular-2-components)
      5. [把Angular 1的内容投影(project)进Angular 2组件中](#projecting-angular-1-content-into-angular-2-components)
      6. [Transcluding Angular 2 Content into Angular 1 Component Directives](#transcluding-angular-2-content-into-angular-1-component-directives)
      6. [把Angular 2的内容透传(transclude)到Angular 1的组件型指令中](#transcluding-angular-2-content-into-angular-1-component-directives)
      7. [Making Angular 1 Dependencies Injectable to Angular 2](#making-angular-1-dependencies-injectable-to-angular-2)
      7. [让Angular 1提供的依赖可以被注入到Angular 2](#making-angular-1-dependencies-injectable-to-angular-2)
      8. [Making Angular 2 Dependencies Injectable to Angular 1](#making-angular-2-dependencies-injectable-to-angular-1)
      8. [让Angular 2提供的依赖可以被注入到Angular 1](#making-angular-2-dependencies-injectable-to-angular-1)
  3. [PhoneCat Upgrade Tutorial](#phonecat-upgrade-tutorial)
  3. [PhoneCat准备工作教程](#phonecat-preparation-tutorial)
      1. [Switching to TypeScript](#switching-to-typescript)
      1. [切换到TypeScript](#switching-to-typescript)
      2. [Installing Angular 2](#installing-angular-2)
      2. [安装Angular 2](#installing-angular-2)
      3. [Bootstrapping a hybrid 1+2 PhoneCat](#bootstrapping-a-hybrid-1-2-phonecat)
      3. [引导Angular 1+2的混合版PhoneCat](#bootstrapping-a-hybrid-1-2-phonecat)
      4. [Upgrading the Phone service](#upgrading-the-phone-service)
      4. [升级Phone服务](#upgrading-the-phone-service)
      5. [Upgrading Components](#upgrading-components)
      5. [升级组件](#upgrading-components)
      6. [Switching To The Angular 2 Router And Bootstrap](#switching-to-the-angular-2-router-and-bootstrap)
      6. [切换到Angular 2的路由器并引导](#switching-to-the-angular-2-router-and-bootstrap)
      7. [Saying Goodbye to Angular 1](#saying-goodbye-to-angular-1)
      7. [再见，Angular 1！](#saying-goodbye-to-angular-1)

.l-main-section
:marked
  # Preparation
  # 准备工作

  There are many ways to structure Angular 1 applications. When we begin
  to upgrade these applications to Angular 2, some will turn out to be
  much more easy to work with than others. There are a few key techniques
  and patterns that we can apply to future proof our apps even before we
  begin the migration.

  Angular 1应用程序的组织方式有很多种。当我们想把它们升级到Angular 2的时候，
  有些做起来会比其它的更容易些。即使在我们开始升级之前，也有一些关键的技术和模式可以让我们将来升级时更轻松。

  ## Follow the Angular Style Guide
  ## 遵循Angular风格指南

  The [Angular 1 Style Guide](https://github.com/johnpapa/angular-styleguide/blob/master/a1/README.md#single-responsibility)
  collects patterns and practices that have been proven to result in
  cleaner and more maintainable Angular 1 applications. It contains a wealth
  of information about how to write and organize Angular code - and equally
  importantly - how **not** to write and organize Angular code.

  [Angular风格指南](https://github.com/johnpapa/angular-styleguide)收集了一些已证明能写出干净且可维护的Angular 1程序的模式与实践。
  它包含了很多关于如何书写和组织Angular代码的有价值信息，同样重要的是，**不应该**采用的书写和组织Angular代码的方式。

  Angular 2 is a reimagined version of the best parts of Angular 1. In that
  sense, its goals are the same as the Angular Style Guide's: To preserve
  the good parts of Angular 1, and to avoid the bad parts. There's a lot
  more to Angular 2 than just that of course, but this does mean that
  *following the style guide helps make your Angular 1 app more closely
  aligned with Angular 2*.

  Angular 2是一个基于Angular 1中最好的部分构思出来的版本。在这种意义上，它的目标和Angular风格指南是一样的：
  保留Angular 1中好的部分，去掉坏的部分。当然，Angular 2还做了更多。
  说这些的意思是：*遵循这个风格指南可以让你写出更接近Angular 2程序的Angular 1程序*。

  There are a few rules in particular that will make it much easier to do
  *an incremental upgrade* using the Angular 2 `upgrade` module:

  特别是某些规则会让使用Angular 2的`upgrade`模块进行*增量升级*变得更简单：

  * The [Rule of 1](https://github.com/johnpapa/angular-styleguide/blob/master/a1/README.md#single-responsibility)
    states that there should be one component per file. This not only makes
    components easy to navigate and find, but will also allow us to migrate
    them between languages and frameworks one at a time. In this example application,
    each controller, component, service, and filter is in its own source file.

  * [单一规则](https://github.com/johnpapa/angular-styleguide/blob/master/a1/README.md#single-responsibility)
    规定每个文件应该只放一个组件。这不仅让组件更容易浏览和查找，而且还将允许我们逐个迁移它们的语言和框架。
    在这个范例程序中，每个控制器、工厂和过滤器都在它自己的源文件中。

  * The [Folders-by-Feature Structure](https://github.com/johnpapa/angular-styleguide/blob/master/a1/README.md#folders-by-feature-structure)
    and [Modularity](https://github.com/johnpapa/angular-styleguide/blob/master/a1/README.md#modularity)
    rules define similar principles on a higher level of abstraction: Different parts of the
    application should reside in different directories and Angular modules.

  * [按特性分目录的结构](https://github.com/johnpapa/angular-styleguide/blob/master/a1/README.md#folders-by-feature-structure)和[模块化](https://github.com/johnpapa/angular-styleguide/blob/master/a1/README.md#modularity)规则在较高的抽象层定义了一些相似的原则：应用程序中的不同部分应该被分到不同的目录和Angular模块中。

  When an application is laid out feature per feature in this way, it can also be
  migrated one feature at a time. For applications that don't already look like
  this, applying the rules in the Angular style guide is a highly recommended
  preparation step. And this is not just for the sake of the upgrade - it is just
  solid advice in general!

  如果应用程序能用这种方式把每个特性分到一个独立目录中，它也就能每次迁移一个特性。
  对于那些还没有这么做的程序，强烈建议把应用这条规则作为准备步骤。而且这也不仅仅对升级有价值，
  它还是一个通用的规则，可以让你的程序更“坚实”。

  ## Using a Module Loader
  ## 使用模块加载器

  When we break application code down into one component per file, we often end
  up with a project structure with a large number of relatively small files. This is
  a much neater way to organize things than a small number of large files, but it
  doesn't work that well if you have to load all those files to the HTML page with
  &lt;script&gt; tags. Especially when you also have to maintain those tags in the correct
  order. That's why it's a good idea to start using a *module loader*.

  当我们把应用代码分解成每个文件中放一个组件之后，我们通常会得到一个由大量相对较小的文件组成的项目结构。
  这比组织成少量大文件要整洁得多，但如果你不得不通过`<script>`标签在HTML页面中加载所有这些文件，那就不好玩了。
  尤其是当你不得不按正确的顺序维护这些标签时更是如此。
  这就是为什么开始使用*模块加载器*是一个好主意了。

  Using a module loader such as [SystemJS](https://github.com/systemjs/systemjs),
  [Webpack](http://webpack.github.io/), or [Browserify](http://browserify.org/)
  allows us to use the built-in module systems of the TypeScript or ES2015 languages in our apps.
  We can use the `import` and `export` features that explicitly specify what code can
  and will be shared between different parts of the application. For ES5 applications
  we can use CommonJS style `require` and `module.exports` features. In both cases,
  the module loader will then take care of loading all the code the application needs
  in the correct order.

  使用模块加载器，比如[SystemJS](https://github.com/systemjs/systemjs)、
  [Webpack](http://webpack.github.io/)或[Browserify](http://browserify.org/)，
  可以让我们在程序中使用TypeScript或ES2015语言内置的模块系统。
  我们可以使用`import`和`export`特性来明确指定哪些代码应该以及将会被在程序的不同部分之间共享。
  对于ES5程序来说，我们可以改用CommonJS风格的`require`和`module.exports`特性代替。
  无是论哪种情况，模块加载器都会按正确的顺序加载程序中用到的所有代码。

  When we then take our applications into production, module loaders also make it easier
  to package them all up into production bundles with batteries included.

  当我们的应用程序投入生产环境时，模块加载器也会让把所有这些文件打成完整的产品包变得更容易。

:marked
  ## Migrating to TypeScript
  ## 迁移到TypeScript

  If part of our Angular 2 upgrade plan is to also take TypeScript into use, it makes
  sense to bring in the TypeScript compiler even before the upgrade itself begins.
  This means there's one less thing to learn and think about during the actual upgrade.
  It also means we can start using TypeScript features in our Angular 1 code.

  Angular 2升级计划的一部分是引入TypeScript，即使在开始升级之前，引入TypeScript编译器也是有意义的。
  这意味着等真正升级的时候需要学习和思考的东西更少。
  它还意味着我们可以在Angular 1代码中开始使用TypeScript的特性。

  Since TypeScript is a superset of ECMAScript 2015, which in turn is a superset
  of ECMAScript 5, "switching" to TypeScript doesn't necessarily require anything
  more than installing the TypeScript compiler and switching renaming files from
  `*.js` to `*.ts`. But just doing that is not hugely useful or exciting, of course.
  Additional steps like the following can give us much more bang for the buck:

  因为TypeScript是ECMAScript 2015的一个超集，而ES2015又是ECMAScript 5的一个超集。
  这意味着除了安装一个TypeScript编译器，并把文件名都从`*.js`改成`*.ts`之外，其实什么都不用做。
  当然，如果仅仅这样做也没什么大用，也没什么令人兴奋之处。
  下面这些额外步骤可以让我们精神抖擞起来：

  * For applications that use a module loader, TypeScript imports and exports
    (which are really ECMAScript 2015 imports and exports) can be used to organize
    code into modules.

  * 对那些使用了模块加载器的程序，TypeScript的导入和导出(这实际上是ECMAScript 2015导入和导出)可以把代码组织到模块中。

  * Type annotations can be gradually added to existing functions and variables
    to pin down their types and get benefits like build-time error checking,
    great autocompletion support and inline documentation.

  * 类型注解可以逐步添加到已存在的函数和变量上，以固定它们的类型，并获得其优点：比如编译期错误检查、更好的支持自动完成，以及内联式文档等。

  * JavaScript features new to ES2015, like arrow functions, `let`s and `const`s,
    default function parameters, and destructuring assignments can also be gradually
    added to make the code more expressive.

  * 那些ES2015中新增的特性，比如箭头函数、`let`、`const`、默认函数参数、解构赋值等也能逐渐添加进来，让代码更有表现力。

  * Services and controllers can be turned into *classes*. That way they'll be a step
    closer to becoming Angular 2 service and component classes, which will make our
    life easier once we do the upgrade.

  * 服务和控制器可以转成*类*。这样我们就能一步步接近Angular 2的服务和组件类了，这样等到我们开始升级时，也会更简单。

  ## Using Component Directives
  ## 使用组件型指令

  In Angular 2, components are the main primitive from which user interfaces
  are built. We define the different parts of our UIs as components, and then
  compose the UI by using components in our templates.

  在Angular 2中，组件是用来构建用户界面的主要元素。我们把UI中的不同部分定义成组件，然后通过在模板中使用这些组件最终合成为UI。

  You can also do this in Angular 1, using *component directives*. These are
  directives that define their own templates, controllers, and input/output bindings -
  the same things that Angular 2 components define. Applications built with
  component directives are much easier to migrate to Angular 2 than applications
  built with lower-level features like `ng-controller`,  `ng-include`, and scope
  inheritance.

  我们在Angular 1中也能这么做。那就是一种定义了自己的模板、控制器和输入/输出绑定的指令 —— 跟Angular 2中对组件的定义是一样的。
  要迁移到Angular 2，通过组件型指令构建的应用程序会比直接用`ng-controller`、`ng-include`和作用域继承等底层特性构建的要容易得多。

  To be Angular 2 compatible, an Angular 1 component directive should configure
  these attributes:

  要与Angular 2兼容，Angular 1的组件型指令应该配置下列属性：

  * `restrict: 'E'`. Components are usually used as elements.

  * `restrict: 'E'`。组件通常会以元素的方式使用。

  * `scope: {}` - an isolate scope. In Angular 2, components are always isolated
    from their surroundings, and we should do this in Angular 1 too.

  * `scope: {}` - 一个独立作用域。在Angular 2中，组件永远是从它们的环境中被隔离出来的，在Angular 1中，我们也应该这么做。

  * `bindToController: {}`. Component inputs and outputs should be bound
    to the controller instead of using the `$scope`.

  * `bindToController: {}`。组件的输入和输出应该绑定到控制器，而不是`$scope`。

  * `controller` and `controllerAs`. Components have their own controllers.

  * `controller`和`controllerAs`。组件有它们自己的控制器。

  * `template` or `templateUrl`. Components have their own templates.

  * `template`或`templateUrl`。组件有它们自己的模板。

  Component directives may also use the following attributes:

  组件型指令还可能使用下列属性：

  * `transclude: true`, if the component needs to transclude content from elsewhere.

  * `transclude: true`：如果组件需要从其它地方透传内容，就设置它。

  * `require`, if the component needs to communicate with some parent component's
    controller.

  * `require`：如果组件需要和父组件的控制器通讯，就设置它。

  Component directives **may not** use the following attributes:

  组件型指令**不能**使用下列属性：

  * `compile`. This will not be supported in Angular 2.

  * `compile`。它在Angular 2中将不再被支持。

  * `replace: true`. Angular 2 never replaces a component element with the
    component template. This attribute is also deprecated in Angular 1.

  * `replace: true`。Angular永远不会用组件模板替换一个组件元素。这个特性在Angular 1中也同样不建议使用了。

  * `priority` and `terminal`. While Angular 1 components may use these,
    they are not used in Angular 2 and it is better not to write code
    that relies on them.

  * `priority`和`terminal`。虽然Angular 1的组件可能使用这些，但它们在Angular 2中已经没用了，并且最好不要再写依赖它们的代码。

  An Angular 1 component directive that is fully aligned with the Angular 2
  architecture may look something like this:

  Angular 1中一个完全向Angular 2架构看齐过的组件型指令看起来有点像这样：

+makeExample('upgrade-adapter/ts/app/hero-detail.directive.ts')

:marked
  Angular 1.5 introduces the [component API](https://docs.angularjs.org/api/ng/type/angular.Module)
  that makes it easier to define directives like these. It is a good idea to use
  this API for component directives for several reasons:

  Angular 1.5引入了[组件API](https://docs.angularjs.org/api/ng/type/angular.Module)，它让像这样定义指令变得更简单了。
  为组件型指令使用这个API是一个好主意，因为：

  * It requires less boilerplate code.

  * 它需要更少的样板代码。

  * It enforces the use of component best practices like `controllerAs`.

  * 它强制使用组件的最佳实践，比如`controllerAs`。

  * It has good default values for directive attributes like `scope` and `restrict`.

  * 对于指令中像`scope`和`restrict`这样的属性，它有良好的默认值。


  The component directive example from above looks like this when expressed
  using the component API:

  如果使用这个组件API进行快捷定义，那么上面看到的组件型指令就变成了这样：

+makeExample('upgrade-adapter/ts/app/upgrade-io/hero-detail.component.ts')

:marked
  Controller lifecycle hook methods `$onInit()`, `$onDestroy()`, and `$onChanges()`
  are another convenient feature that Angular 1.5 introduces. They all have nearly
  exact [equivalents in Angular 2](lifecycle-hooks.html), so organizing component lifecycle
  logic around them will ease the eventual Angular 2 upgrade process.

  控制器的生命周期钩子`$onInit()`、`$onDestroy()`和`$onChanges()`是Angular 1.5引入的另一些便利特性。
  它们都很接近于[Angular 2中的等价物](lifecycle-hooks.html)，所以，围绕它们组织组件生命周期的逻辑会更容易升级。

.l-main-section
:marked
  # Upgrading with The Upgrade Adapter
  # 使用升级适配器进行升级

  The `upgrade` module in Angular 2 is a very useful tool for upgrading
  anything but the smallest of applications. With it we can mix and match
  Angular 1 and 2 components in the same application and have them interoperate
  seamlessly. That means we don't have to do the upgrade work all at once,
  since there's a natural coexistence between the two frameworks during the
  transition period.

  不管要升级什么，Angular 2中的`upgrade`模块都会是一个非常有用的工具 —— 除非是小到没功能的应用。
  借助它，我们可以在同一个应用程序中混用并匹配Angular 1和2的组件，并让它们实现无缝的互操作。
  这意味着我们不用必须一次性做完所有升级工作，因为在整个演进过程中，这两个框架可以很自然的和睦相处。

  ## How The Upgrade Adapter Works
  ## 升级适配器如何工作

  The primary tool provided by the upgrade module is called the `UpgradeAdapter`.
  This is a service that can bootstrap and manage hybrid applications that support
  both Angular 2 and Angular 1 code.

  `upgrade`模块提供的主要工具叫做`UpgradeAdapter`。这是一个服务，它可以引导并管理同时支持Angular 2和Angular 1的混合式应用程序。

  When we use `UpgradeAdapter`, what we're really doing is *running both versions
  of Angular at the same time*. All Angular 2 code is running in the Angular 2
  framework, and Angular 1 code in the Angular 1 framework. Both of these are the
  actual, fully featured versions of the frameworks. There is no emulation going on,
  so we can expect to have all the features and natural behavior of both frameworks.

  当使用`UpgradeAdapter`时，我们实际做的是*同时运行两个版本的Angular*。所有Angular 2的代码运行在Angular 2框架中，
  而Angular 1的代码运行在Angular 1框架中。所有这些都是真实的、全功能的框架版本。
  没有进行任何仿真，所以我们可以期待同时存在这两个框架的所有特性和天生的行为。

  What happens on top of this is that components and services managed by one
  framework can interoperate with those from the other framework. This happens
  in three main areas: Dependency injection, the DOM, and change detection.

  所有这些事情的背后，本质上是一个框架中管理的组件和服务能和来自另一个中的进行互操作。
  这发生在三个主要的领域：依赖注入、DOM和变更检测。

  ### Dependency Injection
  ### 依赖注入

  Dependency injection is front and center in both Angular 1 and
  Angular 2, but there are some key differences between the two
  frameworks in how it actually works.

  无论是在Angular 1中还是在Angular 2中，依赖注入都处于前沿和中心的位置，但在两个框架的工作原理上，却存在着一些关键的不同之处。

table
  tr
    th Angular 1
    th Angular 2
  tr
    td
      :marked
        Dependency injection tokens are always strings

        依赖注入的令牌(Token)永远是字符串(译注：指服务名称)。
    td
      :marked
        Tokens [can have different types](../guide/dependency-injection.html).
        They are often classes. They may also be strings.

        令牌[可能有不同的类型](../guide/dependency-injection.html)。
        通常是类，也可能是字符串。
  tr
    td
      :marked
        There is exactly one injector. Even in multi-module applications,
        everything is poured into one big namespace.

        只有一个注入器。即使在多模块的应用程序中，每样东西也都被装入一个巨大的命名空间中。
    td
      :marked
        There is a [tree hierarchy of injectors](../guide/hierarchical-dependency-injection.html),
        with a root injector and an additional injector for each component.

        有一组[树状多层注入器](../guide/hierarchical-dependency-injection.html)，有一个根注入器，每个组件也另外有一个注入器。

:marked
  Even accounting for these differences we can still have dependency injection
  interoperability. The `UpgradeAdapter` resolves the differences and makes
  everything work seamlessly:

  就算有这么多不同点，也并不妨碍我们在依赖注入时进行互操作。`UpgradeAdapter`解决了这些差异，并让它们无缝的对接：

  * We can make Angular 1 services available for injection to Angular 2 code
    by *upgrading* them. The same singleton instance of each service is shared
    between the frameworks. In Angular 2 these services will always be in the
    *root injector* and available to all components. They will always have
    *string tokens* - the same tokens that they have in Angular 1.

  * 通过升级它们，我们就能让那些在Angular 1中能被注入的服务在Angular 2的代码中可用。
    在框架之间共享的是服务的同一个单例对象。在Angular 2中，这些外来服务总是被放在*根注入器*中，并可用于所有组件。
    它们总是具有*字符串令牌* —— 跟它们在Angular 1中的令牌相同。

  * We can also make Angular 2 services available for injection to Angular 1 code
    by *downgrading* them. Only services from the Angular 2 root injector can
    be downgraded. Again, the same singleton instances are shared between the frameworks.
    When we register a downgrade, we explicitly specify a *string token* that we want to
    use in Angular 1.

  * 通过降级它们，我们也能让那些在Angular 2中能被注入的服务在Angular 1的代码中可用。
    只有那些来自Angular 2根注入器的服务才能被降级。同样的，在框架之间共享的是同一个单例对象。
    当我们注册一个要降级的服务时，要明确指定一个打算在Angular 1中使用的*字符串令牌*。

figure.image-display
  img(src="/resources/images/devguide/upgrade/injectors.png" alt="The two injectors in a hybrid application" width="700")

:marked
  ### Components and the DOM
  ### 组件与DOM

  What we'll find in the DOM of a hybrid application are components and
  directives from both Angular 1 and Angular 2. These components
  communicate with each other by using the input and output bindings
  of their respective frameworks, which the `UpgradeAdapter` bridges
  together. They may also communicate through shared injected dependencies,
  as described above.

  在混合式应用中，我们能同时发现那些来自Angular 1和Angular 2中组件和指令的DOM。
  这些组件通过它们各自框架中的输入和输出绑定来互相通讯，它们由`UpgradeAdapter`桥接在一起。
  它们也能通过共享被注入的依赖彼此通讯，就像前面所说的那样。

  There are two key things to understand about what happens in the DOM
  of a hybrid application:

  要弄明白在一个混合式应用的DOM中发生了什么，有两点很关键：

  1. Every element in the DOM is owned by exactly one of the two
     frameworks. The other framework ignores it. If an element is
     owned by Angular 1, Angular 2 treats it as if it didn't exist,
     and vice versa.

  1. DOM中的每个元素都只能被两个框架之一拥有。另一个框架会忽略它。
     如果一个元素被Angular 1拥有，Angular 2就会当它不存在。反之亦然。

  2. The root of the application *is always an Angular 1 template*.

  2. 应用的根节点*总是来自Angular 1中的模板*。

  So a hybrid application begins life as an Angular 1 application,
  and it is Angular 1 that processes its root template. Angular 2 then steps
  into the picture when an Angular 2 component is used somewhere in
  the application templates. That component's view will then be managed
  by Angular 2, and it may use any number of Angular 2 components and
  directives.

  所以，混合式应用总是像Angular 1程序那样启动，处理根模板的也是Angular 1.
  然后，当这个应用的模板中使用到了Angular 2的组件时，Angular 2才开始参与。
  这个组件的视图由Angular 2进行管理，而且它还可以使用一系列的Angular 2组件和指令。

  Beyond that, we may interleave the two frameworks as much as we need to.
  We always cross the boundary between the two frameworks by one of two
  ways:

  更进一步说，我们可以按照需要，任意穿插使用这两个框架。
  使用下面的两种方式之一，我们可以自由穿梭于这两个框架的边界：

  1. By using a component from the other framework: An Angular 1 template
     using an Angular 2 component, or an Angular 2 template using an
     Angular 1 component.

  1. 通过使用来自另一个框架的组件：Angular 1的模板中用到了Angular 2的组件，或者Angular 2的模板中使用了Angular 1的组件。

  2. By transcluding or projecting content from the other framework. The
    `UpgradeAdapter` bridges the related concepts of  Angular 1 transclusion
     and Angular 2 content projection together.

  2. 通过透传(transclude)或投影(project)来自另一个框架的内容。`UpgradeAdapter`牵线搭桥，把Angular 1的透传概念和Angular 2的内容投影概念关联起来。

figure.image-display
 img(src="/resources/images/devguide/upgrade/dom.png" alt="DOM element ownership in a hybrid application" width="500")

:marked
  Whenever we use a component that belongs to the other framework, a
  switch between framework boundaries occurs. However, that switch only
  happens to the *children* of the component element. Consider a situation
  where we use an Angular 2 component from Angular 1 like this:

  无论什么时候，只要我们用到了来自另一个框架的组件，就会发生框架边界的切换。然而，这种切换只会发生在组件元素的*子节点*上。
  考虑一个场景，我们从Angular 1中像这样使用Angular 2的组件：

  ```
  <ng2-component></ng2-component>
  ```

  The DOM element `<ng2-component>` will remain to be an Angular 1 managed
  element, because it's defined in an Angular 1 template. That also
  means you can apply additional Angular 1 directives to it, but *not*
  Angular 2 directives. It is only in the template of the `Ng2Component`
  component where Angular 2 steps in. This same rule also applies when you
  use Angular 1 component directives from Angular 2.

  此时，`<ng2-component>`这个DOM元素仍然由Angular 1管理，因为它是在Angular 1的模板中定义的。
  这也意味着你可以往它上面添加别的Angular 1指令，却*不能*添加Angular 2的指令。
  只有在`Ng2Component`组件的模板中才是Angular 2的天下。同样的规则也适用于在Angular 2中使用Angular 1组件型指令的情况。

:marked
  ### Change Detection
  ### 变更检测

  Change detection in Angular 1 is all about `scope.$apply()`. After every
  event that occurs, `scope.$apply()` gets called. This is done either
  automatically by the framework, or in some cases manually by our own
  code. It is the point in time when change detection occurs and data
  bindings get updated.

  Angular 1中的变更检测全是关于`scope.$apply()`的。在每个事件发生之后，`scope.$apply()`就会被调用。
  这或者由框架自动调用，或者在某些情况下由我们自己的代码手动调用。它是发生变更检测以及更新数据绑定的时间点。

  In Angular 2 things are different. While change detection still
  occurs after every event, no one needs to call `scope.$apply()` for
  that to happen. This is because all Angular 2 code runs inside something
  called the [Angular zone](../api/core/index/NgZone-class.html). Angular always
  knows when the code finishes, so it also knows when it should kick off
  change detection. The code itself doesn't have to call `scope.$apply()`
  or anything like it.

  在Angular 2中，事情有点不一样。虽然变更检测仍然会在每一个事件之后发生，却不再需要每次调用`scope.$apply()`了。
  这是因为所有Angular 2代码都运行在一个叫做[Angular zone](../api/core/index/NgZone-class.html)的地方。
  Angular总是知道什么时候代码执行完了，也就知道了它什么时候应该触发变更检测。代码本身并不需要调用`scope.$apply()`或其它类似的东西。

  In the case of hybrid applications, the `UpgradeAdapter` bridges the
  Angular 1 and Angular 2 approaches. Here's what happens:

  在这种混合式应用的案例中，`UpgradeAdapter`在Angular 1的方法和Angular 2的方法之间建立了桥梁。发生了什么呢？

  * Everything that happens in the application runs inside the Angular 2 zone.
    This is true whether the event originated in Angular 1 or Angular 2 code.
    The zone triggers Angular 2 change detection after every event.

  * 应用中发生的每件事都运行在Angular 2的zone里。
    无论事件发生在Angular 1还是Angular 2的代码中，都是如此。

  * The `UpgradeAdapter` will invoke the Angular 1 `$rootScope.$apply()` after
    every turn of the Angular zone. This also triggers Angular 1 change
    detection after every event.

  * `UpgradeAdapter`将在每一次离开Angular zone时调用Angular 1的`$rootScope.$apply()`。这样也就同样会在每个事件之后触发Angular 1的变更检测。

figure.image-display
  img(src="/resources/images/devguide/upgrade/change_detection.png" alt="Change detection in a hybrid application" width="600")

:marked
  What this means in practice is that we do not need to call `$apply()` in
  our code, regardless of whether it is in Angular 1 on Angular 2. The
  `UpgradeAdapter` does it for us. We *can* still call `$apply()` so there
  is no need to remove such calls from existing code. Those calls just don't
  have any effect in a hybrid application.

  在实践中，这意味着我们不用在自己的代码中调用`$apply()`，而不用管这段代码是在Angular 1还是Angular 2中。
  `UpgradeAdapter`都替我们做了。我们仍然*可以*调用`$apply()`，也就是说我们不必从现有代码中移除此调用。
  但是在混合式应用中，那些调用没有任何效果。

:marked
  When we downgrade an Angular 2 component and then use it from Angular 1,
  the component's inputs will be watched using Angular 1 change detection.
  When those inputs change, the corresponding properties in the component
  are set. We can also hook into the changes by implementing the
  [OnChanges](../api/core/index/OnChanges-class.html) interface in the component,
  just like we could if it hadn't been downgraded.

  当我们降级一个Angular 2组件，然后把它用于Angular 1中时，组件的输入属性就会被Angular 1的变更检测体系监视起来。
  当那些输入属性发生变化时，组件中相应的属性就会被设置。我们也能通过实现[OnChanges](../api/core/index/OnChanges-interface.html)
  接口来挂钩到这些更改，就像它未被降级时一样。

  Correspondingly, when we upgrade an Angular 1 component and use it from Angular 2,
  all the bindings defined for the component directive's `scope` (or `bindToController`)
  will be hooked into Angular 2 change detection. They will be treated
  as regular Angular 2 inputs and set onto the scope (or controller) when
  they change.

  相应的，当我们把Angular 1的组件升级给Angular 2使用时，在这个组件型指令的`scope`(或`bindToController`)中定义的所有绑定，
  都将被挂钩到Angular 2的变更检测体系中。它们将和标准的Angular 2输入属性被同等对待，并当它们发生变化时设置回scope(或控制器)上。

  ## Using the Upgrade Adapter with Angular 2 _NgModules_
  
  ## 通过Angular 2的*NgModule*来使用升级适配器

  Both Angular 1 and Angular 2 have their own concept of modules
  to help organize an application into cohesive blocks of funcionality.
  
  Angular 1还是Angular 2都有自己的模块概念，来帮你我们把应用组织成一些紧密相关的功能块。
  
  Their details are quite different in architecture and implementation.
  In Angular 1, you add Angular assets to the `angular.module` property.
  In Angular 2, you create one or more classes adorned with an `NgModule` decorator
  that describes Angular assets in metadata. The differences blossom from there.
  
  它们在架构和实现的细节上有着显著的不同。
  在Angular 1中，我们会把Angular 1的资源添加到`angular.module`属性上。
  在Angular 2中，我们会创建一个或多个带有`NgModule`装饰器的类，这些装饰器用来在元数据中描述Angular资源。差异主要来自这里。

  In a hybrid application we run both versions of Angular at the same time.
  That means that we need at least one module each from both Angular 1 and Angular 2.
  We will give the Angular 2 module to the `UpgradeAdapter` while we use the
  Angular 1 module for bootstrapping. Let's see how.
  
  在混合式应用中，我们同时运行了两个版本的Angular。
  这意味着我们至少需要Angular 1和Angular 2各提供一个模块。
  当我们使用Angular 1的模块进行引导时，就得把Anuglar 2的模块传给`UpgradeAdapter`。我们来看看怎么做。

.l-sub-section
  :marked
    Learn more about Angular 2 modules at the [NgModule guide](ngmodule.html).
    
    要了解Angular 2模块的更多信息，请参阅[Angular模块](ngmodule.html)页。
  
:marked
  ## Bootstrapping Hybrid Angular 1+2 Applications
  ## 引导Angular 1+2的混合式应用程序

  The first step to upgrading an application using the `UpgradeAdapter` is
  always to bootstrap it as a hybrid that supports both Angular 1 and
  Angular 2.

  使用`UpgradeAdapter`升级应用的第一步总是把它引导成一个同时支持Angular 1和Angular 2的混合式应用。

  Pure Angular 1 applications can be bootstrapped in two ways: By using an `ng-app`
  directive somewhere on the HTML page, or by calling
  [angular.bootstrap](https://docs.angularjs.org/api/ng/function/angular.bootstrap)
  from JavaScript. In Angular 2, only the second method is possible - there is
  no `ng-app` in Angular 2. This is also the case for hybrid applications.
  Therefore, it is a good preliminary step to switch Angular 1 applications to use the
  JavaScript bootstrap method even before switching them to hybrid mode.

  纯粹的Angular 1应用可以用两种方式引导：在HTML页面中的某处使用`ng-app`指令，或者从JavaScript中调用
  [angular.bootstrap](https://docs.angularjs.org/api/ng/function/angular.bootstrap)。
  在Angular 2中，只有第二种方法是可行的，因为它没有`ng-app`指令。在混合式应用中也同样只能用第二种方法。
  所以，在将Angular 1应用切换到混合模式之前，把它改为用JavaScript引导的方式是一个不错的起点。

  Say we have an `ng-app` driven bootstrap such as this one:

  比如说我们有个由`ng-app`驱动的引导过程，就像这个：

+makeExample('upgrade-adapter/ts/index-ng-app.html', null, null, {otl: /(ng-app.*ng-strict-di)/})

:marked
  We can remove the `ng-app` and `ng-strict-di` directives from the HTML
  and instead switch to calling `angular.bootstrap` from JavaScript, which
  will result in the same thing:

  我们可以从HTML中移除`ng-app`和`ng-strict-di`指令，改为从JavaScript中调用`angular.bootstrap`，它能达到同样效果：

+makeExample('upgrade-adapter/ts/app/1-bootstrap/app.module.ts', 'bootstrap')

:marked
  Now introduce Angular 2 to the project. Inspired by instructions in
  [the QuickStart](../quickstart.html), you can selectively copy in material from the
  <a href="https://github.com/angular/quickstart" target="_blank">QuickStart github repository</a>.
  
  现在，把Angular 2引入项目中。根据[“快速起步”](../quickstart.html)中的指导，你可以有选择的从<a href="https://github.com/angular/quickstart" target="_blank">“快速起步”的Github仓库</a>中拷贝素材进来。

  Next, create an `app.module.ts` file and add the following `NgModule` class:
  
  接下来，创建一个`app.module.ts`文件，并添加下列`NgModule`类：

+makeExample('upgrade-adapter/ts/app/1-2-hybrid-bootstrap/app.module.ts', 'ngmodule')
  
:marked
  This bare minimum `NgModule` imports `BrowserModule`, the module every Angular browser-based app must have.
  
  这个最小化的`NgModule`导入了`BrowserModule`，该模块是每个基于浏览器的Angular应用都必须具备的。

  Import and instantiate the `UpgradeAdapter` with the new `AppModule` and call its `bootstrap` method. 
  That method takes the exact same arguments as [angular.bootstrap](https://docs.angularjs.org/api/ng/function/angular.bootstrap):
  
  用新的`AppModule`来导入和实例化`UpgradeAdapter`类，并调用它的`bootstrap`方法。
  该方法被设计成接受与[angular.bootstrap](https://docs.angularjs.org/api/ng/function/angular.bootstrap)完全相同的参数：

+makeExample('upgrade-adapter/ts/app/1-2-hybrid-bootstrap/app.module.ts', 'bootstrap')

:marked
  Congratulations! You're running a hybrid Angular 1+2 application! The
  existing Angular 1 code works as before _and_ you're ready to run Angular 2 code.

  恭喜！我们就要开始运行Angular 1+2的混合式应用程序了！所有现存的Angular 1代码会像以前一样正常工作，但是我们现在也同样可以运行Angular 2代码了。

.alert.is-helpful
  :marked
    Note that, unlike `angular.bootstrap`, the `upgradeAdapter.bootstrap` runs *asynchronously*.
    The application is not launched immediately. Some time must pass after the bootstrap call returns.

    注意，在`angular.bootstrap`和`upgradeAdapter.bootstrap`之间有一个显著的不同点：后者是*异步*工作的。
    该应用不是立即启动的。有时必须在这次bootstrap调用返回后才能传入。

:marked
  As we begin to migrate components to Angular 2, we'll be using the
  `UpgradeAdapter` for more than just bootstrapping. It'll be important
  to use the **same** instance of the adapter across the whole application,
  because it stores internal information about what's going on in the application.
  It'll be useful to have a module for a shared `UpgradeAdapter` instance in
  the project:

  当我们开始把组件移植到Angular 2时，我们还将使用`UpgradeAdapter` —— 不止是进行引导。
  在整个应用程序中使用此适配器的**同一个**实例是非常重要的，因为它保存了关于该应用程序当前状态的内部信息：

+makeExample('upgrade-adapter/ts/app/1-2-hybrid-shared-adapter-bootstrap/upgrade_adapter.ts', null, 'upgrade_adapter.ts')

:marked
  This shared instance can then be pulled in to all the modules that need it:

  然后这个共享的实例就能被所有需要它的模块获取到：

+makeExample('upgrade-adapter/ts/app/1-2-hybrid-shared-adapter-bootstrap/app.module.ts', 'bootstrap')

:marked
  ## Using Angular 2 Components from Angular 1 Code
  ## 在Angular 1的代码中使用Angular 2的组件
figure
  img(src="/resources/images/devguide/upgrade/a1-to-a2.png" alt="Using an Angular 2 component from Angular 1 code" align="left" style="width:250px; margin-left:-40px;margin-right:10px" )
:marked
  Once we're running a hybrid app, we can start the gradual process of upgrading
  code. One of the more common patterns for doing that is to use an Angular 2 component
  in an Angular 1 context. This could be a completely new component or one that was
  previously Angular 1 but has been rewritten for Angular 2.

  一旦我们开始运行混合式应用，我们就可以开始逐渐升级代码了。做这件事的一种更常见的模式就是在Angular 1的上下文中使用Angular 2的组件。
  该组件可能是全新的，也可能是把原本Angular 1的组件用Angular 2重写而成的。

  Say we have a simple Angular 2 component that shows information about a hero:

  假设我们有一个简单的用来显示英雄信息的Angular 2组件：

+makeExample('upgrade-adapter/ts/app/downgrade-static/hero-detail.component.ts', null, 'hero-detail.component.ts')

:marked
  If we want to use this component from Angular 1, we need to *downgrade* it
  using the upgrade adapter. What we get when we do that is an Angular 1
  *directive*, which we can then register into our Angular 1 module:

  如果我们想在Angular 1中使用这个组件，我们就得用“升级适配器”把它*降级*。如果我们这么做，就会得到一个Angular 1的*指令*，
  我们可以把它注册到Angular 1的模块中：

+makeExample('upgrade-adapter/ts/app/downgrade-static/app.module.ts', 'downgradecomponent')

:marked
  Because `HeroDetailComponent` is an Angular 2 component, we must also add it to the `declarations` in the `AppModule`.
  
  由于`HeroDetailComponent`是一个Angular 2组件，所以我们必须同时把它加入`AppModule`的`declarations`字段中。

+makeExample('upgrade-adapter/ts/app/downgrade-static/app.module.ts', 'ngmodule')
.l-sub-section
  :marked
    All Angular 2 components, directives and pipes must be declared in an NgModule.
    
    所有Angular 2组件、指令和管道都必须声明在NgModule中。

:marked
  The net resulit is an Angular 1 directive called `heroDetail`, that we can
  use like any other directive in our Angular 1 templates.

  这里我们得到的是一个叫做`heroDetail`的Angular 1指令，我们可以像用其它指令一样把它用在Angular 1模板中。


+makeExample('upgrade-adapter/ts/index-downgrade-static.html', 'usecomponent')

.alert.is-helpful
  :marked
    Note that this Angular 1 is an element directive (`restrict: 'E'`) called `heroDetail`.
    An Angular 1 element directive is matched based on its _name_.
    *The `selector` metadata of the downgraded Angular 2 component is ignored.*
    
    注意，它在Angular 1中是一个名叫`heroDetail`的元素型指令（`restrict: 'E'`）。
    Angular 1的元素型指令是基于它的*名字*匹配的。
    *Angular 2组件中的`selector`元数据，在降级后的版本中会被忽略。*

:marked
  Most components are not quite this simple, of course. Many of them
  have *inputs and outputs* that connect them to the outside world. An
  Angular 2 hero detail component with inputs and outputs might look
  like this:

  当然，大多数组件都不像这个这么简单。它们中很多都有*输入属性和输出属性*，来把它们连接到外部世界。
  Angular 2的英雄详情组件带有像这样的输入属性与输出属性：

+makeExample('upgrade-adapter/ts/app/downgrade-io/hero-detail.component.ts', null, 'hero-detail.component.ts')

:marked
  These inputs and outputs can be supplied from the Angular 1 template, and the
  `UpgradeAdapter` takes care of bridging them over:

  这些输入属性和输出属性的值来自于Angular 1的模板，而`UpgradeAdapter`负责桥接它们：

+makeExample('upgrade-adapter/ts/index-downgrade-io.html', 'usecomponent')

:marked
  Note that even though we are in an Angular 1 template, **we're using Angular 2
  attribute syntax to bind the inputs and outputs**. This is a requirement for downgraded
  components. The expressions themselves are still regular Angular 1 expressions.

  注意，虽然我们正在Angular 1的模板中，**但却在使用Angular 2的属性(Attribute)语法来绑定到输入属性与输出属性**。
  这是降级的组件本身要求的。而表达式本身仍然是标准的Angular 1表达式。

.callout.is-important
  header Use kebab-case for downgraded component attributes
  header 在降级过的组件属性中使用中线命名法
  :marked
    There's one notable exception to the rule of using Angular 2 attribute syntax
    for downgraded components. It has to do with input or output names that consist
    of multiple words. In Angular 2 we would bind these attributes using camelCase:

    为降级过的组件使用Angular 2的属性(Attribute)语法规则时有一个值得注意的例外。
    它适用于由多个单词组成的输入或输出属性。在Angular 2中，我们要使用小驼峰命名法绑定这些属性：
  code-example(format="").
    [myHero]="hero"
  :marked
    But when using them from Angular 1 templates, we need to use kebab-case:

    但是从Angular 1的模板中使用它们时，我们得使用中线命名法：

  code-example(format="").
    [my-hero]="hero"

:marked
  The `$event` variable can be used in outputs to gain access to the
  object that was emitted. In this case it will be the `Hero` object, because
  that is what was passed to `this.deleted.emit()`.

  `$event`变量能被用在输出属性里，以访问这个事件所发出的对象。这个案例中它是`Hero`对象，因为`this.deleted.emit()`函数曾把它传了出来。

  Since this is an Angular 1 template, we can still use other Angular 1
  directives on the element, even though it has Angular 2 binding attributes on it.
  For  example, we can easily make multiple copies of the component using `ng-repeat`:

  由于这是一个Angular 1模板，虽然它已经有了Angular 2中绑定的属性(Attribute)，我们仍可以在这个元素上使用其它Angular 1指令。
  例如，我们可以用`ng-repeat`简单的制作该组件的多份拷贝：

+makeExample('upgrade-adapter/ts/index-downgrade-io.html', 'userepeatedcomponent')

:marked
  ## Using Angular 1 Component Directives from Angular 2 Code
  ## 从Angular 2代码中使用Angular 1组件型指令
figure
  img(src="/resources/images/devguide/upgrade/a2-to-a1.png" alt="Using an Angular 1 component from Angular 2 code" align="left" style="width:250px; margin-left:-40px;margin-right:10px" )
:marked
  So, we can write an Angular 2 component and then use it from Angular 1
  code. This is very useful when we start our migration from lower-level
  components and work our way up. But in some cases it is more convenient
  to do things in the opposite order: To start with higher-level components
  and work our way down. This too can be done using the `UpgradeAdapter`.
  We can *upgrade* Angular 1 component directives and then use them from
  Angular 2.

  现在，我们已经能在Angular 2中写一个组件，并把它用于Angular 1代码中了。
  当我们从低级组件开始移植，并往上走时，这非常有用。但在另外一些情况下，从相反的方向进行移植会更加方便：
  从高级组件开始，然后往下走。这也同样能用`UpgradeAdapter`完成。
  我们可以*升级*Angular 1组件型指令，然后从Angular 2中用它们。

  Not all kinds of Angular 1 directives can be upgraded. The directive
  really has to be a *component directive*, with the characteristics
  [described in the preparation guide above](#using-component-directives).
  Our safest bet for ensuring compatibility is using the
  [component API](https://docs.angularjs.org/api/ng/type/angular.Module)
  introduced in Angular 1.5.

  不是所有种类的Angular 1指令都能升级。该指令必须是一个严格的*组件型指令*，具有[上面的准备指南中描述的](#using-component-directives)那些特征。
  确保兼容性的最安全的方式是Angular 1.5中引入的[组件API](https://docs.angularjs.org/api/ng/type/angular.Module)。

  A simple example of an upgradable component is one that just has a template
  and a controller:

  可升级组件的简单例子是只有一个模板和一个控制器的指令：

+makeExample('upgrade-adapter/ts/app/upgrade-static/hero-detail.component.ts', null, 'hero-detail.component.ts')

:marked
  We can *upgrade* this component to Angular 2 using the `UpgradeAdapter`'s
  `upgradeNg1Component` method. It takes the name of an Angular 1 component
  directive and returns an Angular 2 **component class**. 
  Declare it in an `NgModule` as with other  Angular 2 components:

  我们可以使用`UpgradeAdapter`的`upgradeNg1Component`方法来把这个组件*升级*到Angular 2。
  它接受Angular 1组件型指令的名字，并返回一个Angular 2**组件类**。
  像其它Angular 2组件一样，请把它声明在`NgModule`中：

+makeExample('upgrade-adapter/ts/app/upgrade-static/upgrade_adapter.ts', 'heroupgrade', 'app.module.ts')

.alert.is-helpful
  :marked
    Upgraded components always have an element selector, which is based
    on the original name of the original Angular 1 component directive.

    升级后的组件总会有一个元素选择器，它就是原Angular 1组件型指令的原始名字。

:marked
  An upgraded component may also have inputs and outputs, as defined by
  the scope/controller bindings of the original Angular 1 component
  directive. When we use the component from an Angular 2 template,
  we provide the inputs and outputs using **Angular 2 template syntax**,
  with the following rules:

  升级后的组件也可能有输入属性和输出属性，它们是在原Angular 1组件型指令的scope/controller绑定中定义的。
  当我们从Angular 2模板中使用该组件时，我们要使用**Angular 2模板语法**来提供这些输入属性和输出属性，但要遵循下列规则：

table
  tr
    th
    th
      p Binding definition
      p 绑定定义
    th
      p Template syntax
      p 模板语法
  tr
    th
      p Attribute binding
      p 属性(Attribute)绑定
    td
      :marked
        `myAttribute: '@myAttribute'`
    td
      :marked
        `<my-component myAttribute="value">`
  tr
    th
      p Expression binding
      p 表达式绑定
    td
      :marked
        `myOutput: '&myOutput'`
    td
      :marked
        `<my-component (myOutput)="action()">`
  tr
    th 
      p One-way binding
      p 单向绑定
    td
      :marked
        `myValue: '<myValue'`
    td
      :marked
        `<my-component [myValue]="anExpression">`
  tr
    th
      p Two-way binding
      p 双向绑定
    td
      :marked
        `myValue: '=myValue'`
    td
      :marked
        As a two-way binding: `<my-component [(myValue)]="anExpression">`.
        Since most Angular 1 two-way bindings actually only need a one-way binding
        in practice, `<my-component [myValue]="anExpression">` is often enough.

        用作输入：`<my-component [myValue]="anExpression">` 或
        用作双向绑定：`<my-component [(myValue)]="anExpression"`

:marked
  As an example, say we have a hero detail Angular 1 component directive
  with one input and one output:

  举个例子，假设我们在Angular 1中有一个表示“英雄详情”的组件型指令，它带有一个输入属性和一个输出属性：

+makeExample('upgrade-adapter/ts/app/upgrade-io/hero-detail.component.ts', null, 'hero-detail.component.ts')

:marked
  We can upgrade this component to Angular 2, and then provide the input
  and output using Angular 2 template syntax:

  我们可以把这个组件升级到Angular 2，然后使用Angular 2的模板语法提供这个输入属性和输出属性：

+makeExample('upgrade-adapter/ts/app/upgrade-io/container.component.ts', null, 'container.component.ts')


:marked
  ## Projecting Angular 1 Content into Angular 2 Components
  ## 把Angular 1的内容投影到Angular 2组件中
figure
  img(src="/resources/images/devguide/upgrade/a1-to-a2-with-projection.png" alt="Projecting Angular 1 content into Angular 2" align="left" style="width:250px; margin-left:-40px;margin-right:10px" )
:marked
  When we are using a downgraded Angular 2 component from an Angular 1
  template, the need may arise to *transclude* some content into it. This
  is also possible. While there is no such thing as transclusion in Angular 2,
  there is a very similar concept called *content projection*. The `UpgradeAdapter`
  is able to make these two features interoperate.

  如果我们在Angular 1模板中使用降级后的Angular 2组件时，可能会需要把模板中的一些内容投影进那个组件。
  这也是可能的，虽然在Angular 2中并没有透传(transclude)这样的东西，但它有一个非常相似的概念，叫做*内容投影*。
  `UpgradeAdapter`也能让这两个特性实现互操作。

  Angular 2 components that support content projection make use of an `<ng-content>`
  tag within them. Here's an example of such a component:

  Angular 2的组件通过使用`<ng-content>`标签来支持内容投影。下面是这类组件的一个例子：

+makeExample('upgrade-adapter/ts/app/1-to-2-projection/hero-detail.component.ts', null, 'hero-detail.component.ts')

:marked
  When using the component from Angular 1, we can supply contents for it. Just
  like they would be transcluded in Angular 1, they get projected to the location
  of the `<ng-content>` tag in Angular 2:

  当从Angular 1中使用该组件时，我们可以为它提供内容。正如它们将在Angular 1中被透传一样，
  它们也在Angular 2中被投影到了`<ng-content>`标签所在的位置：

+makeExample('upgrade-adapter/ts/index-1-to-2-projection.html', 'usecomponent')

.alert.is-helpful
  :marked
    When Angular 1 content gets projected inside an Angular 2 component, it still
    remains in "Angular 1 land" and is managed by the Angular 1 framework.

    当Angular 1的内容被投影到Angular 2组件中时，它仍然留在“Angular 1王国”中，并被Angular 1框架管理着。

:marked
  ## Transcluding Angular 2 Content into Angular 1 Component Directives
  ## 把Angular 2的内容透传进Angular 1的组件型指令
figure
  img(src="/resources/images/devguide/upgrade/a2-to-a1-with-transclusion.png" alt="Projecting Angular 2 content into Angular 1" align="left" style="width:250px; margin-left:-40px;margin-right:10px" )
:marked
  Just like we can project Angular 1 content into Angular 2 components,
  we can *transclude* Angular 2 content into Angular 1 components, whenever
  we are using upgraded versions from them.

  就像我们能把Angular 1的内容投影进Angular 2组件一样，我们也能把Angular 2的内容*透传*进Angular 1的组件，
  但不管怎样，我们都要使用它们升级过的版本。

  When an Angular 1 component directive supports transclusion, it may use
  the `ng-transclude` directive in its template to mark the transclusion
  point:

  如果一个Angular 1组件型指令支持透传，它就会在自己的模板中使用`ng-transclude`指令标记出透传到的位置：

+makeExample('upgrade-adapter/ts/app/2-to-1-transclusion/hero-detail.component.ts', null, 'hero-detail.component.ts')

.alert.is-helpful
  :marked
    The directive also needs to have the `transclude: true` option enabled.
    It is on by default for component directives defined with the
    1.5 component API.

    该指令还需要启用一个`transclude: true`选项。当用Angular 1.5中的组件API定义组件型指令时，该选项默认是开启的。

:marked
  If we upgrade this component and use it from Angular 2, we can populate
  the component tag with contents that will then get transcluded:

  如果我们升级这个组件，并把它用在Angular 2中，我们就能把准备透传的内容放进这个组件的标签中。

+makeExample('upgrade-adapter/ts/app/2-to-1-transclusion/container.component.ts', null, 'container.component.ts')

:marked
  ## Making Angular 1 Dependencies Injectable to Angular 2
  ## 让Angular 1中的依赖可被注入到Angular 2

  When running a hybrid app, we may bump into situations where we need to have
  some Angular 1 dependencies to be injected to Angular 2 code. This may be
  because we have some business logic still in Angular 1 services, or because
  we need some of Angular 1's built-in services like `$location` or `$timeout`.

  当运行一个混合式应用时，我们可能会遇到这种情况：我们需要把某些Angular 1的依赖注入到Angular 2代码中。
  这可能是因为某些业务逻辑仍然在Angular 1服务中，或者需要某些Angular 1的内置服务，比如`$location`或`$timeout`。

  In these situations, it is possible to *upgrade* an Angular 1 provider to
  Angular 2. This makes it possible to then inject it somewhere in Angular 2
  code. For example, we might have a service called `HeroesService` in Angular 1:

  在这些情况下，把一个Angular 1提供商*升级到*Angular 2也是有可能的。这就让它将来有可能被注入到Angular 2代码中的某些地方。
  比如，我们可能在Angular 1中有一个名叫`HeroesService`的服务：

+makeExample('upgrade-adapter/ts/app/1-to-2-providers/heroes.service.ts', null, 'heroes.service.ts')

:marked
  We can upgrade the service using the `UpgradeAdapter`'s `upgradeNg1Provider` method
  by giving it the name of the service. This adds the service into Angular 2's root injector.

  我们可以用`UpgradeAdapter`的`upgradeNg1Provider`方法来升级该服务，只要给它传入服务的名字就行了。
  这会把该服务加到Angular 2的根注入器中。

+makeExample('upgrade-adapter/ts/app/1-to-2-providers/app.module.ts', 'register', 'app.module.ts')

:marked
  We can then inject it in Angular 2 using a string token that matches
  its original name in Angular 1:

  然后我们可以使用与它在Angular 1中的原始名字相同的字符串型令牌，把它注入到Angular 2中：

+makeExample('upgrade-adapter/ts/app/1-to-2-providers/hero-detail.component.ts', null, 'hero-detail.component.ts')

.alert.is-helpful
  :marked
    In this example we upgraded a service class, which has the added benefit that
    we can use a TypeScript type annotation when we inject it. While it doesn't
    affect how the dependency is handled, it enables the benefits of static type
    checking. This is not required though, and any Angular 1 service, factory, or
    provider can be upgraded.

    在这个例子中，我们升级了服务类。当我们注入它时，我们可以使用TypeScript类型注解来获得这些额外的好处。
    它没有影响该依赖的处理过程，同时还得到了启用静态类型检查的好处。
    任何Angular 1中的服务、工厂和提供商都能被升级 —— 尽管这不是必须的。

:marked
  ## Making Angular 2 Dependencies Injectable to Angular 1
  ## 让Angular 2的依赖能被注入到Angular 1中

  In addition to upgrading Angular 1 dependencies, we can also *downgrade*
  Angular 2 dependencies, so that we can use them from Angular 1. This can be
  useful when we start migrating services to Angular 2 or creating new services
  in Angular 2 while we still have components written in Angular 1.

  除了能升级Angular 1依赖之外，我们还能*降级*Angular 2的依赖，以便我们能在Angular 1中使用它们。
  当我们已经开始把服务移植到Angular 2或在Angular 2中创建新服务，但同时还有一些用Angular 1写成的组件时，这会非常有用。

  For example, we might have an Angular 2 service called `Heroes`:

  例如，我们可能有一个Angular 2的`Heroes`服务：

+makeExample('upgrade-adapter/ts/app/2-to-1-providers/heroes.ts', null, 'heroes.ts')

:marked
  Again, as with Angular 2 components, register the provider with the `NgModule` by adding it to the module's `providers` list.
  
  仿照Angular 2组件，我们通过把该提供商加入`NgModule`的`providers`列表中来注册它。

+makeExample('upgrade-adapter/ts/app/2-to-1-providers/upgrade_adapter.ts', 'ngmodule', 'app.module.ts')

:marked
  Now wrap the Angular 2 `Heroes` in an *Angular 1 factory function* using `upgradeAdapter.downgradeNg2Provider()`. 
  and plug the factory into an Angular 1 module. 
  The name of the Angular 1 dependency is up to you:

  现在，我们使用`upgradeAdapter.downgradeNg2Provider()`来把Angular 2的`Heroes`包装成*Angular 1的工厂函数*，并把这个工厂注册进Angular 1的模块中。
  依赖在Angular 1中的名字你可以自己定：

+makeExample('upgrade-adapter/ts/app/2-to-1-providers/app.module.ts', 'register', 'app.module.ts')

:marked
  After this, the service is injectable anywhere in our Angular 1 code:

  此后，该服务就能被注入到Angular 1代码中的任何地方了：

+makeExample('upgrade-adapter/ts/app/2-to-1-providers/hero-detail.component.ts', null, 'hero-detail.component.ts')





.l-main-section
:marked
  # PhoneCat Upgrade Tutorial

  # PhoneCat升级教程

  In this section and we will look at a complete example of
  preparing and upgrading an application using the `upgrade` module. The app
  we're going to work on is [Angular PhoneCat](https://github.com/angular/angular-phonecat)
  from [the original Angular 1 tutorial](https://docs.angularjs.org/tutorial),
  which is where many of us began our Angular adventures. Now we'll see how to
  bring that application to the brave new world of Angular 2.

  在本节和下节中，我们将看一个完整的例子，它使用`upgrade`模块准备和升级了一个应用程序。
  该应用就是来自[原Angular 1教程](https://docs.angularjs.org/tutorial)中的[Angular PhoneCat](https://github.com/angular/angular-phonecat)。
  那是我们很多人当初开始Angular探险之旅的起点。
  现在，我们来看看如何把该应用带入Angular 2的美丽新世界。

  During the process we'll learn how to apply the steps outlined in the
  [preparation guide](#preparation) in practice: We'll align the application
  with Angular 2 and also take TypeScript into use.

  这期间，我们将学到如何在实践中应用[准备指南](#preparation)中列出的那些重点步骤：
  我们先让该应用向Angular 2看齐，然后为它引入SystemJS模块加载器和TypeScript。

  To follow along with the tutorial, clone the
  [angular-phonecat](https://github.com/angular/angular-phonecat) repository
  and apply the steps as we go.

  要跟随本教程，请先把[angular-phonecat](https://github.com/angular/angular-phonecat)仓库克隆到本地，并跟我们一起应用这些步骤。

  In terms of project structure, this is where our work begins:

  在项目结构方面，我们工作的起点是这样的：

.filetree
  .file angular-phonecat
  .children
    .file bower.json
    .file karma.conf.js
    .file package.json
    .file app
    .children
      .file core
      .children
        .file checkmark
        .children
          .file checkmark.filter.js
          .file checkmark.filter.spec.js
        .file phone
        .children
          .file phone.module.js
          .file phone.service.js
          .file phone.service.spec.js
        .file core.module.js
      .file phone-detail
      .children
        .file phone-detail.component.js
        .file phone-detail.component.spec.js
        .file phone-detail.module.js
        .file phone-detail.template.html
      .file phone-list
      .children
        .file phone-list.component.js
        .file phone-list.component.spec.js
        .file phone-list.module.js
        .file phone-list.template.html
      .file img
      .children
        .file  ...
      .file phones
      .children
        .file  ...
      .file app.animations.js
      .file app.config.js
      .file app.css
      .file app.module.js
      .file index.html
    .file e2e-tests
    .children
      .file protractor-conf.js
      .file scenarios.js

:marked
  This is actually a pretty good starting point. The code uses the Angular 1.5
  component API and the organization follows the
  [Angular 1 Style Guide](https://github.com/johnpapa/angular-styleguide/blob/master/a1/README.md),
  which is an important [preparation step](#following-the-angular-style-guide) before
  a successful upgrade.

  这确实是一个很好地起点。特别是，该结构遵循了[Angular 1 风格指南](https://github.com/johnpapa/angular-styleguide)，
  要想成功升级，这是一个很重要的[准备步骤](#following-the-angular-style-guide)。

  * Each component, service, and filter is in its own source file, as per the
  [Rule of 1](https://github.com/johnpapa/angular-styleguide/blob/master/a1/README.md#single-responsibility).

  * 每个组件、服务和过滤器都在它自己的源文件中 —— 就像[单一规则](https://github.com/johnpapa/angular-styleguide#single-responsibility)所要求的。

  * The `core`, `phone-detail`, and `phone-list` modules are each in their
    own subdirectory. Those subdirectories contain the JavaScript code as well as
    the HTML templates that go with each particular feature. This is in line with the
    [Folders-by-Feature Structure](https://github.com/johnpapa/angular-styleguide/blob/master/a1/README.md#style-y152)
    and [Modularity](https://github.com/johnpapa/angular-styleguide/blob/master/a1/README.md#modularity)
    rules.

  * `core`、`phone-detail`和`phone-list`模块都在它们自己的子目录中。那些子目录除了包含HTML模板之外，还包含JavaScript代码，它们共同完成一个特性。
    这是[按特性分目录的结构](https://github.com/johnpapa/angular-styleguide#style-y152)
    和[模块化](https://github.com/johnpapa/angular-styleguide#modularity)规则所要求的。

  * Unit tests are located side-by-side with application code where they are easily
    found, as described in the rules for
    [Organizing Tests](https://github.com/johnpapa/angular-styleguide/blob/master/a1/README.md#style-y197).

  * 单元测试都和应用代码在一起，它们很容易找到。就像规则
    [组织测试文件](https://github.com/johnpapa/angular-styleguide/blob/master/a1/README.md#style-y197)中要求的那样。

:marked
  ## Switching to TypeScript

  ## 切换到TypeScript

  Since we're going to be writing our Angular 2 code in TypeScript, it makes sense to
  bring in the TypeScript compiler even before we begin upgrading.

  因为我们将使用TypeScript编写Angular 2的代码，所以在开始升级之前，我们把TypeScript的编译器设置好是很合理的。

  We will also start to gradually phase out the Bower package manager in favor
  of NPM. We'll install all new dependencies using NPM, and will eventually be
  able to remove Bower from the project.

  我们还将开始逐步淘汰Bower包管理器，换成我们更喜欢的NPM。后面我们将使用NPM来安装新的依赖包，并最终从项目中移除Bower。

  Let's begin by installing TypeScript to the project. While we're at it, let's also
  install the [Typings type definition manager](https://github.com/typings/typings).
  It will allow us to install type definitions for libraries that don't come with
  prepackaged types.

  让我们先把TypeScript包安装到项目中。同时我们还将安装[typings类型定义管理器](https://github.com/typings/typings)。
  它将允许我们为那些没有提供内置类型信息库的包安装类型定义。

code-example(format="").
  npm i typescript typings --save-dev

:marked
  Let's also add run scripts for the `tsc` TypeScript compiler and the `typings`
  tool to `package.json`:

  我们还要把用来运行TypeScript编译器`tsc`和`typings`工具的脚本添加到`package.json`中：

+makeJson('upgrade-phonecat-1-typescript/ts/package.json', {paths: 'scripts.tsc, scripts.tsc:w, scripts.typings'}, 'package.json')


:marked
  We can now use Typings to install type definitions for the existing libraries that
  we're using: Angular 1 and the Jasmine unit test framework.

  现在我们可以使用typings工具来安装Angular 1和Jasmine单元测试框架的类型定义文件。

code-example(format="").
  npm run typings install dt~jquery dt~angular dt~angular-route \
    dt~angular-resource dt~angular-mocks dt~angular-animate \
    dt~jasmine -- --save --global

:marked
  This will add these typings into a `typings.json` configuration file as well as
  download them into the `typings directory`.

  这会把这些类型定义文件加到配置文件`typings.json`中，并把它们下载到`typings`目录下。

  We should also configure the TypeScript compiler so that it can understand our
  project. We'll add a `tsconfig.json` file to the project directory, just like we do
  in the [Quickstart](../quickstart.html). It instructs the TypeScript compiler how
  to interpret our source files.

  我们还应该配置TypeScript编译器，以便它能理解我们的项目结构。我们要往项目目录下添加一个`tsconfig.json`文件，
  就像在[“快速起步”](../quickstart.html)中做过的那样。它将告诉TypeScript编译器，该如何编译我们的源文件。

+makeJson('upgrade-phonecat-1-typescript/ts/tsconfig.ng1.json', null, 'tsconfig.json')

:marked
  We are telling the TypeScript compiler to turn our TypeScript files to ES5 code
  bundled into CommonJS modules.

  我们告诉TypeScript编译器，把TypeScript文件转换成ES5代码，并打包进CommonJS模块中。

  We can now launch the TypeScript compiler from the command line. It will watch
  our `.ts` source files and compile them to JavaScript on the fly. Those compiled
  `.js` files are then loaded into the browser by SystemJS. This is a process we'll
  want to have continuously running in the background as we go along.

  我们现在可以从命令行启动TypeScript编译器。它将监控`.ts`源码文件，并随时把它们编译成JavaScript。
  然后这些编译出的`.js`文件被SystemJS加载到浏览器中。当我们继续往前走的时候，这个过程将在后台持续运行。

code-example(format="").
  npm run tsc:w

:marked
  The next thing we'll do is convert our JavaScript files to TypeScript. Since
  TypeScript is a superset of ECMAScript 2015, which in turn is a superset
  of ECMAScript 5, we can simply switch the file extensions from `.js` to `.ts`
  and everything will work just like it did before. As the TypeScript compiler
  runs, it emits the corresponding `.js` file for every `.ts` file and the
  compiled JavaScript is what actually gets executed. If you start
  the project HTTP server with `npm start`, you should see the fully functional
  application in your browser.

  我们要做的下一件事是把JavaScript文件转换成TypeScript文件。
  由于TypeScript是ECMAScript 2015的一个超集，而ES2015又是ECMAScript 5的超集，所以我们可以简单的把文件的扩展名从`.js`换成`.ts`，
  它们还是会像以前一样工作。由于TypeScript编译器仍在运行，它会为每一个`.ts`文件生成对应的`.js`文件，而真正运行的是编译后的`.js`文件。
  如果你用`npm start`开启了本项目的HTTP服务器，你会在浏览器中看到一个功能完好的应用。

  Now that we have TypeScript though, we can start benefiting from some of its
  features. There's a lot of value the language can provide to Angular 1 applications.

  有了TypeScript，我们就可以从它的一些特性中获益了。此语言可以为Angular 1应用提供很多价值。

  For one thing, TypeScript is a superset of ES2015. Any app that has previously
  been written in ES5 - like the PhoneCat example has - can with TypeScript
  start incorporating all of the JavaScript features that are new to ES2015.
  These include things like `let`s and `const`s, arrow functions, default function
  parameters, and destructuring assignments.

  首先，TypeScript是一个ES2015的超集。任何以前用ES5写的程序(就像PhoneCat范例)都可以开始通过TypeScript
  纳入那些添加到ES2015中的新特性。
  这包括`let`、`const`、箭头函数、函数默认参数以及解构(destructure)赋值。

  Another thing we can do is start adding *type safety* to our code. This has
  actually partially already happened because of the Angular 1 typings we installed.
  TypeScript are checking that we are calling Angular 1 APIs correctly when we do
  things like register components to Angular modules.

  我们能做的另一件事就是把*类型安全*添加到代码中。这实际上已经部分完成了，因为我们已经安装了Angular 1的类型定义。
  当我们正确调用Angular 1的API时，TypeScript会帮我们检查它 —— 比如往Angular模块中注册组件。

  But we can also start adding *type annotations* for our own code to get even more
  out of TypeScript's type system. For instance, we can annotate the checkmark
  filter so that it explicitly expects booleans as arguments. This makes it clearer
  what the filter is supposed to do.

  我们还能开始把*类型注解*添加到自己的代码中，来从TypeScript的类型系统中获得更多帮助。
  比如，我们可以给`checkmark`过滤器加上注解，表明它期待一个`boolean`类型的参数。
  这可以更清楚的表明此过滤器打算做什么

+makeExample('upgrade-phonecat-1-typescript/ts/app/core/checkmark/checkmark.filter.ts', null, 'app/core/checkmark/checkmark.filter.ts')

:marked
  In the `Phone` service we can explicitly annotate the `$resource` service dependency
  as an `angular.resource.IResourceService` - a type defined by the Angular 1 typings.

  在`Phone`服务中，我们可以明确的把`$resource`服务声明为`angular.resource.IResourceService`，一个Angular 1类型定义提供的类型。

+makeExample('upgrade-phonecat-1-typescript/ts/app/core/phone/phone.service.ts', null, 'app/core/phone/phone.service.ts')

:marked
  We can apply the same trick to the application's route configuration file in `app.config.ts`,
  where we are using the location and route services. By annotating them accordingly TypeScript
  can verify we're calling their APIs with the correct kinds of arguments.

  我们可以在应用的路由配置中使用同样的技巧，那里我们用到了location和route服务。
  一旦给它们提供了类型信息，TypeScript就能检查我们是否在用类型的正确参数来调用它们了。

+makeExample('upgrade-phonecat-1-typescript/ts/app/app.config.ts', null, 'app/app.config.ts')

.l-sub-section
  :marked
    The [Angular 1.x type definitions](https://github.com/DefinitelyTyped/DefinitelyTyped/tree/master/angularjs)
    we installed with Typings are not officially maintained by the Angular team,
    but are quite comprehensive. It is possible to make an Angular 1.x application
    fully type-annotated with the help of these definitions.

    我们用typings工具安装的这个[Angular 1.x类型定义文件](https://github.com/DefinitelyTyped/DefinitelyTyped/tree/master/angularjs)
    并不是由Angular开发组维护的，但它也已经足够全面了。借助这些类型定义的帮助，它可以为Angular 1.x程序加上全面的类型注解。

    If this is something we wanted to do, it would be a good idea to enable
    the `noImplicitAny` configuration option in `tsconfig.json`. This would
    cause the TypeScript compiler to display a warning when there's any code that
    does not yet have type annotations. We could use it as a guide to inform
    us about how close we are to having a fully annotated project.

    如果我们想这么做，那么在`tsconfig.json`中启用`noImplicitAny`配置项就是一个好主意。
    这样，如果遇到什么还没有类型注解的代码，TypeScript编译器就会显示一个警告。
    我们可以用它作为指南，告诉我们现在与一个完全类型化的项目距离还有多远。

:marked
  Another TypeScript feature we can make use of is *classes*. In particular, we
  can turn our component controllers into classes. That way they'll be a step
  closer to becoming Angular 2 component classes, which will make our life
  easier once we do the upgrade.

  我们能用的另一个TypeScript特性是*类*。具体来讲，我们可以把控制器转换成类。
  这种方式下，我们离成为Angular 2组件类就又近了一步，它会令我们的升级之路变得更简单。

  Angular 1 expects controllers to be constructor functions. That's exactly what
  ES2015/TypeScript classes are under the hood, so that means we can just plug in a
  class as a component controller and Angular 1 will happily use it.

  Angular 1期望控制器是一个构造函数。这实际上就是ES2015/TypeScript中的类，
  这也就意味着只要我们把一个类注册为组件控制器，Angular 1就会愉快的使用它。

  Here's what our new class for the phone list component controller looks like:

  新的“电话列表(phone list)”组件控制器类看起来是这样的：

+makeExample('upgrade-phonecat-1-typescript/ts/app/phone-list/phone-list.component.ts', null, 'app/phone-list/phone-list.component.ts')

:marked
  What was previously done in the controller function is now done in the class
  constructor function. The dependency injection annotations are attached
  to the class using a static property `$inject`. At runtime this becomes the
  `PhoneListController.$inject` property.

  以前在控制器函数中实现的一切，现在都改由类的构造函数来实现了。类型注入注解通过静态属性`$inject`
  被附加到了类上。在运行时，它们变成了`PhoneListController.$inject`。

  The class additionally declares three members: The array of phones, the name of
  the current sort key, and the search query. These are all things we have already
  been attaching to the controller but that weren't explicitly declared anywhere.
  The last one of these isn't actually used in the TypeScript code since it's only
  referred to in the template, but for the sake of clarity we want to define all the
  members our controller will have.

  该类还声明了另外三个成员：电话列表、当前排序键的名字和搜索条件。
  这些东西我们以前就加到了控制器上，只是从来没有在任何地方显式定义过它们。最后一个成员从未真正在TypeScript代码中用过，
  因为它只是在模板中被引用过。但为了清晰起见，我们还是应该定义出此控制器应有的所有成员。

  In the Phone detail controller we'll have two members: One for the phone
  that the user is looking at and another for the URL of the currently displayed image:

  在电话详情控制器中，我们有两个成员：一个是用户正在查看的电话，另一个是正在显示的图像：

+makeExample('upgrade-phonecat-1-typescript/ts/app/phone-detail/phone-detail.component.ts', null, 'app/phone-detail/phone-detail.component.ts')

:marked
  This makes our controller code look a lot more like Angular 2 already. We're
  all set to actually introduce Angular 2 into the project.

  这已经让我们的控制器代码看起来更像Angular 2了。我们的准备工作做好了，可以引进Angular 2到项目中了。

  If we had any Angular 1 services in the project, those would also be
  a good candidate for converting to classes, since like controllers,
  they're also constructor functions. But we only have the `Phone` factory
  in this project, and that's a bit special since it's an `ngResource`
  factory. So we won't be doing anything to it in the preparation stage.
  We'll instead turn it directly into an Angular 2 service.

  如果项目中有任何Angular 1的服务，它们也是转换成类的优秀候选人，像控制器一样，它们也是构造函数。
  但是在本项目中，我们只有一个`Phone`工厂，这有点特别，因为它是一个`ngResource`工厂。
  所以我们不会在准备阶段中处理它，而是在下一节中直接把它转换成Angular 2服务。

  ## Installing Angular 2
  ## 安装Angular 2

  Having completed our preparation work, let's get going with the Angular 2
  upgrade of PhoneCat. We'll do this incrementally with the help of the
  [upgrade module](#upgrading-with-the-upgrade-adapter) that comes with Angular 2.
  By the time we're done, we'll be able to remove Angular 1 from the project
  completely, but the key is to do this piece by piece without breaking the application.

  我们已经完成了准备工作，接下来就开始把PhoneCat升级到Angular 2。
  我们将在Angular 2[升级模块](#upgrading-with-the-upgrade-adapter)的帮助下增量式的完成此项工作。
  等我们完成的那一刻，就能把Angular 1从项目中完全移除了，但其中的关键是在不破坏此程序的前提下一小块一小块的完成它。

.alert.is-important 
  :marked
    The project also contains some animations, which we are not yet upgrading in this version of the guide. This will change in a later release.
    
    该项目还包含一些动画，在此指南的当前版本我们先不升级它，等到后面的发行版再改。

:marked
  Let's install Angular 2 into the project, along with the SystemJS module loader. Take a look into the
  [Quickstart](../quickstart.html) guide and get the following configurations from there:

  我们来使用SystemJS模块加载器把Angular 2安装到项目中。
  看看[“快速起步”](../quickstart.html)中的指南，并从那里获得如下配置：

  * Add Angular 2 and the other new dependencies to `package.json`

  * 把Angular 2和其它新依赖添加到`package.json`中

  * Add the new typings into `typings.json`

  * 把新的类型定义添加到`typings.json`中

  * The SystemJS configuration file `systemjs.config.js` to the project root directory.

  * 把SystemJS的配置文件`systemjs.config.js`添加到项目的根目录。

  Once these are done, run:

  这些完成之后，就运行：

code-example(format="").
  npm install
  npm run typings install

:marked
  We can soon load Angular 2 dependencies into the application via `index.html`,
  but first we need to do some directory path adjustments. This is because we're going
  to need to load files from `node_modules` and the project root, whereas so far
  in this project everything has been loaded from the `/app` directory.

  我们可以通过`index.html`来把Angular 2的依赖快速加载到应用中，
  但首先，我们得做一些目录结构调整。这是因为我们正准备从`node_modules`中加载文件，然而目前项目中的每一个文件都是从`/app`目录下加载的。

  Move the `app/index.html` file to the project root directory. Then change the
  development server root path in `package.json` to also point to the project root
  instead of `app`:

  把`app/index.html`移入项目的根目录，然后把`package.json`中的开发服务器根目录也指向项目的根目录，而不再是`app`目录：

+makeJson('upgrade-phonecat-2-hybrid/ts/package.ng1.json', {paths: 'scripts.start'}, 'package.json (start script)')

:marked
  Now we're able to serve everything from the project root to the web browser. But we do *not*
  want to have to change all the image and data paths used in the application code to match
  our development setup. For that reason, we'll add a `<base>` tag to `index.html`, which will
  cause relative URLs to be resolved back to the `/app` directory:

  现在，我们能把项目根目录下的每一样东西发给浏览器了。但我们不想为了适应开发环境中的设置，被迫修改应用代码中用到的所有图片和数据的路径。因此，我们往`index.html`中添加一个`<base>`标签，它将导致各种相对路径被解析回`/app`目录：

+makeExample('upgrade-phonecat-2-hybrid/ts/index.html', 'base', 'index.html')

:marked
  Now we can load Angular 2 via SystemJS. We'll add the Angular 2 polyfills and the
  SystemJS config to the end of the `<head>` section, and then we'll use `System.import`
  to load the actual application:

  现在我们可以通过SystemJS加载Angular 2了。我们将把Angular 2的填充库(polyfills)
  和SystemJS的配置加到`<head>`区的末尾，然后，我们就用`System.import`来加载实际的应用：

+makeExample('upgrade-phonecat-2-hybrid/ts/index.html', 'ng2', 'index.html')

:marked
  In the `systemjs.config.js` file we got from the Quickstart we also need to make a couple
  of adjustments because of our project structure. We want to point the browser to the project
  root when loading things through SystemJS, instead of using the  `<base>` URL:

  在我们从“快速起步”中拿来的`systemjs.config.js`文件中，我们还需要做一些调整，以适应我们的项目结构。
  在使用SystemJS而不是`<base>` URL加载时，我们需要把浏览器指向项目的根目录。

+makeExample('upgrade-phonecat-2-hybrid/ts/systemjs.config.1.js', 'paths', 'systemjs.config.js')

:marked
  ## Creating the _AppModule_
  
  ## 创建*AppModule*

  Now create the root `NgModule` class called `AppModule`.
  There is already a file named `app.module.ts` that holds the Angular 1 module. 
  Rename it to `app.module.ng1.ts` and update the corresponding script name in the `index.html` as well.
  The file contents remain:
  
  现在，创建一个名叫`AppModule`的根`NgModule`类。
  我们已经有了一个名叫`app.module.ts`的文件，其中存放着Angular 1的模块。
  把它改名为`app.module.ng1.ts`，同时也要在`index.html`中更新对应的脚本名。
  文件的内容保留：

+makeExample('upgrade-phonecat-2-hybrid/ts/app/app.module.ng1.ts', null, 'app.module.ng1.ts')

:marked
  Now create a new `app.module.ts` with the minimum `NgModule` class:
  
  然后创建一个新的`app.module.ts`文件，其中是一个最小化的`NgModule`类：

+makeExample('upgrade-phonecat-2-hybrid/ts/app/app.module.ts', 'bare', 'app.module.ts')

:marked
  ## Bootstrapping a hybrid 1+2 PhoneCat
  ## 引导PhoneCat的1+2混合式应用

  What we'll do next is bootstrap the application as a *hybrid application*
  that supports both Angular 1 and Angular 2 components. Once we've done that
  we can start converting the individual pieces to Angular 2.

  接下来，我们把该应用程序引导改装为一个同时支持Angular 1和Angular 2的*混合式应用*。
  然后，就能开始把这些不可分割的小块转换到Angular 2了。

  To bootstrap a hybrid application, we first need to initialize an `UpgradeAdapter`,
  which [provides the glue](#upgrading-with-the-upgrade-adapter) that joins the two
  versions of the framework together. Let's import the `UpgradeAdapter` class into a
  new file `app/main.ts`. This file has been configured as the application entrypoint
  in `systemjs.config.js`, so it is already being loaded by the browser.

  要引导一个混合式应用程序，我们首先得初始化一个`UpgradeAdapter`，它[提供了胶水](#upgrading-with-the-upgrade-adapter)，
  用来把框架的两个不同版本粘在一起。我们在一个新文件`app/main.ts`中导入`UpgradeAdapter`类。
  这个文件已经在`systemjs.config.js`文件中被配置成了应用的入口点，所以它已经被浏览器加载了。

+makeExample('upgrade-phonecat-2-hybrid/ts/app/main.ts', 'import-adapter', 'app/main.ts')

:marked
  We can then make an adapter by instantiating the class:

  然后我们可以制作一个适配器来实例化这个类：

+makeExample('upgrade-phonecat-2-hybrid/ts/app/main.ts', 'init-adapter')

:marked
  Our application is currently bootstrapped using the Angular 1 `ng-app` directive
  attached to the `<html>` element of the host page. This will no longer work with
  Angular 2. We should switch to a JavaScript-driven bootstrap instead. So, remove the
  `ng-app` attribute from `index.html`, and instead add this to `main.ts`:

  我们的应用现在是使用宿主页面中附加到`<html>`元素上的`ng-app`指令引导的。
  但在Angular 2中，它不再工作了。我们得切换成JavaScript驱动的引导方式。
  所以，从`index.html`中移除`ng-app`属性，并把这些加载`main.ts`中：

+makeExample('upgrade-phonecat-2-hybrid/ts/app/main.ts', 'bootstrap')

:marked
  The arguments used here are the root element of the application (which is
  the same element we had `ng-app` on earlier), and the Angular 1.x modules
  that we want to load. Since we're bootstrapping the app through
  an `UpgradeAdapter`, we're actually now running the app as a hybrid Angular 1+2
  app.

  这里使用的参数是应用的根元素(也就是以前我们放`ng-app`的元素)，和我们准备加载的Angular 1.x模块。
  由于我们是通过`UpgradeAdapter`引导应用的，所以实际在运行的应用实际上是一个Angular 1+2的混合体。

  This means we are now running both Angular 1 and 2 at the same time. That's pretty
  exciting! We're not running any actual Angular 2 components yet though,
  so let's do that next.

  我们现在同时运行着Angular 1和Angular 2。漂亮！不过我们还没有运行什么实际的Angular 2组件，接下来我们就做这件事。
:marked
  ## Upgrading the Phone service
  ## 升级`Phone`服务

  The first piece we'll port over to Angular 2 is the `Phone` service, which
  resides in `app/core/phone/phone.service.ts` and makes it possible for components
  to load phone information from the server. Right now it's implemented with
  ngResource and we're using it for two things:

  我们要移植到Angular 2的第一块是`Phone`工厂(位于`app/js/core/phones.factory.ts`)，
  并且让它能帮助控制器从服务器上加载电话信息。目前，它是用`ngResource`实现的，我们用它做两件事：

  * For loading the list of all phones into the phone list component
  * 把所有电话的列表加载到电话列表组件中。
  * For loading the details of a single phone into the phone detail component.
  * 把一台电话的详情加载到电话详情组件中。

  We can replace this implementation with an Angular 2 service class, while
  keeping our controllers in Angular 1 land.
 
  我们可以用Angular 2的服务类来替换这个实现，而把控制器继续留在Angular 1的地盘上。
  
  In the new version, we import the Angular 2 HTTP module and call its `Http` service instead of `ngResource`.

  在这个新版本中，我们导入了Angular 2的HTTP模块，并且用它的`Http`服务替换掉`NgResource`。

  Re-open the `app.module.ts` file, import and add `HttpModule` to the `imports` array of the `AppModule`:
  
  再次打开`app.module.ts`文件，导入并把`HttpModule`添加到`AppModule`的`imports`数组中：

+makeExample('upgrade-phonecat-2-hybrid/ts/app/app.module.ts', 'httpmodule', 'app.module.ts')

:marked
  Now we're ready to upgrade the Phone service itself. We replace the ngResource-based
  service in `phone.service.ts` with a TypeScript class decorated as `@Injectable`:

  现在，我们已经准备好了升级`Phones`服务本身。我们将为`phone.service.ts`文件中基于ngResource的服务加上`@Injectable`装饰器：

+makeExample('upgrade-phonecat-2-hybrid/ts/app/core/phone/phone.service.ts', 'classdef', 'app/core/phone/phone.service.ts (skeleton)')(format='.')

:marked
  The `@Injectable` decorator will attach some dependency injection metadata
  to the class, letting Angular 2 know about its dependencies. As described
  by our [Dependency Injection Guide](../guide/dependency-injection.html),
  this is a marker decorator we need to use for classes that have no other
  Angular 2 decorators but still need to have their dependencies injected.

  `@Injectable`装饰器将把一些依赖注入相关的元数据附加到该类上，让Angular 2知道它的依赖信息。
  就像在[依赖注入指南](../guide/dependency-injection.html)中描述过的那样，
  这是一个标记装饰器，我们要把它用在那些没有其它Angular 2装饰器，并且自己有依赖注入的类上。


  In its constructor the class expects to get the `Http` service. It will
  be injected to it and it is stored as a private field. The service is then
  used in the two instance methods, one of which loads the list of all phones,
  and the other the details of a particular phone:

  在它的构造函数中，该类期待一个`Http`服务。`Http`服务将被注入进来并存入一个私有字段。
  然后该服务在两个实例方法中被使用到，一个加载所有电话的列表，另一个加载一台指定电话的详情：

+makeExample('upgrade-phonecat-2-hybrid/ts/app/core/phone/phone.service.ts', 'fullclass')

:marked
  The methods now return Observables of type `PhoneData` and `PhoneData[]`. This is
  a type we don't have yet, so let's add a simple interface for it:

  该方法现在返回一个`Phone`类型或`Phone[]`类型的可观察对象(Observable)。
  这是一个我们从未用过的类型，因此我们得为它新增一个简单的接口：

+makeExample('upgrade-phonecat-2-hybrid/ts/app/core/phone/phone.service.ts', 'phonedata-interface', 'app/core/phone/phone.service.ts (interface)')(format='.')

:marked
  Here's the full, final code for the service:

  最终，该类的全部代码如下：

+makeExample('upgrade-phonecat-2-hybrid/ts/app/core/phone/phone.service.ts', null, 'app/core/phone/phone.service.ts')

:marked
  Notice that we're importing the `map` operator of the RxJS `Observable` separately.
  We need to do this for all RxJS operators that we want to use, since Angular 2
  does not load all of them by default.
  
  注意，我们单独导入了RxJS `Observable`中的`map`操作符。
  我们需要对想用的所有RxJS操作符这么做，因为Angular 2默认不会加载所有RxJS操作符。

  The new `Phone` service has the same features as the original, `ngResource`-based service. 
  Because it's an Angular 2 service, we register it with the `NgModule` providers:
  
  这个新的`Phone`服务具有和老的基于`ngResource`的服务相同的特性。
  因为它是Angular 2服务，我们通过`NgModule`的`providers`数组来注册它：

+makeExample('upgrade-phonecat-2-hybrid/ts/app/app.module.ts', 'phone', 'app.module.ts')
:marked
  `UpgradeAdapter` has a `downgradeNg2Provider` method for the purpose of making
  Angular 2 services available to Angular 1 code. Use it to plug in the `Phone` service:
  
  `UpgradeAdapter`有一个`downgradeNg2Provider`方法，用于让Angular 2的服务对Angular 1的代码可用。用它来插入`Phone`服务：

+makeExample('upgrade-phonecat-2-hybrid/ts/app/main.ts', 'phone-service', 'app/main.ts (excerpt)')(format='.')

:marked
  Now that we are loading `phone.service.ts` through an import that is resolved
  by SystemJS, we should **remove the &lt;script&gt; tag** for the service from `index.html`.
  This is something we'll do to all our components as we upgrade them. Simultaneously
  with the Angular 1 to 2 upgrade we're also migrating our code from scripts to modules.

  现在，我们正在用SystemJS加载`phone.service.ts`，我们应该从`index.html`中**移除该服务的`<script>`标签**。
  这也是我们在升级所有组件时将会做的事。在从Angular 1向2升级的同时，我们也把代码从脚本移植为模块。

  At this point we can switch our two components to use the new service
  instead of the old one. We `$inject` it as the downgraded `phone` factory,
  but it's really an instance of the `Phone` class and we can annotate its type
  accordingly:

  这时，我们可以把两个控制器从使用老的服务切换成使用新的。我们像降级过的`phones`工厂一样`$inject`它，
  但它实际上是一个`Phones`类的实例，并且我们可以据此注解它的类型：

+makeExample('upgrade-phonecat-2-hybrid/ts/app/phone-list/phone-list.component.ng1.ts', null, 'app/phone-list/phone-list.component.ts')

+makeExample('upgrade-phonecat-2-hybrid/ts/app/phone-detail/phone-detail.component.ng1.ts', null, 'app/phone-detail/phone-detail.component.ts')


:marked
  What we have here are two Angular 1 components using an Angular 2 service!
  The components don't need to be aware of this, though the fact that the
  service returns Observables and not Promises is a bit of a giveaway.
  In any case, what we've achieved is a migration of a service to Angular 2
  without having to yet migrate the controllers that use it.

  这里的两个Angular 1控制器在使用Angular 2的服务！控制器不需要关心这一点，尽管实际上该服务返回的是可观察对象(Observable)，而不是承诺(Promise)。
  无论如何，我们达到的效果都是把服务移植到Angular 2，而不用被迫移植组件来使用它。

.alert.is-helpful
  :marked
    We could also use the `toPromise` method of `Observable` to turn those
    Observables into Promises in the service. This can in many cases further
    reduce the amount of changes needed in the component controllers.

    我们也能使用`Observable`的`toPromise`方法来在服务中把这些可观察对象转变成承诺，以进一步减小组件控制器中需要修改的代码量。

:marked
  ## Upgrading Components

  ## 升级组件

  Next, let's upgrade our Angular 1 components to Angular 2 components. We'll
  do it one at a time, while still keeping the application in hybrid mode.
  As we make these conversions, we'll also be defining our first Angular 2 *pipes*.

  接下来，我们把Angular 1的控制器升级成Angular 2的组件。我们每次升级一个，同时仍然保持应用运行在混合模式下。
  在做转换的同时，我们还将自定义首个Angular 2*管道*。


  Let's look at the phone list component first. Right now it contains a TypeScript
  controller class and a component definition object. We can morph this into
  an Angular 2 component by just renaming the controller class and turning the
  Angular 1 component definition object into an Angular 2 `@Component` decorator.
  We can then also remove the static `$inject` property from the class:

  让我们先看看电话列表组件。它目前包含一个TypeScript控制器类和一个组件定义对象。重命名控制器类，
  并把Angular 1的组件定义对象更换为Angular 2 `@Component`装饰器，这样我们就把它变形为Angular 2
  的组件了。然后，我们还从类中移除静态`$inject`属性。

+makeExample('upgrade-phonecat-2-hybrid/ts/app/phone-list/phone-list.component.ts', 'initialclass', 'app/phone-list/phone-list.component.ts')

:marked
  The `selector` attribute is a CSS selector that defines where on the page the component
  should go. In Angular 1 we do matching based on component names, but in Angular 2 we
  have these explicit selectors. This one will match elements with the name `phone-list`,
  just like the Angular 1 version did.

  `selector`属性是一个CSS选择器，用来定义组件应该被放在页面的哪。在Angular 1，我们基于组件名字来匹配，
  但是在Angular 2中，我们要有一个专门指定的选择器。本组件将会对应元素名字`phone-list`，和Angular 1版本一样。

  We now also need to convert the template of this component into Angular 2 syntax.
  The search controls replace the Angular 1 `$ctrl` expressions
  with Angular 2's two-way `[(ngModel)]` binding syntax:

  现在，我们还需要将组件的模版也转换为Angular 2语法。在搜索控件中，我们要为把Angular 1的`$ctrl`表达式替换成Angular 2的双向绑定语法`[(ngModel)]`：

+makeExample('upgrade-phonecat-2-hybrid/ts/app/phone-list/phone-list.template.html', 'controls', 'app/phone-list/phone-list.template.html (search controls)')(format='.')

:marked
  Replace the list's `ng-repeat` with an `*ngFor` as 
  [described in the Template Syntax page](../guide/template-syntax.html#directives).
  Replace the image tag's `ng-src` with a binding to the native `src` property.

  我们需要把列表中的`ng-repeat`替换为`*ngFor`以及它的`let var of iterable`语法，
  该语法在[模板语法指南中讲过](../guide/template-syntax.html#directives)。
  对于图片，我们可以把`img`标签的`ng-src`替换为一个标准的`src`属性(property)绑定。

+makeExample('upgrade-phonecat-2-hybrid/ts/app/phone-list/phone-list.template.html', 'list', 'app/phone-list/phone-list.template.html (phones)')(format='.')

:marked
  ### No Angular 2 _filter_ or _orderBy_ filters
  ### Angular 2中没有`filter`或`orderBy`过滤器
  
  The built-in Angular 1 `filter` and `orderBy` filters do not exist in Angular 2,
  so we need to do the filtering and sorting ourselves. 
  
  Angular 2中并不存在Angular 1中内置的`filter`和`orderBy`过滤器。
  所以我们得自己实现进行过滤和排序。
  
  We replaced the `filter` and `orderBy` filters with bindings to the `getPhones()` controller method,
  which implements the filtering and ordering logic inside the component itself. 

  我们把`filter`和`orderBy`过滤器改成绑定到控制器中的`getPhones()`方法，通过该方法，组件本身实现了过滤和排序逻辑。

+makeExample('upgrade-phonecat-2-hybrid/ts/app/phone-list/phone-list.component.ts', 'getphones', 'app/phone-list/phone-list.component.ts')

:marked
  The new `PhoneListComponent` uses the Angular 2 `ngModel` directive, located in the `FormsModule`. 
  Add the `FormsModule` to `NgModule` imports and declare the new `PhoneListComponent` :

  新的`PhoneListComponent`使用Angular 2的`ngModel`指令，它位于`FormsModule`中。
  把`FormsModule`添加到`NgModule`的`imports`中，并声明新的`PhoneListComponent`组件：

+makeExample('upgrade-phonecat-2-hybrid/ts/app/app.module.ts', 'phonelist', 'app.module.ts')

:marked
  In the entrypoint file `main.ts` we'll plug this component into the Angular 1 module. 
  
  在入口点文件`main.ts`中，我们把该组件插入到Angular 1的模块中。
  
  Instead of registering a component, we register a `phoneList` *directive*, a downgraded version of the Angular 2 component.
  The `UpgradeAdapter` creates the bridge between the two:

  我们注册了一个`phoneList`*指令*而不是组件，指令是Angular 2组件的降级版。`UpgradeAdapter`在两者之间架起了桥梁：

+makeExample('upgrade-phonecat-2-hybrid/ts/app/main.ts', 'phone-list', 'app/main.ts (excerpt)')(format='.')

:marked
  The `as angular.IDirectiveFactory` cast tells the TypeScript compiler
  that the return value of the downgrade method is a directive factory.
  
  `as angular.IDirectiveFactory`这个强制类型转换告诉TypeScript编译器该降级方法的返回值是一个指令工厂。

  Remove the &lt;script&gt; tag for the phone list component from `index.html`.
  
  从`index.html`中移除电话列表组件的&lt;script&gt;标签。

  Now set the remaining `phone-detail.component.ts` as follows:
  
  现在，剩下的`phone-detail.component.ts`文件变成了这样：

+makeExample('upgrade-phonecat-2-hybrid/ts/app/phone-detail/phone-detail.component.ts', 'initialclass', 'app/phone-detail/phone-detail.component.ts')

:marked
  This is similar to the phone list component. 
  The new wrinkle is the `@Inject` decorator that identifies the `$routeParams` dependency. 
  
  这和电话列表组件很相似。
  这里的窍门在于`@Inject`装饰器，它标记出了`$routeParams`依赖。

  The Angular 1 injector has an Angular 1 router dependency called `$routeParams`.
  which was injected into `PhoneDetails` when it was still an Angular 1 controller.
  We intend to inject it into the new `PhoneDetailsComponent`.
  
  Angular 1注入器具有Angular 1路由器的依赖，叫做`$routeParams`。
  它被注入到了`PhoneDetails`中，但`PhoneDetails`现在还是一个Angular 1控制器。
  我们应该把它注入到新的`PhoneDetailsComponent`中。
  
  Unfortunately, Angular 1 dependencies are not automatically available to Angular 2 components.
  We must use the `UpgradeAdapter` to make the `$routeParams` an Angular 2 provider.
  Do that in `main.ts`:
  
  不幸的是，Angular 1的依赖不会自动在Angular 2的组件中可用。
  我们必须使用`UpgradeAdapter`来把`$routeParams`包装成Angular 2的服务提供商。
  在`main.ts`中这样写：

+makeExample('upgrade-phonecat-2-hybrid/ts/app/main.ts', 'routeparams', 'app/main.ts ($routeParms)')(format='.')

.l-sub-section
  :marked
    Do not register an upgraded Angular 1 provider in the `NgModule`.
    
    不要把升级得来的Angular 1服务提供商注册到`NgModule`中。

:marked
  Convert the phone detail component template into Angular 2 syntax as follows:

  我们现在也要把该组件的模板转变成Angular 2的语法。
  这里是它完整的新模板：

+makeExample('upgrade-phonecat-2-hybrid/ts/app/phone-detail/phone-detail.template.html', null, 'app/phone-detail/phone-detail.template.html')

:marked
  There are several notable changes here:

  这里有几个值得注意的改动：

  * We've removed the `$ctrl.` prefix from all expressions.

  * 我们从所有表达式中移除了`$ctrl.`前缀。

  * Just like we did in the phone list, we've replaced `ng-src` with property
  bindings for the standard `src` property.

  * 正如我们在电话列表中做过的那样，我们把`ng-src`替换成了标准的`src`属性绑定。

  * We're using the property binding syntax around `ng-class`. Though Angular 2
    does have [a very similar `ngClass`](../guide/template-syntax.html#directives)
    as Angular 1 does, its value is not magically evaluated as an expression.
    In Angular 2 we always specify  in the template when an attribute's value is
    a property expression, as opposed to a literal string.

  * 我们在`ng-class`周围使用了属性绑定语法。虽然Angular 2中有一个
    和Angular 1中[非常相似的`ngClass`](../guide/template-syntax.html#directives)指令，
    但是它的值不会神奇的作为表达式进行计算。在Angular 2中，模板中的属性(Attribute)值总是被作为
    属性(Property)表达式计算，而不是作为字符串字面量。

  * We've replaced `ng-repeat`s with `*ngFor`s.

  * 我们把`ng-repeat`替换成了`*ngFor`。

  * We've replaced `ng-click` with an event binding for the standard `click`.

  * 我们把`ng-click`替换成了一个到标准`click`事件的绑定。

  * We've wrapped the whole template in an `ngIf` that causes it only to be
    rendered when there is a phone present. We need this because when the component
    first loads, we don't have `phone` yet and the expressions will refer to a
    non-existing value. Unlike in Angular 1, Angular 2 expressions do not fail silently
    when we try to refer to properties on undefined objects. We need to be explicit
    about cases where this is expected.

  * 我们把整个模板都包裹进了一个`ngIf`中，这导致只有当存在一个电话时它才会渲染。我们必须这么做，
    是因为组件首次加载时我们还没有`phone`变量，这些表达式就会引用到一个不存在的值。
    和Angular 1不同，当我们尝试引用未定义对象上的属性时，Angular 2中的表达式不会默默失败。
    我们必须明确指出这种情况是我们所期望的。

  Add this component to the `NgModule` _declarations_:
  
  把该组件添加到`NgModule`的`declarations`中：

+makeExample('upgrade-phonecat-2-hybrid/ts/app/app.module.ts', 'phonedetail', 'app.module.ts')

:marked
  In `main.ts` we'll now register a `phoneDetail` directive instead of a
  component. The directive is a downgraded version of the `PhoneDetail` Angular 2
  component.

  在`main.ts`中，我们现在会注册一个`pcPhoneDetail`指令，而不再是组件。该指令是`PhoneDetail`组件的一个降级版。

+makeExample('upgrade-phonecat-2-hybrid/ts/app/main.ts', 'phone-detail', 'app/main.ts (excerpt)')(format='.')

:marked
  We should now also remove the phone detail component &lt;script&gt; tag from `index.html`.

  我们现在应该从`index.html`中移除电话详情组件的&lt;script>。

  ### Add the _CheckmarkPipe_
  
  ### 添加`CheckmarkPipe`

  The Angular 1 directive had a `checkmark` _filter_.
  Turn that into an Angular 2 **pipe**.
  
  Angular 1指令中有一个`checkmark`*过滤器*，我们把它转换成Angular 2的**管道**。

  There is no upgrade adapter method to convert filters into pipes.
  You won't miss it.
  It's easy to turn the filter function into an equivalent Pipe class. 
  The implementation is the same as before, repackaged in the `transform` method.
  Rename the file to `checkmark.pipe.ts` to conform with Angular 2 conventions:

  升级适配器并没有什么方法能把过滤器转换成管道。
  但我们也并不需要它。
  把过滤器函数转换成等价的Pipe类非常简单。
  实现方式和以前一样，但把它们包装进`transform`方法中就可以了。
  把该文件改名成`checkmark.pipe.ts`，以符合Angular 2中的命名约定：

+makeExample('upgrade-phonecat-2-hybrid/ts/app/core/checkmark/checkmark.pipe.ts', null, 'app/core/checkmark/checkmark.pipe.ts')(format='.')

:marked
  Now import and declare the newly created pipe and
  remove the filter &lt;script&gt; tag from `index.html`:

  当我们做这个修改时，也要同时从`core`模块文件中移除对该过滤器的注册。该模块的内容变成了：

+makeExample('upgrade-phonecat-2-hybrid/ts/app/app.module.ts', 'checkmarkpipe', 'app.module.ts')

:marked
  ## Switching To The Angular 2 Router And Bootstrap
  ## 切换到Angular 2路由器和引导程序

  At this point we've replaced all Angular 1 application components with
  their Angular 2 counterparts. 
  
  此刻，我们已经把所有Angular 1程序中的部件替换成了Angular 2中的等价物。
  
  The application is still bootstrapped as a hybrid app.
  There's no need for that anymore.
  
  该应用仍然使用混合式应用的方式进行引导，但其实已经不需要了。
  
  It's time to remove the last remnants of Angular 1 in two final steps:
  
  在最后两步中，我们彻底移除Angular 1的残余势力：
  
  1. Switch to the Angular 2 router.
  
  1. 切换到Angular 2路由器。
  
  1. Bootstrap as a pure Angular 2 app.
  
  1. 作为纯Angular 2应用进行引导。

  ### Switch to the Angular 2 router
  
  ### 切换到Angular 2路由器
  
  Angular 2 has an [all-new router](router.html).
  
  Angular 2有一个[全新的路由器](router.html)。

  Like all routers, it needs a place in the UI to display routed views.
  The Angular 2 that's the `<router-outlet>` and it belongs in a *root component*
  at the top of the applications component tree. 
  
  像所有的路由器一样，它需要在UI中指定一个位置来显示路由的视图。
  在Angular 2中，它是`<router-outlet>`，并位于应用组件树顶部的*根组件*中。
  
  We don't yet have such a root component, because the app is still managed as an Angular 1 app.
  Create a new `app.component.ts` file with the following `AppComponent` class:
  
  我们还没有这样一个根组件，因为该应用仍然是像一个Angular 1应用那样被管理的。
  创建新的`app.component.ts`文件，放入像这样的`AppComponent`类：

+makeExample('upgrade-phonecat-3-final/ts/app/app.component.ts', null, 'app/app.component.ts')(format='.')

:marked
  It has a simple template that only includes the `<router-outlet>`.
  This component just renders the contents of the active route and nothing else.
  
  它有一个很简单的模板，只包含`<router-outlet>`。
  该组件只负责渲染活动路由的内容，此外啥也不干。
  
  The selector tells Angular 2 to plug this root component into the `<phonecat-app>` 
  element on the host web page when the application launches.
  
  该选择器告诉Angular 2：当应用启动时就把这个根组件插入到宿主页面的`<phonecat-app>`元素中。

  Add this `<phonecat-app>` element to the `index.html`.
  It replaces the old Angular 1 `ng-view` directive:
  
  把这个`<phonecat-app>`元素插入到`index.html`中。
  用它来代替Angular 1中的`ng-view`指令：

+makeExample('upgrade-phonecat-3-final/ts/index.html', 'appcomponent', 'index.html (body)')(format='.')

:marked
  ### Create the _Routing Module_
  
  ### 创建*路由模块*
  
  A router needs configuration whether it's the Angular 1 or Angular 2 or any other router.
  
<<<<<<< HEAD
  无论在Angular 1还是Angular 2或其它框架中，路由器都需要进行配置。
  
  The details of Angular 2 router configuration are best left to the [Routing](../router.html) documentation
=======
  The details of Angular 2 router configuration are best left to the [Routing documentation](router.html) 
>>>>>>> 19a9e355
  which recommends that you create a `NgModule` dedicated to router configuration
  (called a _Routing Module_):
  
  Angular 2路由器配置的详情最好去查阅下[路由与导航](../router.html)文档。
  它建议你创建一个专们用于路由器配置的`NgModule`（名叫*路由模块*）。

+makeExample('upgrade-phonecat-3-final/ts/app/app-routing.module.ts', null, 'app/app-routing.module.ts')

:marked
  This module defines a `routes` object with two routes to the two phone components
  and a default route for the empty path. 
  It passes the `routes` to the `RouterModule.forRoot` method which does the rest.
  
  该模块定义了一个`routes`对象，它带有两个路由，分别指向两个电话组件，以及为空路径指定的默认路由。
  它把`routes`传给`RouterModule.forRoot`方法，该方法会完成剩下的事。

  A couple of extra providers enable routing with "hash" URLs such as `#!/phones` instead of the default  "push state" strategy.
  
  一些额外的提供商让路由器使用“hash”策略解析URL，比如`#!/phones`，而不是默认的“Push State”策略。

  Now update the `AppModule` to import this `AppRoutingModule` and also the
  declare the root `AppComponent`:
  
  现在，修改`AppModule`，让它导入这个`AppRoutingModule`，并同时声明根组件`AppComponent`：

+makeExample('upgrade-phonecat-3-final/ts/app/app.module.ts', null, 'app/app.module.ts')

:marked
  The Angular 2 router passes route parameters differently.
  Correct the `PhoneDetail` component constructor to expect an injected `ActivatedRoute` object.
  Extract the `phoneId` from the `ActivatedRoute.snapshot.params` and fetch the phone data as before:

  Angular 2路由器传递路由参数的方式不同。
  修改`PhoneDetail`组件的构造函数，来取得一个注入的`ActivatedRoute`对象。
  从`ActivatedRoute.snapshot.params`中提取`phoneId`，并像以前那样获取电话数据：

+makeExample('upgrade-phonecat-3-final/ts/app/phone-detail/phone-detail.component.ts', null, 'app/phone-detail/phone-detail.component.ts')
:marked
  ### Generate links for each phone
  
  ### 为每个电话生成链接

  We no longer have to hardcode the links to phone details in the phone list. 
  We can generate them data binding each phone's `id` to the `routerLink` directive
  and let that directive construct the appropriate URL to the `PhoneDetailComponent`:
  
  在电话列表中，我们不用再被迫硬编码电话详情的链接了。
  我们可以通过把每个电话的`id`绑定到`routerLink`指令来生成它们了，该指令的构造函数会为`PhoneDetailComponent`生成正确的URL：

+makeExample('upgrade-phonecat-3-final/ts/app/phone-list/phone-list.template.html', 'list', 'app/phone-list/phone-list.template.html (list with links)')(format='.')
.l-sub-section
  :marked
<<<<<<< HEAD
    See the [Routing](../router.html) page for details.
    
    要了解详情，请查看[路由与导航](../router.html)页。
=======
    See the [Routing](router.html) page for details.
>>>>>>> 19a9e355

:marked
  ### Bootstrap as an Angular 2 app
  
  ### 作为Angular 2应用进行引导

  You may have noticed one extra `bootstrap` metadata property added to the `AppModule`
  
  你可能注意到了，有一个额外的元数据属性`bootstrap`添加进了`AppModule`中。
  
+makeExample('upgrade-phonecat-3-final/ts/app/app.module.ts', 'bootstrap', 'app/app.module.ts (bootstrap)')(format='.')
:marked
  That tells Angular 2 that it should bootstrap the app with the _root_ `AppComponent` and 
  insert it's view into the host web page.
  
  这是在告诉Angular 2，它应该使用根组件`AppComponent`来引导该应用并且把它的视图插入宿主页面中。

  Now switch the bootstrap method of the application from the `UpgradeAdapter` 
  to the Angular 2 way. 
  Because this is a browser application, compiled with the Just-in-Time (JiT) compiler,
  use the `platformBrowserDynamic` function to bootstrap the `AppModule`:
  
  现在，把该应用的引导方法从`UpgradeAdapter`的切换到Angular 2的方式。
  因为这是一个浏览器应用，并且使用即时编译（JiT）进行编译的，因此要用`platformBrowserDynamic`函数来引导`AppModule`：

+makeExample('upgrade-phonecat-3-final/ts/app/main.ts', null, 'main.ts')

:marked
  You are now running a pure Angular 2 application!
  
  我们现在运行的就是纯正的Angular 2应用了！

  ## Say Goodbye to Angular 1
  
  ## 再见，Angular 1！

  It is time to take off the training wheels and let our application begin
  its new life as a pure, shiny Angular 2 app. The remaining tasks all have to
  do with removing code - which of course is every programmer's favorite task!

  是时候把辅助训练的轮子摘下来了！让我们的应用作为一个纯粹、闪亮的Angular 2程序开始它的新生命吧。
  剩下的所有任务就是移除代码 —— 这当然是每个程序员最喜欢的任务！

  If you haven't already, remove all references to the `UpgradeAdapter` from `main.ts`.
  Also remove the Angular 1 bootstrap code.

  请从`main.ts`中移除所有到`UpgradeAdapter`的引用，并移除Angular 1的引导代码。

  When you're done, this is what `main.ts` should look like:

  都完成了之后，`main.ts`看起来应该像这样：

+makeExample('upgrade-phonecat-3-final/ts/app/main.ts', null, 'app/main.ts')

:marked
  You may also completely remove the following files. They are Angular 1
  module configuration files and not needed in Angular 2:

  我们还要完全移除了下列文件。它们是Angular 1的模块配置文件和类型定义文件，在Angular 2中不需要了：

  * `app/app.module.ts`
  * `app/app.config.ts`
  * `app/core/core.module.ts`
  * `app/core/phone/phone.module.ts`
  * `app/phone-detail/phone-detail.module.ts`
  * `app/phone-list/phone-list.module.ts`

  The external typings for Angular 1 may be uninstalled as well. The only ones
  we still need are for Jasmine and Angular 2 polyfills.

  Angular 1的外部类型定义文件还需要被反安装。我们现在只需要Jasmine的那些。

code-example(format="").
  npm run typings uninstall jquery -- --save --global
  npm run typings uninstall angular -- --save --global
  npm run typings uninstall angular-route -- --save --global
  npm run typings uninstall angular-resource -- --save --global
  npm run typings uninstall angular-mocks -- --save --global
  npm run typings uninstall angular-animate -- --save --global

:marked
  Finally, from `index.html`, remove all references to
  Angular 1 scripts, the Angular 2 upgrade module, and jQuery. When we're done,
  this is what it should look like:

  最后，从`index.html`和`karma.conf.js`中，移除所有到Angular 1脚本的引用，比如jQuery。
  当这些全部做完时，`index.html`看起来应该是这样的：

+makeExample('upgrade-phonecat-3-final/ts/index.html', 'full', 'index.html')

:marked
  That is the last we'll see of Angular 1! It has served us well but now
  it's time to say goodbye.

  这是我们最后一次看到Angular 1了！它曾经带给我们很多帮助，不过现在，是时候说再见了。

.l-main-section
:marked
  # Appendix: Upgrading PhoneCat Tests

  # 附录：升级PhoneCat的测试

  Tests can not only be retained through an upgrade process, but they can also be
  used as a valuable safety measure when ensuring that the application does not
  break during the upgrade. E2E tests are especially useful for this purpose.

  测试不仅要在升级过程中被保留，它还是确保应用在升级过程中不会被破坏的一个安全指示器。
  要达到这个目的，E2E测试尤其有用。

  ## E2E Tests
  ## E2E测试

  The PhoneCat project has both E2E Protractor tests and some Karma unit tests in it.
  Of these two, E2E tests can be dealt with much more easily: By definition,
  E2E tests access our application from the *outside* by interacting with
  the various UI elements the app puts on the screen. E2E tests aren't really that
  concerned with the internal structure of the application components. That
  also means that although we modify our project quite a bit during the upgrade, the E2E
  test suite should keep passing with just minor modifications. This is because
  we don't change how the application behaves from the user's point of view.

  PhoneCat项目中同时有基于Protractor的E2E测试和一些基于Karma的单元测试。
  对这两者来说，E2E测试的转换要容易得多：根据定义，E2E测试通过与应用中显示的这些UI元素互动，从*外部*访问我们的应用来进行测试。
  E2E测试实际上并不关心这些应用中各部件的内部结构。这也意味着，虽然我们已经修改了此应用程序，
  但是E2E测试套件仍然应该能像以前一样全部通过。因为从用户的角度来说，我们并没有改变应用的行为。

  During TypeScript conversion, there is nothing we have to do to keep E2E tests
  working. It is only when we start to upgrade components and their template to Angular 2
  that we need to make some changes. This is because the E2E tests have matchers
  that are specific to Angular 1. For PhoneCat we need to make the following changes
  in order to make things work with Angular 2:

  在转成TypeScript期间，我们不用做什么就能让E2E测试正常工作。
  只有当我们想做些修改而把组件及其模板升级到Angular 2时才需要做些处理。
  这是因为E2E测试有一些匹配器是Angular 1中特有的。对于PhoneCat来说，为了让它能在Angular 2下工作，我们得做下列修改：

table
  tr
    th
      p Previous code
      p 老代码
    th
      p New code
      p 新代码
    th
      p Notes
      p 说明
  tr
    td
      :marked
        `by.repeater('phone in $ctrl.phones').column('phone.name')`
    td
      :marked
        `by.css('.phones .name')`
    td
      :marked
        The repeater matcher relies on Angular 1 `ng-repeat`

        repeater匹配器依赖于Angular 1中的`ng-repeat`
  tr
    td
      :marked
        `by.repeater('phone in $ctrl.phones')`
    td
      :marked
        `by.css('.phones li')`
    td
      :marked
        The repeater matcher relies on Angular 1 `ng-repeat`

        repeater匹配器依赖于Angular 1中的`ng-repeat`
  tr
    td
      :marked
        `by.model('$ctrl.query')`
    td
      :marked
        `by.css('input')`
    td
      :marked
        The model matcher relies on Angular 1 `ng-model`

        model匹配器依赖于Angular 1中的`ng-model`
  tr
    td
      :marked
        `by.model('$ctrl.orderProp')`
    td
      :marked
        `by.css('select')`
    td
      :marked
        The model matcher relies on Angular 1 `ng-model`

        model匹配器依赖于Angular 1中的`ng-model`
  tr
    td
      :marked
        `by.binding('$ctrl.phone.name')`
    td
      :marked
        `by.css('h1')`
    td
      :marked
        The binding matcher relies on Angular 1 data binding

        binding匹配器依赖于Angular 1的数据绑定

:marked
  When the bootstrap method is switched from that of `UpgradeAdapter` to
  pure Angular 2, Angular 1 ceases to exist on the page completely.
  At this point we need to tell Protractor that it should not be looking for
  an Angular 1 app anymore, but instead it should find *Angular 2 apps* from
  the page. The following change is then needed in `protractor-conf.js`:

  当引导方式从`UpgradeAdapter`切换到纯Angular 2的时，Angular 1就从页面中完全消失了。
  此时，我们需要告诉Protractor，它不用再找Angular 1应用了，而是从页面中查找*Angular 2*应用。
  于是在`protractor-conf.js`中做下列修改：

code-example(format="").
  useAllAngular2AppRoots: true,

:marked
  Also, there are a couple of Protractor API calls in the PhoneCat test code that
  are using the Angular 1 `$location` service under the hood. As that
  service is no longer there after the upgrade, we need to replace those calls with ones
  that use WebDriver's generic URL APIs instead. The first of these is
  the redirection spec:

  同样，我们的测试代码中有两个Protractor API调用内部使用了`$location`。该服务没有了，
  我们就得把这些调用用一个WebDriver的通用URL API代替。第一个API是“重定向(redirect)”规约：

+makeExample('upgrade-phonecat-3-final/e2e-spec.ts', 'redirect', 'e2e-tests/scenarios.ts')

:marked
  And the second is the phone links spec:
  
  然后是“电话链接(phone links)”规约：


+makeExample('upgrade-phonecat-3-final/e2e-spec.ts', 'links', 'e2e-tests/scenarios.ts')

:marked
  ## Unit Tests

  ## 单元测试

  For unit tests, on the other hand, more conversion work is needed. Effectively
  they need to be *upgraded* along with the production code.

  另一方面，对于单元测试来说，需要更多的转化工作。实际上，它们需要随着产品代码一起升级。

  During TypeScript conversion no changes are strictly necessary. But it may be
  a good idea to convert the unit test code into TypeScript as well, as the same
  benefits we from TypeScript in production code also applies to tests.

  在转成TypeScript期间，严格来讲没有什么改动是必须的。但把单元测试代码转成TypeScript仍然是个好主意，
  产品代码从TypeScript中获得的那些增益也同样适用于测试代码。

  For instance, in the phone detail component spec we can use not only ES2015
  features like arrow functions and block-scoped variables, but also type
  definitions for some of the Angular 1 services we're consuming:

  比如，在这个电话详情组件的规约中，我们不仅用到了ES2015中的箭头函数和块作用域变量这些特性，还为所用的一些
  Angular 1服务提供了类型定义。

+makeExample('upgrade-phonecat-1-typescript/ts/app/phone-detail/phone-detail.component.spec.ts', null, 'app/phone-detail/phone-detail.component.spec.ts')

:marked
  Once we start the upgrade process and bring in SystemJS, configuration changes
  are needed for Karma. We need to let SystemJS load all the new Angular 2 code,
  which can be done with the following kind of shim file:

  一旦我们开始了升级过程并引入了SystemJS，还需要对Karma进行配置修改。
  我们需要让SystemJS加载所有的Angular 2新代码，

+makeExample('upgrade-phonecat-2-hybrid/ts/karma-test-shim.1.js', null, 'karma-test-shim.js')

:marked
  The shim first loads the SystemJS configuration, then Angular 2's test support libraries,
  and then the application's spec files themselves.

  这个shim文件首先加载了SystemJS的配置，然后是Angular 2的测试支持库，然后是应用本身的规约文件。

  Karma configuration should then be changed so that it uses the application root dir
  as the base directory, instead of `app`.

  然后需要修改Karma配置，来让它使用本应用的根目录作为基础目录(base directory)，而不是`app`。

+makeExample('upgrade-phonecat-2-hybrid/ts/karma.conf.ng1.js', 'basepath', 'karma.conf.js')

:marked
  Once this is done, we can load SystemJS and other dependencies, and also switch the configuration
  for loading application files so that they are *not* included to the page by Karma. We'll let
  the shim and SystemJS load them.

  一旦这些完成了，我们就能加载SystemJS和其它依赖，并切换配置文件来加载那些应用文件，而*不用*在Karma页面中包含它们。
  我们要让这个shim文件和SystemJS去加载它们。

+makeExample('upgrade-phonecat-2-hybrid/ts/karma.conf.ng1.js', 'files', 'karma.conf.js')

:marked
  Since the HTML templates of Angular 2 components will be loaded as well, we need to help
  Karma out a bit so that it can route them to the right paths:

  由于Angular 2组件中的HTML模板也同样要被加载，所以我们得帮Karma一把，帮它在正确的路径下找到这些模板：

+makeExample('upgrade-phonecat-2-hybrid/ts/karma.conf.ng1.js', 'html', 'karma.conf.js')

:marked
  The unit test files themselves also need to be switched to Angular 2 when their production
  counterparts are switched. The specs for the checkmark pipe are probably the most straightforward,
  as the pipe has no dependencies:

  如果产品代码被切换到了Angular 2，单元测试文件本身也需要切换过来。对勾(checkmark)管道的规约可能是最简单的，因为它没有任何依赖：

+makeExample('upgrade-phonecat-2-hybrid/ts/app/core/checkmark/checkmark.pipe.spec.ts', null, 'app/core/checkmark/checkmark.pipe.spec.ts')

:marked
  The unit test for the phone service is a bit more involved. We need to switch from the mocked-out
  Angular 1 `$httpBackend` to a mocked-out Angular 2 Http backend.

  `Phone`服务的测试会牵扯到一点别的。我们需要把模拟版的Angular 1 `$httpBackend`服务切换到模拟板的Angular 2 Http后端。

+makeExample('upgrade-phonecat-2-hybrid/ts/app/core/phone/phone.service.spec.ts', null, 'app/core/phone/phone.service.spec.ts')

:marked
  For the component specs we can mock out the `Phone` service itself, and have it provide
  canned phone data. We use Angular's component unit testing APIs for both components.

  对于组件的规约，我们可以模拟出`Phone`服务本身，并且让它提供电话的数据。我们可以对这些组件使用Angular的组件单元测试API。

+makeExample('upgrade-phonecat-2-hybrid/ts/app/phone-detail/phone-detail.component.spec.ts', null, 'app/phone-detail/phone-detail.component.spec.ts')

+makeExample('upgrade-phonecat-2-hybrid/ts/app/phone-list/phone-list.component.spec.ts', null, 'app/phone-list/phone-list.component.spec.ts')


:marked
  Finally, we need to revisit both of the component tests when we switch to the Angular 2
  router. For the details component we need to provide a mock of Angular 2 `ActivatedRoute` object
  instead of using the Angular 1 `$routeParams`.

  最后，当我们切换到Angular 2路由时，我们需要重新过一遍这些组件测试。对详情组件来说，我们需要提供一个Angular 2
  `RouteParams`的mock对象，而不再用Angular 1中的`$routeParams`。

+makeExample('upgrade-phonecat-3-final/ts/app/phone-detail/phone-detail.component.spec.ts', 'routeparams', 'app/phone-detail/phone-detail.component.spec.ts')

:marked
  And for the phone list component we need to set up a few things for the router itself so that
  the route link directive will work.

  对于电话列表组件来说，我们需要为路由器本身略作设置，以便它的路由链接(`routerLink`)指令能够正常工作。

+makeExample('upgrade-phonecat-3-final/ts/app/phone-list/phone-list.component.spec.ts', 'routestuff', 'app/phone-list/phone-list.component.spec.ts')<|MERGE_RESOLUTION|>--- conflicted
+++ resolved
@@ -2180,17 +2180,13 @@
   
   A router needs configuration whether it's the Angular 1 or Angular 2 or any other router.
   
-<<<<<<< HEAD
   无论在Angular 1还是Angular 2或其它框架中，路由器都需要进行配置。
   
-  The details of Angular 2 router configuration are best left to the [Routing](../router.html) documentation
-=======
   The details of Angular 2 router configuration are best left to the [Routing documentation](router.html) 
->>>>>>> 19a9e355
   which recommends that you create a `NgModule` dedicated to router configuration
   (called a _Routing Module_):
   
-  Angular 2路由器配置的详情最好去查阅下[路由与导航](../router.html)文档。
+  Angular 2路由器配置的详情最好去查阅下[路由与导航](router.html)文档。
   它建议你创建一个专们用于路由器配置的`NgModule`（名叫*路由模块*）。
 
 +makeExample('upgrade-phonecat-3-final/ts/app/app-routing.module.ts', null, 'app/app-routing.module.ts')
@@ -2239,13 +2235,10 @@
 +makeExample('upgrade-phonecat-3-final/ts/app/phone-list/phone-list.template.html', 'list', 'app/phone-list/phone-list.template.html (list with links)')(format='.')
 .l-sub-section
   :marked
-<<<<<<< HEAD
-    See the [Routing](../router.html) page for details.
+    See the [Routing](router.html) page for details.
     
-    要了解详情，请查看[路由与导航](../router.html)页。
-=======
-    See the [Routing](router.html) page for details.
->>>>>>> 19a9e355
+    要了解详情，请查看[路由与导航](router.html)页。
+    
 
 :marked
   ### Bootstrap as an Angular 2 app
