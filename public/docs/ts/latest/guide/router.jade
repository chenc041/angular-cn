include ../_util-fns

.alert.is-important

  :marked
    The Component Router is in beta release. This is the recommended Angular 2 router and supersedes
    the earlier *deprecated beta* and *v2* routers.

    组件路由器已经进入了Alpha阶段，推荐在Angular 2中使用此路由器，以取代早前*废弃的beta版*及*第二版*路由器。

:marked
  The Angular ***Component Router*** enables navigation from one [view](./glossary.html#view) to the next
  as users perform application tasks.

  在用户使用应用程序时，Angular的***组件路由器***能让用户从一个[视图](./glossary.html#view)导航到另一个视图。

  We cover the router's primary features in this chapter, illustrating them through the evolution
  of a small application that we can [run live](/resources/live-examples/router/ts/plnkr.html).

  本章覆盖了该路由器的主要特性。我们通过一个小型应用的成长演进来讲解它。参见[在线例子](/resources/live-examples/router/ts/plnkr.html)。

.l-sub-section

  img(src='/resources/images/devguide/plunker-separate-window-button.png' alt="pop out the window" align="right" style="margin-right:-20px")

  :marked
    To see the URL changes in the browser address bar,
    pop out the preview window by clicking the blue 'X' button in the upper right corner.

    请点击右上角的蓝色'X'按钮以弹出预览窗口，这样可以看到浏览器地址栏的变化情况。

.l-main-section

:marked
  ## Overview

  ## 概览

  The browser is a familiar model of application navigation.
  We enter a URL in the address bar and the browser navigates to a corresponding page.
  We click links on the page and the browser navigates to a new page.
  We click the browser's back and forward buttons and the browser navigates
  backward and forward through the history of pages we've seen.

  浏览器是一个熟悉的应用导航操作模型。
  如果在地址栏中输入一个URL，浏览器就会导航到相应的页面。
  如果你在页面中点击链接，浏览器就会导航到一个新的页面。
  如果你点击浏览器上的前进和后退按钮，浏览器就会根据你看过的页面历史向前或向后进行导航。

  The Angular ***Component Router*** ("the router") borrows from this model.
  It can interpret a browser URL as an instruction
  to navigate to a client-generated view and pass optional parameters along to the supporting view component
  to help it decide what specific content to present.
  We can bind the router to links on a page and it will navigate to
  the appropriate application view when the user clicks a link.
  We can navigate imperatively when the user clicks a button, selects from a drop box,
  or in response to some other stimulus from any source. And the router logs activity
  in the browser's history journal so the back and forward buttons work as well.

  Angular的***组件路由器***（以下简称路由器）借鉴了这个模型。它把浏览器中的URL看做一个操作指南，
  据此导航到一个由客户端生成的视图，并可以把参数传给支撑视图的相应组件，帮它决定具体该展现哪些内容。
  我们可以为页面中的链接绑定一个路由，这样，当用户点击链接时，就会导航到应用中相应的视图。
  当用户点击按钮、从下拉框中选取，或响应来自任何地方的事件时，我们也可以在代码控制下进行导航。
  路由器还在浏览器的历史日志中记录下这些活动，这样浏览器的前进和后退按钮也能照常工作。

  We'll learn many router details in this chapter which covers

  在本章中，我们将会学到关于路由器的更多细节知识：

  * Setting the [base href](#base-href)

  * 设置[页面的基地址（base href）](#base-href)

  * Importing from the [router library](#import)

  * 从[路由库](#import)中导入

  * [configuring the router](#route-config)

  * [配置路由器](#route-config)
  
  * the [link parameters array](#link-parameters-array) that propels router navigation

  * 推动路由器导航的[链接参数数组](#link-parameters-array)，

  * navigating when the user clicks a data-bound [RouterLink](#router-link)

  * 在用户点击绑定到数据的[RouterLink](#router-link)时进行导航

  * navigating under [program control](#navigate)

  * 在[程序的控制下](#navigate)进行导航

  * embedding critical information in the URL with [route parameters](#route-parameters)

  * 用[路由参数](#route-parameters)把重要信息嵌入URL

  * add [child routes](#child-routing-component) under a feature section

  * 在“特性分区”下添加[子路由](#child-routing-component)
  
  * [redirecting](#redirect) from one route to another

  * 从一个路由[重定向](#redirect)到另一个路由

  * confirming or canceling navigation with [guards](#guards)

  * 借助[守卫函数](#guards)确认或取消导航

    * [CanActivate](#can-activate-guard) to prevent navigation to a route

    * 用[CanActivate](#can-activate-guard)阻止进入某路由的导航
    
    * [CanDeactivate](#can-deactivate-deactivate) to prevent navigation away from the current route

    * 用[CanDeactivate](#can-deactivate-deactivate)阻止离开当前路由的导航

  * passing optional information in [query parameters](#query-parameters)

  * 用[查询参数](#query-parameters)传入可选信息
  
  * choosing the "HTML5" or "hash" [URL style](#browser-url-styles)

  * 选择"HTML5"或"hash"[URL风格](#browser-url-styles)

  We proceed in phases marked by milestones building from a simple two-pager with placeholder views
  up to a modular, multi-view design with child routes.

  接下来，我们分为几个里程碑阶段，把一个简单的、只有占位(placeholder)视图的双页范例，升级成一个模块化的、带有子路由的多视图设计。

  But first, an overview of router basics.

  不过，还是先来做一个路由器基础知识的概览。

.l-main-section

:marked
  ## The Basics

  ## 基础知识

  Let's begin with a few core concepts of the Component Router.
  Then we can explore the details through a sequence of examples.

  我们从组件路由器的少量核心概念开始，然后在通过一系列的例子来了解它们的各种细节。

:marked
  ### *&lt;base href>*

  ### *&lt;base href>*

  Most routing applications should add a `<base>` element to the **`index.html`** as the first child in the  `<head>` tag
  to tell the router how to compose navigation URLs.

  大多数带路由的应用都要在**`index.html`**的`<head>`标签下先添加一个`<base>`元素，来告诉路由器该如何合成导航用的URL。

  If the `app` folder is the application root, as it is for our sample application,
  set the `href` value *exactly* as shown here.

  如果`app`文件夹是该应用的根目录（就像我们的范例应用一样），那就把`href`的值设置为下面这样：

+makeExample('router/ts/index.1.html','base-href', 'index.html (base href)')(format=".")

:marked
  ### Router imports

  ### 从路由库中导入

  The Angular Component Router is an optional service that presents a particular component view for a given URL.
  It is not part of the Angular 2 core. It is in its own library package, `@angular/router`.
  We import what we need from it as we would from any other Angular package.

  Angular的组件路由器是一个可选的服务，它用来呈现指定的URL所对应的视图。
  它并不是Angular 2核心库的一部分，而是在它自己的`@angular/router`包中。
  像其它Angular包一样，我们可以从它导入所需的一切。

+makeExample('router/ts/app/app.component.1.ts','import-router', 'app/app.component.ts (import)')(format=".")

.l-sub-section

  :marked
    We cover other options in the [details below](#browser-url-styles).

    我们将会在[后面](#browser-url-styles)详细讲解其它选项。

:marked
  ### Configuration

  ### 配置

  The application will have one *`router`*. When the browser's URL changes, the router looks for a corresponding **`Route`**
  from which it can determine the component to display.

  该应用将有一个*`router`（路由器）*。当浏览器的地址变化时，该路由器会查找相应的**`Route`（路由定义，简称路由）**，并据此确定所要显示的组件。

  A router has no routes until we configure it.
  The preferred way is to bootstrap our application with an array of routes using the **`provideRouter`** function.

  需要先配置路由器，才会有路由信息。
  首选方案是用带有“路由数组”的**`provideRouter`**工厂函数（`[provideRouter(routes)]`）来启动此应用。

  In the following example, we configure our application with three route definitions.

  在下面的例子中，我们用三个路由定义配置了本应用的路由器。

+makeExample('router/ts/app/app.routes.1.ts','route-config','app/app.routes.ts')(format='.')

.l-sub-section

  :marked
    The `RouterConfig` is an array of *routes* that describe how to navigate.
    Each *Route* maps a URL `path` to a component.

    `RouterConfig`是一个*路由*数组，它会决定如何导航。
    每个*Route*会把一个URL的`path`映射到一个组件。

    There are no **leading slashes** in our **path**. The router parses and builds the URL for us,
    allowing us to use relative and absolute paths when navigating between application views.

    **path**中**不能用斜线`/`**开头。路由器会为我们解析和生成URL，以便在多个视图间导航时，可以自由使用相对路径和绝对路径。

    The `:id` in the third route is a token for a route parameter. In a URL such as `/hero/42`, "42"
    is the value of the `id` parameter. The corresponding `HeroDetailComponent`
    will use that value to find and present the hero whose `id` is 42.
    We'll learn more about route parameters later in this chapter.

    第三个路由中的`:id`是一个路由参数的令牌(Token)。比如`/hero/42`这个URL中，“42”就是`id`参数的值。此URL对应的`HeroDetailComponent`组件将据此查找和展现`id`为42的英雄。在本章中稍后的部分，我们将会学习关于路由参数的更多知识。

    We pass the configuration array to the `provideRouter()` function which returns
    (among other things) a configured *Router* [service provider](dependency-injection.html#!#injector-providers).

    我们将把这份配置数组传给`provideRouter()`函数，它返回一个经过配置的*Router*[服务供应商](dependency-injection.html#!#injector-providers)（以及别的东西）。

    Finally, we export this provider in the `APP_ROUTER_PROVIDERS` array
    so we can simplify registration of router dependencies later in `main.ts`.
    We don't have any other providers to register right now. But we will.

    最后，我们通过`APP_ROUTER_PROVIDERS`数组导出这个供应商，以便我们以后将来在`main.ts`中简单的注册路由器依赖。
    目前我们还没有注册任何别的供应商，但很快就会这么做了！

:marked
  Next we open `main.ts` where we must register our router providers in the `bootstrap` method.

  接下来，打开`main.ts`，我们必须在其中的`bootstrap`函数中注册路由器的供应商们。

+makeExample('router/ts/app/main.ts','','app/main.ts')(format='.')

:marked
  ### Router Outlet

  ### 路由插座

  Given this configuration, when the browser URL for this application becomes `/heroes`,
  the router matches that URL to the `Route` path `/heroes` and displays the `HeroListComponent`
  in a **`RouterOutlet`** that we've placed in the host view's HTML.

  有了这份配置，当本应用在浏览器中的URL变为`/heroes`时，路由器就会匹配到`path`为`heroes`的`Route`，并在宿主视图中的**`RouterOutlet`**中显示`HeroListComponent`组件。

code-example(format="", language="html").
  &lt;!-- Routed views go here -->
  &lt;router-outlet>&lt;/router-outlet>

:marked
  ### Router Links

  ### 路由器链接

  Now we have routes configured and a place to render them, but
  how do we navigate? The URL could arrive directly from the browser address bar.
  But most of the time we navigate as a result of some user action such as the click of
  an anchor tag.

  现在，我们已经有了配置好的一些路由，还找到了渲染它们的地方，但又该如何导航到它呢？固然，从浏览器的地址栏直接输入URL也能做到，但是大多数情况下，导航是某些用户操作的结果，比如点击一个A标签。

  We add a **`RouterLink`** directive to the anchor tag and bind it to a template expression that
  returns an array of route link parameters (the **link parameters array**). The router ultimately resolves that array
  into a URL and a component view.

  我们把一个**`RouterLink`**指令添加到这个A标签上，并把该指令绑定到一个能返回路由链接数组（**链接参数数组**）的模板表达式上。
  路由器最终会把此数组解析成一个URL和一个组件视图。

  We see such bindings in the following `AppComponent` template:

  我们会在下面的`AppComponent`模板中看到类似这样的绑定：

+makeExample('router/ts/app/app.component.1.ts', 'template')(format=".")

.l-sub-section

 :marked
   We're adding two anchor tags with `RouterLink` directives.
   We bind each `RouterLink` to an array containing the path of a route.
   '/crisis-center' and '/heroes' are the paths of the `Routes` we configured above.

   我们用`RouterLink`指令添加了两个A标签。每个`RouterLink`都绑定到了一个包含路由路径的数组上。
   '/crisis-center'和'/heroes'都是我们前面配置过的`Routes`中的路径。

   We'll learn to write more complex link expressions &mdash; and why they are arrays &mdash;
   [later](#link-parameters-array) in the chapter.

   在本章的[后面](#link-parameters-array)，我们还将学到如何写更复杂的链接表达式，以及了解它们为什么是数组。

:marked
  ### Let's summarize

  ### 总结一下

  The application is provided with a configured router.
  The component has a `RouterOutlet` where it can display views produced by the router.
  It has `RouterLink`s that users can click to navigate via the router.

  为应用提供了一个配置过的路由器。
  组件中有一个`RouterOutlet`，它能显示路由器所生成的视图。
  它还有一些`RouterLink`，用户可以点击它们，来通过路由器进行导航。

  Here are the key *Component Router* terms and their meanings:

  下面是一些*组件路由器*中的关键词汇及其含义：

table
  tr
    th 
      p Router Part

      p 路由器部件

    th 
      p Meaning

      p 含义

  tr
    td 
      p <code>Router</code>

      p <code>Router</code>（路由器）

    td
      p .
        Displays the application component for the active URL.
        Manages navigation from one component to the next.

      p 为激活的URL显示应用组件。管理从一个组件到另一个组件的导航

  tr
    td 
      p <code>RouterConfig</code>

      p <code>RouterConfig</code>（路由器配置）

    td
      p Contains an array of Routes, each mapping a URL path to a component.

      p 包含一个路由数组，它的每一项都会把一个URL路径映射到一个组件。

  tr
    td 
      p <code>Route</code>

      p <code>Route</code>（路由）

    td
      p.
        Defines how the router should navigate to a component based on a URL pattern.
        Most routes consist of a path and a component type.

      p 定义路由器该如何根据URL模式（pattern）来导航到组件。大多数路由都由路径和组件类构成。

  tr
    td 
      p <code>RouterOutlet</code>

      p <code>RouterOutlet</code>（路由插座）

    td
      p.
        The directive (<code>&lt;router-outlet></code>) that marks where the router should display a view.

      p 该指令（<code>&lt;router-outlet></code>）用来标记出路由器该在哪里显示视图。

  tr
    td 
      p <code>RouterLink</code>

      p <code>RouterLink</code>（路由链接）

    td
      p.
        The directive for binding a clickable HTML element to
        a route. Clicking an anchor tag with a <code>routerLink</code> directive
        that is bound to a <i>Link Parameters Array</i> triggers a navigation.

      p 该指令用来把一个可点击的HTML元素绑定到路由。点击带有绑定了<i>链接参数数组</i>的<code>routerLink</code>指令的A标签就会触发一次导航。

  tr
    td 
      p <code><i>Link Parameters Array</i></code>

      p <code><i>链接参数数组</i></code>

    td
      p.
        An array that the router interprets into a routing instruction.
        We can bind a <code>RouterLink</code> to that array or pass the array as an argument to
        the <code>Router.navigate</code> method.

      p 这个数组会被路由器解释成一个路由操作指南。我们可以把一个<code>RouterLink</code>绑定到该数组，或者把它作为参数传给<code>Router.navigate</code>方法。

  tr
    td 
      p <code><i>Routing Component</i></code>

      p <code><i>路由组件</i></code>

    td
      p An Angular component with a <code>RouterOutlet</code> that displays views based on router navigations.

      p 一个带有<code>RouterOutlet</code>的Angular组件，它根据路由器的导航来显示相应的视图。

:marked
  We've barely touched the surface of the router and its capabilities.

  我们已经对路由器及其能力有了肤浅的了解。

  The following detail sections describe a sample routing application
  as it evolves over a sequence of milestones.
  We strongly recommend taking the time to read and understand this story.

  下面的详情区描述了一个带路由的范例应用，它经过一系列里程碑一步步演进。我们强烈建议你花点时间阅读并理解这个过程。

.l-main-section

:marked
  ## The Sample Application

  ## 范例应用

  We have an application in mind as we move from milestone to milestone.

  从一个里程碑前进到另一个里程碑，我们总是有一个应用程序在心中。

.l-sub-section

  :marked
    While we make incremental progress toward the ultimate sample application, this chapter is not a tutorial.
    We discuss code and design decisions pertinent to routing and application design.
    We gloss over everything in between.

    虽然我们会渐进式的前进到最终的范例应用，但本章并不是一个教程。
    我们讨论路由和应用设计有关的代码和设计决策，并在这期间，处理遇到的所有问题。

    The full source is available in the [live example](/resources/live-examples/router/ts/plnkr.html).

    完整代码可以在[在线例子](/resources/live-examples/router/ts/plnkr.html)中找到。

:marked
  Our client is the Hero Employment Agency.
  Heroes need work and The Agency finds Crises for them to solve.

  我们的客户是“英雄职介中心”。
  英雄们需要找工作，而“职介中心”为他们寻找待解决的危机。

  The application has two main feature areas:

  本应用分为两个主要的特性区：

  1. A *Crisis Center* where we maintain the list of crises for assignment to heroes.

  1. 一个*危机中心*区，它维护一个危机列表，用来分派给英雄。

  1. A *Heroes* area where we maintain the list of heroes employed by The Agency.

  1. 一个*英雄*区，用来维护该中心雇佣英雄的列表。

  Run the [live example](/resources/live-examples/router/ts/plnkr.html).
  It opens in the *Crisis Center*.  We'll come back to that.

  运行[在线例子](/resources/live-examples/router/ts/plnkr.html)。它打开了*危机中心*，一会儿我们就会回到那里。

  Click the *Heroes* link. We're presented with a list of Heroes.

  点击*英雄*链接，我们就会展现出一个英雄列表。

figure.image-display
  img(src='/resources/images/devguide/router/hero-list.png' alt="Hero List" width="250")

:marked
  We select one and the application takes us to a hero editing screen.

  选择其中之一，该应用就会把我们带到此英雄的编辑页面。

figure.image-display
  img(src='/resources/images/devguide/router/hero-detail.png' alt="Crisis Center Detail" width="250")

:marked
  Our changes take effect immediately. We click the "Back" button and the
  app returns us to the Heroes list.

  修改会立即见效。我们再点击“后退”按钮，该应用又把我们带回了英雄列表页。

  We could have clicked the browser's back button instead.
  That would have returned us to the Heroes List as well.
  Angular app navigation updates the browser history as normal web navigation does.

  另外我们也可以点击浏览器本身的后退按钮，这样也同样会回到英雄列表页。
  在Angular应用中导航也会和标准的Web导航一样更新浏览器中的历史。

  Now click the *Crisis Center* link. We go to the *Crisis Center* and its list of ongoing crises.

  现在，点击*危机中心*链接，我们就会前往*危机中心*页，那里列出了待处理的危机。

figure.image-display
  img(src='/resources/images/devguide/router/crisis-center-list.png' alt="Crisis Center List" )

:marked
  We select one and the application takes us to a crisis editing screen.

  选择其中之一，该应用就会把我们带到此危机的编辑页面。

figure.image-display
  img(src='/resources/images/devguide/router/crisis-center-detail.png' alt="Crisis Center Detail")

:marked
   This is a bit different from the *Hero Detail*. *Hero Detail* saves the changes as we type.
   In *Crisis Detail* our changes are temporary until we either save or discard them by pressing the "Save" or "Cancel" buttons.
   Both buttons navigate back to the *Crisis Center* and its list of crises.

   这和*英雄详情*页略有不同。*英雄详情*会立即保存我们所做的更改。
   而*危机详情*页中，我们的更改都是临时的 —— 除非按“保存”按钮保存它们，或者按“取消”按钮放弃它们。
   这两个按钮都会导航回*危机中心*，显示危机列表。

   Suppose we click a crisis, make a change, but ***do not click either button***.
   Maybe we click the browser back button instead. Maybe we click the "Heroes" link.

   假如我们点击一个危机、做了修改，但是***没有点击任何按钮***，可能点击了浏览器的后退按钮，也可能点击了“英雄”链接。

   Do either. Up pops a dialog box.

   无论哪种情况，我们都应该弹出一个对话框。

figure.image-display
  img(src='/resources/images/devguide/router/confirm-dialog.png' alt="Confirm Dialog" width="300")

:marked
  We can say "OK" and lose our changes or click "Cancel" and continue editing.

  我们可以回答“确定”以放弃这些更改，或者回答“取消”来继续编辑。

  The router supports a `CanDeactivate` guard that gives us a chance to clean-up
  or ask the user's permission before navigating away from the current view.

  路由器支持`CanDeactivate`守卫函数，它让我们有机会进行清理工作，或在离开当前视图之前征求用户的许可。

  Here we see an entire user session that touches all of these features.

  这里，我们看到的是一次完整的用户会话，它涉及到了所有这些我们要讲的特性。

<a id="full-app-demo"></a>

figure.image-display
  img(src='/resources/images/devguide/router/router-anim.gif' alt="App in action" )

:marked
  Here's a diagram of all application routing options:

  下面是该应用中所有可选路由导航图：

figure.image-display
  img(src='/resources/images/devguide/router/complete-nav.png' alt="Navigation diagram" )

:marked
  This app illustrates the router features we'll cover in this chapter

  该应用展示了本章中涉及到的所有路由器特性：

  * navigating to a component (*Heroes* link to "Heroes List")

  * 导航到一个组件（*英雄*链接到“英雄列表”）

  * including a route parameter (passing the Hero `id` while routing to the "Hero Detail")

  * 包含一个路由参数（当路由到“英雄详情”时传入该英雄的`id`）

  * child routes (the *Crisis Center* has its own routes)

  * 子路由（*危机中心*有一组自己的路由）

  * the `CanActivate` guard (checking route access)

  * `CanActivate`守卫（检查路由访问权）

  * the `CanDeactivate` guard (ask permission to discard unsaved changes)

  * `CanDeactivate`守卫（询问是否要放弃未保存的修改）

<a id="getting-started"></a>

.l-main-section

:marked
  ## Milestone #1: Getting Started with the Router

  ## 里程碑#1：从路由器开始

  Let's begin with a simple version of the app that navigates between two empty views.

  我们从该应用的一个简化版开始，它在两个空视图之间导航。

figure.image-display
  img(src='/resources/images/devguide/router/router-1-anim.gif' alt="App in action" )

<a id="base-href"></a>

:marked
  <a id="base-href"></a>

  ### Set the *&lt;base href>*

  ### 设置*&lt;base href>*

  The Component Router uses the browser's
  [history.pushState](https://developer.mozilla.org/en-US/docs/Web/API/History_API#Adding_and_modifying_history_entries)
  for navigation. Thanks to `pushState`, we can make our in-app URL paths look the way we want them to
  look, e.g. `localhost:3000/crisis-center`. Our in-app URLs can be indistinguishable from server URLs.

  组件路由器使用浏览器的[history.pushState](https://developer.mozilla.org/en-US/docs/Web/API/History_API#Adding_and_modifying_history_entries)进行导航。
  感谢`pushState`！有了它，我们就能按所期望的样子来显示应用内部的URL路径，比如：`localhost:3000/crisis-center`。虽然我们使用的全部是客户端合成的视图，但应用内部的这些URL看起来和来自服务器的没有什么不同。

  Modern HTML 5 browsers were the first to support `pushState` which is why many people refer to these URLs as
  "HTML 5 style" URLs.

  现代HTML 5浏览器是最早支持`pushState`的，这也就是很多人喜欢把这种URL称作“HTML 5风格的”URL的原因。

  We must **add a [&lt;base href> element](https://developer.mozilla.org/en-US/docs/Web/HTML/Element/base) tag**
  to the `index.html` to make `pushState` routing work.
  The browser also needs the base `href` value to prefix *relative* URLs when downloading and linking to
  css files, scripts, and images.

  我们必须往`index.html`中**添加一个[&lt;base href>元素](https://developer.mozilla.org/en-US/docs/Web/HTML/Element/base)标签**来让`pushState`路由正常工作。
  浏览器也需要这个`base`的`href`值，以便在下载和链接css文件、脚本和图片时，为那些*相对*URL加前缀。

  Add the base element just after the  `<head>` tag.
  If the `app` folder is the application root, as it is for our application,
  set the `href` value in **`index.html`** *exactly* as shown here.

  在`<head>`标签中的最前面添加base元素。如果`app`文件夹是应用的根目录（就像我们这个一样），那么就像下面展示的这样在`index.html`中设置`href`的值：

+makeExample('router/ts/index.1.html','base-href', 'index.html (base href)')(format=".")

.l-sub-section

  :marked
    HTML 5 style navigation is the Component Router default.
    Learn why "HTML 5" style is preferred, how to adjust its behavior, and how to switch to the
    older hash (#) style if necessary in the [Browser URL Styles](#browser-url-styles) appendix below.

    HTML 5风格的导航是组件路由器的默认值。请到下面的附件[浏览器URL风格](#browser-url-styles)中学习为什么首选“HTML 5”风格、如何调整它的行为，以及如何在必要时切换回老式的hash（#）风格。

:marked
.l-sub-section

  :marked
    #### Live example note

    #### 在线例子说明

    We have to get tricky when we run the live example because the host service sets
    the application base address dynamically. That's why we replace the `<base href...>` with a
    script that writes a `<base>` tag on the fly to match.

    当我们运行在线例子时，我们不得不耍一点小花招，因为在线例子的宿主服务会动态设置应用的基地址。这就是为什么我们要把`<base href...>`替换成了一段脚本，用来动态写入`<base>`标签来适应这种情况。

  code-example(format="")
    &lt;script>document.write('&lt;base href="' + document.location + '" />');&lt;/script>

  :marked
    We should only need this trick for the live example, not production code.

    我们只应该在在线例子这种情况下使用这种小花招，不要把它用到产品的正式代码中。

:marked
  ### Configure the routes for the Router

  ### 为路由器配置一些路由

  We teach our router how to navigate by configuring it with routes.
  We recommend creating a separate `app.routes.ts` file dedicated to this purpose.

  通过一些路由来配置路由器，我们可以教它如何进行导航。
  建议创建一个独立的`app.routes.ts`文件来达到此目的。

.l-sub-section
  :marked
    Defining configuration in a separate file paves the way for a future
    in which we load routing configuration immediately but *delay
    loading the components themselves* until the user needs them.

    在独立的文件中定义配置文件，为未来铺平了道路。将来，我们会立即加载路由配置，但直到用户用到时，才会*对组件本身进行延迟加载*。

    Such *asynchronous routing* can make our application launch more quickly.
    We'll cover asynchronous routing in a future chapter update.

    这种*异步路由*可以让我们的应用启动得更快。
    在本章将来的更新中，将会涵盖异步路由。

:marked
  Here is our first configuration.

  下面是我们的第一个配置：

+makeExample('router/ts/app/app.routes.2.ts','', 'app/app.routes.ts')(format=".")

h4#import Import from the Component Router library

h4#import 从组件路由器的库中导入

:marked
  We begin by importing some symbols from the router library.

  首先，我们从路由器库中导入一些符号。

  The Component Router is in its own `@angular/router` package.
  It's not part of the Angular 2 core.
  The router is an optional service because not all applications need routing and,
  depending on your requirements, you may need a different routing library.

  组件路由器位于它自己的`@angular/router`包儿中。它不是Angular 2核心的一部分。
  路由器是一个可选服务，因为不是所有的应用都需要路由，而且你可能要用别的路由库，这取决于你的具体需求。

a#route-config

h4#define-routes Define routes

h4#define-routes 定义一些路由

:marked
  A router must be configured with a list of route definitions.

  路由器必须用“路由定义”的列表进行配置。

  Our first configuration defines an array of two routes with simple paths leading to the
  `CrisisListComponent` and `HeroListComponent` components.

  我们的第一个配置中定义了由两个路由构成的数组，它们分别通过路径(path)导航到了`CrisisListComponent`和`HeroListComponent`组件。

  Each definition translates to a [Route](../api/router/index/Route-class.html) object which has a
  `path`, the URL path segment for this route, and a
  `component`, the component associated with this route.

  每个定义都被翻译成了一个[Route](../api/router/index/Route-class.html)对象。该对象有一个`path`字段，表示该路由中的URL路径部分，和一个`component`字段，表示与该路由相关联的组件。

  The router draws upon its registry of such route definitions when the browser URL changes
  or when our code tells the router to navigate along a route path.

  当浏览器的URL变化时或在代码中告诉路由器导航到一个路径时，路由器就会翻出它用来保存这些路由定义的注册表。

  In plain English, we might say of the first route:

  直白的说，我们可以这样解释第一个路由：

  * *When the browser's location URL changes to match the path segment `/crisis-center`, create or retrieve an instance of
  the `CrisisListComponent` and display its view.*

  * *当浏览器地址栏的URL变化时，如果它匹配上了路径部分`/crisis-center`*，路由器就会创建或获取一个`CrisisListComponent`的实例，并显示它的视图。

  * *When the application requests navigation to the path `/crisis-center`, create or retrieve an instance of
  the `CrisisListComponent`, display its view, and update the browser's address location and history with the URL
  for that path.*

  * *当该应用需要导航到路径`/crisis-center`时，路由器就会创建或获取一个`CrisisListComponent`的实例，显示它的视图，并用此路径所对应的URL来更新浏览器地址栏的位置和访问历史。*

h4#provideRouter Call <i>provideRouter</i>

h4#provideRouter 调用<i>provideRouter</i>

:marked
  We pass the route configuration to the `provideRouter` function which returns an array containing the configured
  `Router` service provider ... and some other, unseen providers that the routing library requires.

  我们把路由配置传给`provideRouter`函数，它返回一个数组，其中包括配置好的`Router`服务供应商……和路由库所需的某些你从未见过的供应商。

:marked
  We add the `provideRouter` array to an `APP_ROUTER_PROVIDERS` array and export it.

  我们把`provideRouter`数组加进一个`APP_ROUTER_PROVIDERS`数组，并导出它。

  We could add *additional* service providers to `APP_ROUTER_PROVIDERS` &mdash;
  providers that are specific to our routing configuration.
  We don't have any yet. We will have some later in this chapter.

  我们还可以往`APP_ROUTER_PROVIDERS`中添加一些*额外的*供应商，这取决于路由的具体配置。
  虽然目前还一个都没有呢，不过稍后就会看到了。

.l-sub-section

  :marked
    Learn about *providers* in the [Dependency Injection](dependency-injection.html#!#injector-providers) chapter.

    在[依赖注入](dependency-injection.html#!#injector-providers)一章中，可以学到关于*供应商*的更多知识。

h4#register-providers Register routing in bootstrap

h4#register-providers 在启动时注册路由

:marked
  Our app launches from the `main.ts` file in the `/app` folder.
  It's short and not much different from the default `main.ts`.

  本应用的启动点位于`/app`目录下的`main.ts`文件中。
  这个文件很短，并且和默认的`main.ts`没有什么不同。

  The important difference: we import the `APP_ROUTER_PROVIDERS` array
  and pass it as the second parameter of the `bootstrap` function.

  最重要的不同点是：这里我们导入了`APP_ROUTER_PROVIDERS`数组，并且把它作为第二个参数传给了`bootstrap`函数。

+makeExample('router/ts/app/main.1.ts','all', 'main.ts')(format=".")

:marked
  Providing the router providers at bootstrap makes the Router available everywhere in our application.

  在启动时注册此路由器的供应商会让该路由器在应用的任何地方都有效。

.alert.is-important

  :marked
    We must register router providers in `bootstrap`.
    We cannot wait to do it in `AppComponent`.

    我们必须在`bootstrap`中注册路由器的供应商，而不能等到`AppComponent`中再做。

h3#shell The <i>AppComponent</i> shell

h3#shell 壳组件<i>AppComponent</i>

:marked
  The root `AppComponent` is the application shell. It has a title at the top, a navigation bar with two links,
  and a *Router Outlet* at the bottom where the router swaps views on and off the page. Here's what we mean:

  根组件`AppComponent`是本应用的壳。它在顶部有一个标题、一个带两个链接的导航条，在底部有一个*路由器插座*，路由器会在它所指定的位置上把视图切入或调出页面。就像下图中所标出的：

figure.image-display
  img(src='/resources/images/devguide/router/shell-and-outlet.png' alt="Shell" width="300" )

a#shell-template

:marked
  The corresponding component template looks like this:

  该组件所对应的模板是这样的：

+makeExample('router/ts/app/app.component.1.ts','template')(format=".")

h3#router-outlet <i>RouterOutlet</i>

h3#router-outlet <i>RouterOutlet</i>（路由插座）

:marked
  `RouterOutlet` is a component from the router library.
  The router displays views within the bounds of the `<router-outlet>` tags.

  `RouterOutlet`是一个来自路由库的组件。
  路由器会在`<router-outlet>`标签中显示视图。

.l-sub-section

  :marked
    A template may hold exactly one ***unnamed*** `<router-outlet>`.
    The router supports multiple *named* outlets, a feature we'll cover in future.

    一个模板中只能有一个***未命名的***`<router-outlet>`。
    但路由器可以支持多个*命名的*插座（outlet），将来我们会涉及到这部分特性。

h3#router-link <i>RouterLink</i> binding

h3#router-link <i>RouterLink</i>绑定

:marked
  Above the outlet, within the anchor tags, we see [Property Bindings](template-syntax.html#property-binding) to
  the `RouterLink` directive that look like `[routerLink]="[...]"`. We imported `RouterLink` from the router library.

  在插座上方的A标签中，有一个绑定`RouterLink`指令的[属性绑定](template-syntax.html#property-binding)，就像这样：`[routerLink]="[...]"`。我们从路由库中导入了`RouterLink`。

  The template expression to the right of the equals (=) returns a *link parameters array*.

  等号（=）右侧的模板表达式返回一个*链接参数数组*。

  A link parameters array holds the ingredients for router navigation:

  链接参数数组中存放导航时所需的那些要素：

  * the *path* of the route to the destination component

  * 指向目标组件的路由中的*path*属性

  * optional route and query parameters that go into the route URL

  * 可选的路由参数和查询参数，它们会被编入到该路由的URL中

  The arrays in this example each have a single string parameter, the path of a route that
  we configured earlier. We don't have route parameters yet.

  这个例子中的数组都只有一个字符串参数，也就是我们以前配置过的路由中的`path`部分。目前还没有用到路由参数。

.l-sub-section

  :marked
    Learn more about the link parameters array in the [appendix below](#link-parameters-array).

    要学习关于链接参数数组的更多知识，参见[下面的附录](#link-parameters-array)。

h3#router-directives <i>ROUTER_DIRECTIVES</i>

h3#router-directives <i>ROUTER_DIRECTIVES</i>（路由指令集）

:marked
  `RouterLink` and `RouterOutlet` are directives in the `ROUTER_DIRECTIVES` collection.
  Remember to add them to the `directives` array of the `@Component` metadata.

  `RouterLink`和`RouterOutlet`是`ROUTER_DIRECTIVES`集合中的指令。
  记住把它们加入`@Component`元数据的`directives`数组中。

+makeExample('router/ts/app/app.component.1.ts','directives')(format=".")

:marked
  The current state of `app.component.ts` looks like this:

  `app.component.ts`目前看起来是这样的：

+makeExample('router/ts/app/app.component.1.ts','', 'app/app.component.ts')(format=".")

:marked
  ### "Getting Started" wrap-up

  ### “起步阶段”总结

  We've got a very basic, navigating app, one that can switch between two views
  when the user clicks a link.

  我们得到了一个非常基本的、带导航的应用，当用户点击链接时，它能在两个视图之间切换。

  We've learned how to

  我们已经学会了如何：

  * load the router library

  * 加载路由库

  * add a nav bar to the shell template with anchor tags and `routerLink` directives

  * 往壳组件的模板中添加一个导航条，导航条中有一些A标签和`routerLink`指令

  * added a `router-outlet` to the shell template where views will be displayed

  * 往壳组件的模板中添加一个`router-outlet`指令，视图将会被显示在那里

  * configure the router with `provideRouter`

  * 用`provideRouter`配置路由器

  * set the router to compose "HTML 5" browser URLs.

  * 设置路由器，使其合成“HTML 5”模式的浏览器URL。

  The rest of the starter app is mundane, with little interest from a router perspective.
  Here are the details for readers inclined to build the sample through to this milestone.

  这个初学者应用的其他部分有点平淡无奇，从路由器的角度来看也很平淡。
  如果你还是倾向于在这个里程碑里构建它们，参见下面的构建详情。

  Our starter app's structure looks like this:

  这个初学者应用的结构看起来是这样的：

.filetree
  .file router-sample
  .children
    .file app
      .children
        .file app.component.ts
        .file app.routes.ts
        .file crisis-list.component.ts
        .file hero-list.component.ts
        .file main.ts
    .file node_modules ...
    .file typings ...
    .file index.html
    .file package.json
    .file styles.css
    .file tsconfig.json
    .file typings.json

:marked
  Here are the files discussed in this milestone

  下面是当前里程碑中讨论过的文件列表：

+makeTabs(
  `router/ts/app/app.component.1.ts,
  router/ts/app/app.routes.2.ts,
  router/ts/app/main.1.ts,
  router/ts/app/hero-list.component.ts,
  router/ts/app/crisis-list.component.ts,
  router/ts/index.html`,
  ',,all,,',
  `app.component.ts,
  app.routes.ts,
  main.ts,
  hero-list.component.ts,
  crisis-list.component.ts,
  index.html`)

h2#heroes-feature Milestone #2: The Heroes Feature

h2#heroes-feature 里程碑#2: “英雄”特性区

.l-main-section

:marked
  We've seen how to navigate using the `RouterLink` directive.

  我们刚刚学习了如何用`RouterLink`指令进行导航。

  Now we'll learn some new tricks such as how to

  现在，我们将学习一些新的技巧，比如该如何：

  * organize our app into *feature areas*

  * 把应用组织为一些*特性区*

  * navigate imperatively from one component to another

  * 命令式地从一个组件导航到另一个组件

  * pass information in route parameters

  * 通过路由参数传递信息

  To demonstrate, we'll build out the *Heroes* feature.

  作为演示，我们将构建出*英雄*特性区。

  ### The Heroes "feature area"

  ### 英雄“特性区”

  A typical application has multiple *feature areas*, each an island of functionality
  with its own workflow(s), dedicated to a particular business purpose.

  典型的应用中有多个*特性区*，每个区都是一个“功能岛”，它们有自己的工作流、实现一个特定的业务目标。

  We could continue to add files to the `app/` folder.
  That's unrealistic and ultimately not maintainable.
  We think it's better to put each feature area in its own folder.

  我们可以继续把文件全添加到`app/`目录中。
  但那么做不太现实，并且最终将无法维护。
  因此，把每个特性区都放进自己的目录中会更好一些。

  Our first step is to **create a separate `app/heroes/` folder**
  and add *Hero Management* feature files there.

  第一步是**创建一个独立的`app/heroes/`文件夹**，并在其中添加属于*英雄管理*特性区的文件。

  We won't be creative about it. Our example is pretty much a
  copy of the code and capabilities in the "[Tutorial: Tour of Heroes](../tutorial/index.html)".

  我们没有在这里引进新东西。这个例子从代码上和功能上来看，几乎就是“[教程: 英雄指南](../tutorial/index.html)”的一份拷贝。

  Here's how the user will experience this version of the app

  下面是该版本应用的用户体验演示：

figure.image-display
  img(src='/resources/images/devguide/router/router-2-anim.gif' alt="App in action" )

:marked
  ### Add Heroes functionality

  ### 添加“英雄”功能

  We delete the placeholder `hero-list.component.ts` that's in
  the `app/` folder.

  我们删除了位于`app/`目录下的占位文件`hero-list.component.ts`。

  We create a new `hero-list.component.ts` in the `app/heroes/`
  folder and copy over the contents of the final `heroes.component.ts` from the tutorial.
  We copy the `hero-detail.component.ts` and the `hero.service.ts` files
  into the `heroes/` folder.

  然后在`app/heroes/`目录下创建了一个`hero-list.component.ts`文件，并从上面的教程中把`heroes.component.ts`最终版的内容拷贝进来。
  再把`hero-detail.component.ts`和`hero.service.ts`文件拷贝到`heroes/`目录下。

  When we're done organizing, we have three *Hero Management* files:

  安排完这些，我们就有了三个*英雄管理*特性区的文件：

.filetree
  .file app/heroes
  .children
    .file hero-detail.component.ts
    .file hero-list.component.ts
    .file hero.service.ts

:marked
  We provide the `HeroService` in the application root `AppComponent`
  so that it is available everywhere in the app.

  我们在应用的根组件`AppComponent`中注册了`HeroService`服务，以便它能在应用中的任何地方使用。

  Now it's time for some surgery to bring these files and the rest of the app
  into alignment with our application router.

  现在到时间做一些“外科手术”了。我们利用应用程序的路由器，把这些文件和应用的其它部分联合起来。

  ### *Hero* feature routing requirements

  ### *英雄*特性区的路由需求

  The new Heroes feature has two interacting components, the list and the detail.
  The list view is self-sufficient; we navigate to it, it gets a list of heroes and displays them.
  It doesn't need any outside information.

  新的“英雄”特性有两个相互协作的组件，列表和详情。
  列表视图是自给自足的，我们导航到它，它会自行获取英雄列表并显示他们，该组件不需要任何外部信息。

  The detail view is different. It displays a particular hero. It can't know which hero on its own.
  That information must come from outside.

  详情视图就不同了。它要显示一个特定的英雄，但是它本身却无法知道显示哪一个，此信息必须来自外部。

  In our example, when the user selects a hero from the list, we navigate to the detail view to show that hero.
  We'll tell the detail view which hero to display by including the selected hero's id in the route URL.

  在这个例子中，当用户从列表中选择了一个英雄时，我们就导航到详情页以显示那个英雄。
  通过把所选英雄的id编码进路由的URL中，就能告诉详情视图该显示哪个英雄。

  ### *Hero* feature route configuration

  ### *英雄*特性区的路由配置

  We recommend giving each feature area its own route configuration file.

  我们推荐的方式是为每个特性区创建它自己的路由配置文件。

  Create a new `hero.routes.ts` in the `heroes` folder like this:

  在`heroes`目录下创建一个新的`hero.routes.ts`文件，就像这样：

+makeExample('router/ts/app/heroes/heroes.routes.ts','', 'app/heroes/heroes.routes.ts')(format=".")

:marked
  We use the same techniques we learned for `app.routes.ts`.

  我们使用与`app.routes.ts`中一样的技巧。

  We import the two components from their new locations in the `app/heroes/` folder, define the two hero routes.
  and add them to an exported `HeroesRoutes` array.

  从它们所在的新`app/heroes/`目录导入列表和详情组件，定义两个英雄路由并导出到`HeroesRoutes`数组。

  ### Route definition with a parameter

  ### 带参数的路由定义

  The route to `HeroDetailComponent` has a twist.

  `HeroDetailComponent`的路由有点特殊。

+makeExample('router/ts/app/heroes/heroes.routes.ts','hero-detail-route')(format=".")

:marked
  Notice the `:id` token in the path. That creates a slot in the path for a **Route Parameter**.
  In this case, we're expecting the router to insert the `id` of a hero into that slot.

  注意路径中的`:id`令牌。它为*路由参数*在路径中创建一个“空位”。在这里，我们期待路由器把英雄的`id`插入到那个“空位”中。

  If we tell the router to navigate to the detail component and display "Magneta", we expect hero `id` (15) to appear in the
  browser URL like this:

  如果要告诉路由器导航到详情组件，并让它显示“Magneta”，我们会期望这个英雄的`id`（15）像这样显示在浏览器的URL中：

code-example(format="." language="bash").
  localhost:3000/hero/15

:marked
  If a user enters that URL into the browser address bar, the router should recognize the
  pattern and go to the same "Magneta" detail view.

  如果用户把此URL输入到浏览器的地址栏中，路由器就会识别出这种模式，同样进入“Magneta”的详情视图。

.l-sub-section

  :marked
    #### Route parameter or query parameter?

    #### 该用路由参数还是查询参数？

    Embedding the route parameter token, `:id`, in the route definition path is a good choice for our scenario
    because the `id` is *required* by the `HeroDetailComponent` and because
    the value `15` in the path clearly distinguishes the route to "Magneta" from
    a route for some other hero.

    在这个场景下，把路由参数的令牌`:id`嵌入到路由定义的`path`中是一个好主意，因为对于`HeroDetailComponent`来说`id`是*必须的*，
    而且路径中的值`15`已经足够把到“Magneta”的路由和到其它英雄的路由明确区分开。

    A [query parameter](#query-parameter) might be a better choice if we were passing an *optional* value to `HeroDetailComponent`.

    如果要往`HeroDetailComponent`中传入一个*可选*值，那么[查询参数](#query-parameter)可能会是一个更好的选择。

h3#merge-hero-routes Merge hero routes into application routes

h3#merge-hero-routes 把英雄区的路由合并到应用程序的路由中

:marked
  Our application doesn't know about our hero routes yet.
  We'll need to merge them into the application routes we defined in `app.routes.ts`.

  应用程序还不知道“英雄”区的路由。
  我们需要把它们合并到在`app.routes.ts`中定义的那些应用级路由中。

  Update `app.routes.ts` as follows:

  把`app.routes.ts`改成这样：

+makeExample('router/ts/app/app.routes.3.ts', '', 'app/app.routes.ts (v.2)')(format=".")

:marked
  We replace the `HeroListComponent` import with an `HeroesRoutes` import.

  我们把导入`HeroListComponent`改为导入`HeroesRoutes`。

  We *flatten* the `HeroesRoutes` into the `routes` array with the ES6 *spread operator* (`...`).

  我们用ES6中的*展开操作符（`...`）*把`HeroesRoutes`*平面化*到`routes`数组中。

  As a result, the `app.routes.ts` no longer has specific knowledge of the hero feature, its components, or its route details.
  It won't change as we evolve the hero feature with more components and different routes.
  That's a key benefit of creating a separate route configuration for each feature area.

  这样做的结果是，`app.routes.ts`文件不用再了解“英雄”特性区的具体知识，比如组件细节和路由细节等等。
  这样，当我们要为英雄特性区加入更多的组件和路由，对它进行演进时，该文件将不用做任何变化。
  这真是为每个特性区单独创建路由配置的关键性优点。

h3#navigate Navigate to hero detail imperatively

h3#navigate 命令式地导航到英雄详情

:marked
  *We won't navigate to the detail component by clicking a link*
  so we won't be adding a new `RouterLink` anchor tag to the shell.

  *这次我们不打算通过点击链接来导航到详情组件*，因此也不用再把带`RouterLink`的新的A标签加到壳组件中。

  Instead, when the user *clicks* a hero in the list, we'll *command* the router
  to navigate to the hero detail view for the selected hero.

  取而代之，当用户在列表中*点击*一个英雄时，我们将*命令*路由器导航到所选英雄的详情视图。

  We'll adjust the `HeroListComponent` to implement these tasks, beginning with its constructor
  which acquires the router service and the `HeroService` by dependency injection:

  我们将调整`HeroListComponent`来实现这些任务。先从构造函数开始改：它通过依赖注入系统获得路由服务和`HeroService`服务。

+makeExample('router/ts/app/heroes/hero-list.component.1.ts','ctor', 'app/heroes/hero-list.component.ts (Constructor)')(format=".")

:marked
  We make a few changes to the template:

  还要对模板进行一点修改：

+makeExample('router/ts/app/heroes/hero-list.component.1.ts','template')(format=".")

:marked
  The template defines an `*ngFor` repeater such as [we've seen before](displaying-data.html#ngFor).
  There's a `(click)` [EventBinding](template-syntax.html#event-binding) to the component's `onSelect` method
  which we implement as follows:

  模板像[以前](displaying-data.html#ngFor)一样定义了一个`*ngFor`重复器。
  还有一个`(click)`[事件绑定](template-syntax.html#event-binding)，绑定到了组件的`onSelect`方法，就像这样：

+makeExample('router/ts/app/heroes/hero-list.component.1.ts','select')(format=".")

:marked
  It calls the router's **`navigate`** method with a **Link Parameters Array**.
  This array is similar to the  *link parameters array* we met [earlier](#shell-template) in an anchor tag while
  binding to the `RouterLink` directive. This time we see it in code rather than in HTML.

  它用一个**链接参数数组**调用路由器的**`navigate`**方法。
  该数组与我们[以前](#shell-template)在A标签中用来绑定到`RouterLink`指令的链接参数数组很相似。只是这次它出现在代码而不是HTML中。

h3#route-parameters Setting the route parameters in the list view

h3#route-parameters 在列表视图中设置路由参数

:marked
  We're navigating to the `HeroDetailComponent` where we expect to see the details of the selected hero.
  We'll need *two* pieces of information: the destination and the hero's `id`.

  我们将导航到`HeroDetailComponent`组件。在那里，我们期望看到所选英雄的详情，这需要两部分信息：导航目标和该英雄的`id`。

  Accordingly, the *link parameters array* has *two* items:  the **path** of the destination route and a **route parameter** that specifies the
  `id` of the selected hero.

  因此，这个*链接参数数组*中有两个条目：目标路由的**`path`（路径）**，和一个用来指定所选英雄`id`的**路由参数**。

+makeExample('router/ts/app/heroes/hero-list.component.1.ts','link-parameters-array')(format=".")

:marked
  The router composes the appropriate two-part destination URL from this array:

  路由器从该数组中组合出一个合适的两段式目标URL：

code-example(format="." language="bash").
  localhost:3000/hero/15

h3#get-route-parameter Getting the route parameter in the details view

h3#get-route-parameter 在详情视图中获得路由参数

:marked
  How does the target `HeroDetailComponent` learn about that `id`?
  Certainly not by analyzing the URL!  That's the router's job.

  目标组件`HeroDetailComponent`该怎么知道这个`id`参数呢？
  当然不会是自己去分析URL了！那是路由器的工作。

  The router extracts the route parameter (`id:15`) from the URL and supplies it to
  the `HeroDetailComponent` via the **ActivatedRoute** service.

  路由器从URL中解析出路由参数（`id:15`），并通过**ActivatedRoute**服务来把它提供给`HeroDetailComponent`组件。

a#hero-detail-ctor

:marked
  As usual, we write a constructor that asks Angular to inject services
  that the component requires and reference them as private variables.

  通常，我们会直接写一个构造函数，让Angular把组件所需的服务注入进来，自动定义同名的私有变量，并把它们存进去。

+makeExample('router/ts/app/heroes/hero-detail.component.ts','ctor', 'app/heroes/hero-detail.component.ts (Constructor)')(format=".")

:marked
  Later, in the `ngOnInit` method,
  we use the `ActivatedRoute` service to retrieve the parameters for our route.
  Since our parameters are provided as an `Observable`, we _subscribe_ to them for the `id` parameter by name and
  tell the `HeroService` to fetch the hero with that `id`. We'll keep a reference to this `Subscription` so we can
  tidy things up later.

  然后，在`ngOnInit`方法中，
  我们用`ActivatedRoute`服务来接收本路由的参数。
  由于这些参数是作为`Observable`（可观察对象）提供的，所以我们_订阅（`subscribe`）_它们，通过名字引用`id`参数，并告诉`HeroService`获取指定`id`的英雄。
  我们还要保存这个`Subscription`（订阅的返回值）的引用，供后面做清理工作。

+makeExample('router/ts/app/heroes/hero-detail.component.ts','ngOnInit')(format=".")

.l-sub-section

  :marked
    Angular calls the `ngOnInit` method shortly after creating an instance of the `HeroDetailComponent`.

    在创建了`HeroDetailComponent`之后，Angular很快就会调用`ngOnInit`方法。

    We put the data access logic in the `ngOnInit` method rather than inside the constructor
    to improve the component's testability.
    We explore this point in greater detail in the [OnInit appendix](#onInit) below.

    我们要把数据访问逻辑放进`ngOnInit`方法中而不是构造函数中，以提高该组件的可测试性。
    在后面的[OnInit附录](#onInit)中，我们会再详细讲解这一点。

:marked
  Eventually, we'll navigate somewhere else.
  The router will remove this component from the DOM and destroy it.
  We need to clean up after ourselves before that happens.
  Specifically, we **must unsubscribe** before Angular destroys the component.
  *Failure to do so could create a memory leak.*

  我们最终还是会从这里导航到外面。那时候，路由器将从DOM中移除这个组件，并销毁它。
  在此之前，我们还得自己做一些清理工作。
  特别是，我们**必须**在Angular销毁此组件之前进行**反订阅（`unsubscribe`）**，*否则可能会导致内存泄露*。

  We unsubscribe from our `Observable` in the `ngOnDestroy` method.

  我们要在`ngOnDestroy`方法中从这个`Observable`中进行反订阅。

+makeExample('router/ts/app/heroes/hero-detail.component.ts','ngOnDestroy')(format=".")

.l-sub-section

  :marked
    Learn about the `ngOnInit` and `ngOnDestroy` methods in the
    [Lifecycle Hooks](lifecycle-hooks.html) chapter.

    要学习关于`ngOnInit`和`ngOnDestroy`方法的更多知识，参见[生命周期钩子](lifecycle-hooks.html)一章。

h4#reuse Observable <i>params</i> and component re-use

h4#reuse Observable<i>参数</i>与组件复用

:marked
  In this example, we subscribe to the route params `Observable`.
  That implies that the route params can change during the lifetime of this component.

  在这个例子中，我们订阅了路由参数的`Observable`对象。
  这种写法暗示着这些路由参数在该组件的生存期内可能会变化。

  They might. By default, the router reuses a component instance when it re-navigates to the same component type
  without visiting a different component first. The parameters can change between each re-use.

  确实如此！默认情况下，如果它没有访问过其它组件就导航到了同一个组件实例，那么路由器倾向于复用组件实例。如果复用，这些参数可以变化。

  Suppose a parent component navigation bar had "forward" and "back" buttons
  that scrolled through the list of heroes.
  Each click navigated imperatively to the `HeroDetailComponent` with the next or previous `id`.

  假设父组件的导航栏有“前进”和“后退”按钮，用来轮流显示英雄列表中中英雄的详情。
  每次点击都会强制导航到带前一个或后一个`id`的`HeroDetailComponent`组件。

  We don't want the router to remove the current `HeroDetailComponent` instance from the
  DOM only to re-create it for the next `id`.
  That could be visibly jarring.
  Better to simply re-use the same component instance and update the parameter.

  我们不希望路由器仅仅从DOM中移除当前的`HeroDetailComponent`实例，并且用下一个`id`重新创建它。
  那可能导致界面抖动。
  更好的方式是复用同一个组件实例，并更新这些参数。

  But `ngOnInit` is only called once per instantiation.
  We need a way to detect when the route parameters change from _within the same instance_.
  The observable `params` property handles that beautifully.

  但是`ngOnInit`对每个实例只调用一次。
  我们需要一种方式来检测_在同一个实例中_路由参数什么时候发生了变化。
  而`params`属性这个可观察对象（Observable）干净漂亮的处理了这种情况。

h4#snapshot <i>Snapshot</i>: the no-observable alternative

h4#snapshot <i>快照</i>：不需要可观察（no-observable）时的替代方案

:marked
  This application won't reuse the `HeroDetailComponent`.
  We always return to the hero list to select another hero to view.
  There's no way to navigate from hero detail to hero detail
  without visiting the list component in between.
  That means we get a new `HeroDetailComponent` instance every time.

  本应用不需要复用`HeroDetailComponent`。
  我们总会先返回英雄列表，再选择另一位英雄。
  所以，不存在从一个英雄详情导航到另一个而不用经过英雄列表的情况。
  这意味着我们每次都会得到一个全新的`HeroDetailComponent`实例。

  Suppose we know for certain that `HeroDetailComponent` will *never, never, ever*
  be re-used. We'll always re-create the component each time we navigate to it.

  假如我们很确定`HeroDetailComponent`组件*永远、永远*不会被复用，每次导航到英雄详情时都会重新创建该组件。

  The router offers a *Snapshot* alternative that gives us the initial value of the route parameters.
  We don't need to subscribe. We don't have to unsubscribe in `ngDestroy`.
  It's much simpler to write and read:

  路由器提供了一个备选方案：*快照（snapshot）*，它会给我们路由参数的初始值。这样我们就不用订阅，也就不用不得不在`ngDestroy`中反订阅了。
  这样就更容易书写和阅读了：

+makeExample('router/ts/app/heroes/hero-detail.component.2.ts','snapshot')(format=".")

.l-sub-section

  :marked
    **Remember:** we only get the _initial_ value of the parameters with this technique.
    Stick with the observable `params` approach if there's even a chance that we might navigate
    to this component multiple times in a row.
    We are leaving the observable `params` strategy in place just in case.

    **记住：**，用这种技巧，我们只得到了这些参数的_初始_值。
    如果有可能连续多次导航到此组件，那么就该用`params`可观察对象的方式。
    我们在这里选择使用`params`可观察对象策略，以防万一。

h3#nav-to-list Navigating back to the list component

h3#nav-to-list 导航回列表组件

:marked
  The `HeroDetailComponent` has a "Back" button wired to its `gotoHeroes` method that navigates imperatively
  back to the `HeroListComponent`.

  `HeroDetailComponent`组件有一个“Back”按钮，关联到它的`gotoHeroes`方法，该方法会导航回`HeroListComponent`组件。

  The router `navigate` method takes the same one-item *link parameters array*
  that we bound to the application shell's *Heroes* `[routerLink]` directive.
  It holds the **path to the `HeroListComponent`**:

  路由的`navigate`方法同样接受一个单条目的*链接参数数组*，我们曾把它绑定到应用壳中“英雄”区的`[routerLink]`指令上。
  它保存着**到`HeroListComponent`组件的路径**：

+makeExample('router/ts/app/heroes/hero-detail.component.1.ts','gotoHeroes')(format=".")

:marked
  ### Heroes App Wrap-up

  ### “英雄”应用总结

  We've reached the second milestone in our router education.

  我们已经抵达了路由教程的第二个里程碑。

  We've learned how to

  我们学到了如何：

  * organize our app into *feature areas*

  * 把应用组织成一些*特性区*

  * navigate imperatively from one component to another

  * 命令式的从一个组件导航到另一个

  * pass information along in route parameters and subscribe to them in our component

  * 把信息传给路由参数，并在我们的组件中订阅它们

  After these changes, the folder structure looks like this:

  做完这些修改之后，目录结构看起来就像这样：

.filetree
  .file router-sample
  .children
    .file app
    .children
      .file heroes
      .children
        .file hero-detail.component.ts
        .file hero-list.component.ts
        .file hero.service.ts
        .file heroes.routes.ts
      .file app.component.ts
      .file app.routes.ts
      .file crisis-list.component.ts
      .file main.ts
    .file node_modules ...
    .file typings ...
    .file index.html
    .file package.json
    .file styles.css
    .file tsconfig.json
    .file typings.json

:marked
  <a id="heroes-app-code"></a>

  ### The Heroes App code

  ### 英雄应用的源码

  Here are the relevant files for this version of the sample application.

  这里是当前版本的范例程序相关文件。

+makeTabs(
  `router/ts/app/app.component.1.ts,
   router/ts/app/app.routes.3.ts,
   router/ts/app/heroes/hero-list.component.1.ts,
   router/ts/app/heroes/hero-detail.component.1.ts,
   router/ts/app/heroes/hero.service.ts,
   router/ts/app/heroes/heroes.routes.ts`,
   null,
  `app.component.ts,
  app.routes.ts,
  hero-list.component.ts,
  hero-detail.component.ts,
  hero.service.ts,
  heroes.routes.ts`)
:marked

<a id="crisis-center-feature"></a>

.l-main-section

:marked
  ## Milestone #3: The Crisis Center

  ## 里程碑#3：危机中心

  The *Crisis Center* is a fake view at the moment. Time to make it useful.

  此刻，*危机中心*还只是一个假视图，该让它有用点了！

  The new *Crisis Center* begins as a virtual copy of the *Heroes* feature.
  We create a new `app/crisis-center` folder, copy the Hero files,
  and change every mention of "hero" to "crisis".

  新的*危机中心*从*英雄*特性区的一个拷贝开始。我们创建新的`app/crisis-center`目录，把英雄区的文件拷贝过去，并把所有的“hero”修改“crisis”。

  A `Crisis` has an `id` and `name`, just like a `Hero`
  The new `CrisisListComponent` displays lists of crises.
  When the user selects a crisis, the app navigates to the `CrisisDetailComponent`
  for display and editing of the crisis name.

  `Crisis`有一个`id`和一个`name`，就像`Hero`一样。新的`CrisisListComponent`显示危机列表。如果用户选择了一个危机，该应用就会导航到`CrisisDetailComponent`，用于显示和编辑危机的名字。

  Voila, instant feature module!
  
  真棒！我们瞬间就有了一个特性模块！

  There's no point to this exercise unless we can learn something.
  We do have new ideas and techniques in mind:

  除非我们能学到点新东西，否则这种练习就没啥亮点。
  不过，我们已经有了一些新主意和新技巧：

  * We'd like our route URLs to branch in to child route trees that reflect the component trees in our feature areas.

  * 我们希望把这些路由地址组织成一棵子路由树，它应该能反映本特性区中组件树的结构。

  * The application should navigate to the *Crisis Center* by default.

  * 该应用应该默认导航到*危机中心*路由。

  * The router should prevent navigation away from the detail view while there are pending changes.

  * 当还有未处理的更改时，路由器应该阻止从这个详情视图导航出去。

  * The user should be able to cancel unwanted changes.

  * 用户应该能取消不想要的修改。

  * The router should block access to certain features until the user logs-in.

  * 如果用户尚未登录，路由器就应该阻止他访问某些特性。

  * Our `CrisisService` is only needed within the *Crisis Center* feature area.
  We should limit access to it to that feature area.

  * `CrisisService`只在*危机中心*特性区中才需要，因此我们应该把它局限在此特性区中使用。

  * Changes to a sub-module such as *Crisis Center* shouldn't provoke changes to the `AppComponent` or
  any other feature's component.

  * 对子模块（如*危机中心*）的修改，不应该导致对`AppComponent`或其他特性区内组件的修改。

  We need to [*separate our concerns*](https://blog.8thlight.com/uncle-bob/2014/05/08/SingleReponsibilityPrinciple.html).

  我们需要[*分离这些关注点*](https://blog.8thlight.com/uncle-bob/2014/05/08/SingleReponsibilityPrinciple.html)。

  We'll address all of these issues in the *Crisis Center*
  starting with the introduction of **child routes**

  我们要在*危机中心*中处理好所有这些问题。
  那就先从对**子路由**的介绍开始吧。

.l-sub-section

  :marked
    We'll leave *Heroes* in its less-than-perfect state to
    serve as a contrast with what we believe to be a superior *Crisis Center* design.

    我们将把*英雄*特性区保留在不够完美的状态，以便与*危机中心*进行对比，我们相信后者是一个更好的设计。

:marked
  ### A Crisis Center with child routes

  ### 带子路由的“危机中心”

  We'll organize the *Crisis Center* to conform to the following recommended pattern for Angular applications.

  我们将按照下列模式组织*危机中心*的目录结构。

  * each feature area in its own folder

  * 每个特性区位于它自己的目录中

  * each area with its own area root component

  * 每个特性区有它自己的根组件

  * each area root component with its own router-outlet and child routes

  * 每个特性区的根组件有它自己的`<router-outlet>`及其子路由

  * area routes rarely (if ever) cross

  * 特性区的路由很少交叉（如果还有的话）

  If we had many feature areas, their component trees might look like this:

  如果我们有更多特性区，它们的组件树看起来是这样的：

figure.image-display
  img(src='/resources/images/devguide/router/component-tree.png' alt="Component Tree" )

h3#child-routing-component Child Routing Component

h3#child-routing-component 子路由组件

:marked
  Add the following `crisis-center.component.ts` to the `crisis-center` folder:

  往`crisis-center`目录下添加下列`crisis-center.component.ts`文件：

+makeExample('router/ts/app/crisis-center/crisis-center.component.1.ts', 'minus-imports', 'crisis-center/crisis-center.component.ts (minus imports)')(format='.')

:marked
  The `CrisisCenterComponent` is much like the `AppComponent` shell.

  `CrisisCenterComponent`和壳组件`AppComponent`很像。

  * It is the root of the *Crisis Center* area
  just as `AppComponent` is the root of the entire application.

  * 它是*危机中心*特性区的根组件，同样，`AppComponent`是整个应用的根组件。

  * It is a shell for the crisis management feature area
  just as the `AppComponent` is a shell to manage the high-level workflow.

  * 它是危机管理区的壳组件，同样，`AppComponent`也是用来管理高层工作流的壳组件。

  * It is dead simple &mdash; simpler even than the `AppComponent` template.
  It has no content, no links, just a `<router-outlet>` for the *Crisis Center* child views.

  * 它太简单了，甚至比`AppComponent`的模板还要简单。
  它没有内容、没有链接，只有一个用来存放*危机中心*子视图的`<router-outlet>`指令。

  Unlike `AppComponent` (and most other components), it **lacks a selector**.
  It doesn't need one. We don't *embed* this component in a parent template.
  We *navigate* to it from the outside, via the router.

  但与`AppComponent`（以及大多数其它组件）不同的是，它**缺少一个选择器（`selector`）**。
  它不需要。我们不会把该组件嵌入到父模板中，只会通过路由器从外部*导航*到它。

.l-sub-section

  :marked
    We *can* give it a selector. There's no harm in it.
    Our point is that we don't *need* one because we only *navigate* to it.

    当然，我们也*可以*给它一个选择器，这没什么坏处。
    重点在于：它并不是*必须的*，因为我们只会*导航*到它。

:marked
  ### Service isolation

  ### 服务隔离

  The`CrisisService` is neither needed nor wanted outside the *Crisis Center* domain.
  Instead of registering it with the root `AppComponent` providers &mdash;
  which makes it visible everywhere &mdash;
  we register the `CrisisService` in the component's providers array.

  在*危机中心*领域之外既不需要也没人想要`CrisisService`。与其在根组件`AppComponent`的供应商中注册它导致它在应用的任何地方都可见，不如在组件供应商数组中注册`CrisisService`。

+makeExample('router/ts/app/crisis-center/crisis-center.component.1.ts', 'providers')(format='.')

:marked
  This limits the scope of the `CrisisService` to the *Crisis Center* component and its sub-component tree.
  No component outside of the *Crisis Center* can access it.

  这会把`CrisisService`的范围局限在*危机中心*及其子组件树上。
  在*危机中心*之外，没有任何组件能访问它。

  There's a practical benefit to restricting its scope in this way.

  用这种方式限制它的范围有一些实践好处。

  First we can evolve the service independently of the rest of the application
  without fear of breaking what should be unrelated modules.

  第一，我们可以独立于应用程序的其它部分演进此服务，而不用担心破坏了与此无关的模块。

  Second, we can delay loading this service into memory until we need it.
  We can remove it from the application launch bundle,
  reducing the size of the initial payload and improving performance.
  We can load it optionally, asynchronously with the other *Crisis Center* components
  if and when the user begins that workflow.

  第二，可以对此服务进行延迟加载，直到需要它的时候才加载到内存中。
  可以从应用的发布包中移除它，以减小首次加载的体积并提升性能。
  可以用可选的方式加载它，当用户开始此工作流时，本应用才异步加载其它的*危机中心*组件。

.l-sub-section

  :marked
    We'll describe asynchronous module loading in a future update.

    我们将在未来的更新中描述“异步模块加载”功能。

:marked
  ### Child Route Configuration

  ### 子路由配置

  The `CrisisCenterComponent` is a *Routing Component* like the `AppComponent`.
  It has its own `RouterOutlet` and its own child routes.

  `CrisisCenterComponent`是一个像`AppComponent`一样的*路由组件*。
  它有自己的`RouterOutlet`和自己的子路由。

  We create a `crisis-center.routes.ts` file as we did the `heroes.routes.ts` file.
  But this time we define **child routes** *within* the parent `/crisis-center` route.

  像`heroes.routes.ts`文件一样，我们也创建一个`crisis-center.routes.ts`。
  但这次，我们要把**子路由**定义在父路由`/crisis-center`中。

+makeExample('router/ts/app/crisis-center/crisis-center.routes.1.ts', 'routes', 'app/crisis-center/crisis-center.routes.ts (Routes)' )(format='.')

:marked
  Notice that the parent `/crisis-center` route has a `children` property
  with an array of two routes.
  These two routes navigate to the two *Crisis Center* child components,
  `CrisisListComponent` and `CrisisDetailComponent`.

  注意，父路由`/crisis-center`有一个`children`属性，它是一个带两个路由的数组。

  There are some *important differences* in the treatment of these routes.

  对这些路由的处理中有一些*重要的不同*。

  First, the router displays the components of these child routes in the `RouterOutlet`
  of the `CrisisCenterComponent`, not in the `RouterOutlet` of the `AppComponent` shell.

  第一，路由器会把这些子路由对应的组件放在`CrisisCenterComponent`的`RouterOutlet`中，而不是`AppComponent`壳组件中的。

  Second, the child paths *extend* the path of their parent route.

  第二，子路径会扩展它们父路由中的路径。

  Normally paths that begin with `/` refer to the root of the application.
  Here they are appended to the path to the `CrisisCenterComponent`.

  通常，路径会用`/`开始，它引用的是该应用的根。
  但在这里它们会被追加到`CrisisCenterComponent`组件的路径之后。

  To write an URL that navigates to the `CrisisListComponent`, we'd append its child route path,  `/`,
  to `/crisis-center`.

  要想写一个导航到`CrisisListComponent`的URL，我们就把它的子路由路径`/`追加到父路由`/crisis-center`路径的后面。

  To write an URL that navigates to the `CrisisDetailComponent`, we'd append the child route path,  `/`,
  followed by the crisis id, yielding something like:

  要想写一个导航到`CrisisDetailComponent`的URL，我们就把它的子路由路径`/`跟着该危机的id，合成的结果是这样的：

code-example(format="").
  localhost:3000/crisis-center/2

:marked
  Here's the complete `crisis-center.routes.ts` with its imports.

  这里是完整的`crisis-center.routes.ts`及其导入语句。

+makeExample('router/ts/app/crisis-center/crisis-center.routes.1.ts', '', 'app/crisis-center/crisis-center.routes.ts' )(format='.')

h3#merge-crisis-routes Merge crisis routes into the application routes

h3#merge-crisis-routes 把危机区的路由合并进应用级路由

:marked
  As with hero routes, we must update the router configuration at the top of the application
  by merging the crisis routes into the app routes:

  像英雄区路由一样，我们必须在应用路由文件的顶部更新路由配置，把危机区的路由合并进应用级路由：

+makeExample('router/ts/app/app.routes.4.ts', '', 'app/app.routes.ts' )(format='.')

:marked
  We used the spread operator again (...) to insert the crisis routes array.

  我们又一次使用了展开操作符（...）插入“危机”区的路由数组。

a#redirect

h3#redirect Redirecting routes

h3#redirect 重定向路由

:marked
  When the application launches, the initial URL in the browser bar is something like:

  当应用启动时，浏览器地址栏的初始URL是这样的：

code-example(format="").
  localhost:3000

:marked
  That doesn't match any of our configured routes which means that our application won't display any component when it's launched.
  The user must click one of the navigation links to trigger a navigation and display something.

<<<<<<< HEAD
  它无法匹配上我们配置过的任何路由，这意味着在应用启动的时候它将不会显示任何组件。
  用户必须点击一个导航链接来触发导航并显示点什么。

  We want the application to display the list of crises as it would if we pasted `localhost:3000/crisis-center/` into the address bar.
  This is our intended default route.

  我们希望该应用显示一个危机列表，就像在地址栏输入`localhost:3000/crisis-center/`时一样。这就是默认路由。

  We can arrange for that behavior in several ways.
  One way is to use a `redirect` to transparently navigate from one route to another.

  我们可以用多种方式实现此行为。其一是使用`redirect`来从一个路由透明的导航到另一个。

  In our example, we'll add a route to match our initial URL and redirect to our `crisis-center` route:

  在这个例子中，我们将添加一个路由来匹配最初的URL，并重定向到`crisis-center`路由：

=======
  We prefer that the application display the list of crises as it would if the user clicked the "Crisis Center" link or pasted `localhost:3000/crisis-center/` into the address bar.
  This is our intended default route.

  The preferred solution is to add a `redirect` route that transparently translates from the initial URL (`''`) to the preferred default path (`/crisis-center`):
>>>>>>> f3da5c8a
+makeExample('router/ts/app/crisis-center/crisis-center.routes.2.ts', 'redirect', 'app/crisis-center/crisis-center.routes.ts (redirect route)' )(format='.')

:marked
  A redirect route requires a `pathMatch` property to tell the router how to match a URL to the path of a route.
  In this app, the router should select the route to `CrisisCenterComponent` when the *entire URL* matches `''`,
  so we set the `pathMatch` value to `'full'`.

  由于我们希望只有在路径明确的匹配到`''`时才重定向，所以我们往路由中添加了一个额外的配置项：`terminal: true`。
  主要是为了重定向，`terminal`属性是用来控制路由器是否应该继续匹配URL和我们定义的路由。（译者注：`terminal`设置为`true`时，该路由的优先级别就低于其他路由，只有在所有其他路由都不匹配的时候才最后匹配这个路由。主要是为了标示专用于重定向的路由而设计的。）

.l-sub-section

  :marked
    The other possible `pathMatch` value is `'prefix'` which tells the router 
    to match the redirect route to _any_ URL that _begins_ with the redirect route's _prefix_ path.
    
    That's not what we want in our use case. The `''` prefix path matches _every_ URL.
    We should redirect to the `CrisisCenterComponent` _only_ when the _entire_ url is  `''` 
    (or the equivalent `'/'`).

    We'll discuss redirects in more detail in a future update to this chapter.

    我们将在未来的更新中深入讨论重定向问题。

:marked
  The updated route definitions look like this:

  修改过的路由定义看起来是这样的：

+makeExample('router/ts/app/crisis-center/crisis-center.routes.2.ts', 'routes', 'app/crisis-center/crisis-center.routes.ts (Routes v.2)' )(format='.')

.l-main-section
h2#guards Route Guards

h2#guards 路由守卫

:marked
  At the moment, *any* user can navigate *anywhere* in the application *anytime*.

  现在，*任何用户*都能在*任何时候*导航到*任何地方*。

  That's not always the right thing to do.

  但有时候这样是不对的。

  * Perhaps the user is not authorized to navigate to the target component.

  * 该用户可能无权导航到目标组件。

  * Maybe the user must login (*authenticate*) first.

  * 可能用户得先登录（认证）。

  * Maybe we should fetch some data before we display the target component.

  * 在显示目标组件前，我们可能得先获取某些数据。

  * We might want to save pending changes before leaving a component.

  * 在离开组件前，我们可能要先保存修改。

  * We might ask the user if it's OK to discard pending changes rather than save them.

  * 我们可能要询问用户：你是否要放弃本次更改，而不用保存它们？

  We can add ***guards*** to our route configuration to handle these scenarios.

  我们可以往路由配置中添加***守卫***，来处理这些场景。

  A guard's return value controls the router's behavior:

  守卫返回一个值，以控制路由器的行为：

  * if it returns `true`, the navigation process continues

  * 如果它返回`true`，导航过程会继续

  * if it returns `false`, the navigation process stops and the user stays put

  * 如果它返回`false`，导航过程会终止，且用户会留在原地。

.l-sub-section

  :marked
    The guard can also tell the router to navigate elsewhere, effectively canceling the current navigation.

    守卫还可以告诉路由器导航到别处，这样也取消当前的导航。

:marked
  The guard *might* return its boolean answer synchronously.
  But in many cases, the guard can't produce an answer synchronously.
  The guard could ask the user a question, save changes to the server, or fetch fresh data.
  These are all asynchronous operations.

  守卫*可以*用同步的方式返回一个布尔值。但在很多情况下，守卫无法用同步的方式给出答案。
  守卫可能会向用户问一个问题、把更改保存到服务器，或者获取新数据，而这些都是异步操作。

  Accordingly, a routing guard can return an `Observable<boolean>` and the
  router will wait for the observable to resolve to `true` or `false`.

  因此，路由的守卫可以返回一个`Observable<boolean>`，并且路由器会等待这个可观察对象被解析为`true`或`false`。

  The router supports two kinds of guards:

  路由器支持两种守卫：

  1. [CanActivate](../api/router/index/CanActivate-interface.html) to mediate navigation *to* a route.

  1. 用[CanActivate](../api/router/index/CanActivate-interface.html)来处理导航*到*某路由的情况。

  2. [CanDeactivate](../api/router/index/CanDeactivate-interface.html) to mediate navigation *away* from the current route.

  2. 用[CanDeactivate](../api/router/index/CanDeactivate-interface.html)来处理从当前路由*离开*的情况。

.l-sub-section

  :marked
    We'll examine other router guards in a future update to this chapter.

    将来，我们还会深入讲解路由器的其它守卫。

:marked
  We can have multiple guards at every level of a routing hierarchy.
  The router checks the `CanDeactive` guards first, from deepest child route to the top.
  Then it checks the `CanActivate` guards from the top down to the deepest child route.
  If _any_ guard returns false, pending guards that have not completed will be canceled,
  and the entire navigation is canceled.

  在分层路由的每个级别上，我们都可以设置多个守卫。
  路由器会先按照从最深的子路由由下往上检查的顺序来检查`CanDeactivate`守护条件。
  然后它会按照从上到下的顺序检查`CanActivate`守卫。
  如果_任何_守卫返回`false`，其它尚未完成的守卫会被取消，这样整个导航就被取消了。

  Let's look at some examples.

  我们来看一些例子。

.l-main-section
// :marked
  <a id="lifecycle-hooks"></a>
  ## Router Lifecycle Hooks

  TODO: Pausing activation

h3#can-activate-guard <i>CanActivate</i>: requiring authentication

h3#can-activate-guard <i>CanActivate</i>: 要求认证

:marked
  Applications often restrict access to a feature area based on who the user is.
  We could permit access only to authenticated users or to users with a specific role.
  We might block or limit access until the user's account is activated.

  应用程序通常会根据访问者来决定是否授予某个特性区的访问权。
  我们可以只对已认证过的用户或具有特定角色的用户授予访问权，还可以阻止或限制用户访问权，直到用户账户激活为止。

  The `CanActivate` guard is the tool to manage these navigation business rules.

  `CanActivate`守卫是一个管理这些导航类业务规则的工具。

  #### Add a crisis admin feature

  #### 添加一个危机管理特性区

  We intend to extend the Crisis Center with some new *administrative* features.
  Those features aren't defined yet. So we add the following placeholder component.

  我们准备扩展“危机中心”，添加一些新的*管理类*特性。
  这些特性还没有定义过，所以我们先只添加一个占位组件：

+makeExample('router/ts/app/crisis-center/crisis-admin.component.ts', '', 'crisis-admin.component.ts')(format=".")

:marked
  Next, we add a child route to the `crisis-center.routes` with the path, `/admin`.

  接下来，我们往`crisis-center.routes`中添加一个路径为`/admin`的子路由。

+makeExample('router/ts/app/crisis-center/crisis-center.routes.3.ts', 'admin-route-no-guard', 'crisis-center.routes.ts (admin route)')(format=".")

:marked
  And we add a link to the `AppComponent` shell that users can click to get to this feature.

  然后我们往壳组件`AppComponent`中添加一个链接，让用户能点击它，以访问该特性。

+makeExample('router/ts/app/app.component.4.ts', 'template', 'app/app.component.ts (template)')(format=".")

:marked
  #### Guard the admin feature

  #### 守护“管理特性”区

  Currently every route within our *Crisis Center* is open to everyone.
  The new *admin* feature should be accessible only to authenticated users.

  现在“危机中心”的每个路由都是对所有人开放的。这些新的*管理特性*应该只能被已登录用户访问。

  We could hide the link until the user logs in. But that's tricky and difficult to maintain.

  我们可以在用户登录之前隐藏这些链接，但这样会有点复杂并难以维护。

  Instead we'll write a `CanActivate` guard to redirect anonymous users to the login page when they try to reach the admin component.

  我们换种方式：写一个`CanActivate`守卫，当匿名用户尝试访问管理组件时，把他/她重定向到登录页。

  This is a general purpose guard &mdash; we can imagine other features that require authenticated users &mdash;
  so we create an `auth.guard.ts` in the application root folder.

  这是一种具有通用性的守护目标（通常会有其它特性需要登录用户才能访问），所以我们在应用的根目录下创建一个`auth.guard.ts`文件。

  At the moment we're interested in seeing how guards work so our first version does nothing useful.
  It simply logs to console and `returns` true immediately, allowing navigation to proceed:

  此刻，我们的兴趣在于看看守卫是如何工作的，所以我们第一个版本没做什么有用的事情。它只是往控制台写日志，并且立即返回`true`，让导航继续：

+makeExample('router/ts/app/auth.guard.1.ts', '', 'app/auth.guard.ts')(format=".")

:marked
  Next we open `crisis-center.routes.ts `, import the `AuthGuard` class, and
  update the admin route with a `CanActivate` guard property that references it:

  接下来，打开`crisis-center.routes.ts`，导入`AuthGuard`类，修改管理路由并通过`CanActivate`属性来引用`AuthGuard`：

+makeExample('router/ts/app/crisis-center/crisis-center.routes.ts', 'admin-route', 'crisis-center.routes.ts (guarded admin route)')(format=".")

:marked
  Our admin feature is now protected by the guard, albeit protected poorly.

  我们的管理特性区现在受此守卫保护了，不过这样的保护还不够。

:marked
  #### Teach *AuthGuard* to authenticate

  #### 教*AuthGuard*进行认证

  Let's make our `AuthGuard` at least pretend to authenticate.

  我们先让`AuthGuard`至少能“假装”进行认证。

  The `AuthGuard` should call an application service that can login a user and retain information about the current user.
  Here's a demo `AuthService`:

  `AuthGuard`可以调用应用中的一项服务，该服务能让用户登录，并且保存当前用户的信息。下面是一个`AuthService`的示范：

+makeExample('router/ts/app/auth.service.ts', '', 'app/auth.service.ts')(format=".")

:marked
  Although it doesn't actually log in, it has what we need for this discussion.
  It has an `isLoggedIn` flag to tell us whether the user is authenticated.
  Its `login` method simulates an API call to an external service by returning an observable that resolves successfully after a short pause.

  虽然它不会真的进行登录，但足够让我们进行这个讨论了。
  它有一个`isLoggedIn`标志，用来标识是否用户已经登录过了。
  它的`login`方法会仿真一个对外部服务的API调用，返回一个可观察对象（observable）。在短暂的停顿之后，这个可观察对象就会解析成功。

  Let's revise our `AuthGuard` to call it.

  我们这就修改`AuthGuard`来调用它。

+makeExample('router/ts/app/auth.guard.ts', '', 'app/auth.guard.ts (v.2)')(format=".")

:marked
  Notice that we *inject* the `AuthService` and the `Router` in the constructor.
  We haven't provided the `AuthService` yet but it's good to know that we can inject helpful services into our routing guards.

  注意，我们把`AuthService`和`Router`服务*注入到*构造函数中。
  我们还没有提供`AuthService`，这里要说明的是：可以往路由守卫中注入有用的服务。

  This guard returns a synchronous boolean result.
  If the user is logged in, it returns true and the navigation continues.

  该守卫返回一个同步的布尔值。如果用户已经登录，它就返回`true`，导航会继续。

  If the user is not logged in, we tell the router to navigate to a login page &mdash; a page we haven't created yet.
  This secondary navigation automatically  cancels the current navigation; we return `false` just to be clear about that.

  如果用户还没有登录，我们就告诉路由器导航到登录页（尚未创建该页）。
  这间接导致路由器自动中止了这次导航，我们返回`false`并不是必须的，但这样可以更清楚的表达这一点。

  #### Add the *LoginComponent*

  #### 添加*LoginComponent*

  We need a `LoginComponent` for the user to log in to the app.
  There is nothing new about this component or the way we wire it into the router configuration.
  Here is the pertinent code, offered without comment:

  我们需要一个`LoginComponent`来让用户登录进这个应用。
  该组件没有什么新内容，我们把它放进路由配置的方式也没什么新意。
  这里是相关代码，不带注释：

+makeTabs(
   `router/ts/app/login.component.ts,
   router/ts/app/login.routes.ts,
   router/ts/app/app.routes.5.ts
  `,
  null,
   `app/login.component.ts,
   app/login.routes.ts,
   app/app.routes.ts
  `)

h3#can-deactivate-guard <i>CanDeactivate</i>: handling unsaved changes

h3#can-deactivate-guard <i>CanDeactivate</i>：处理未保存的更改

:marked
  Back in the "Heroes" workflow, the app accepts every change to a hero immediately without hesitation or validation.

  回到“Heroes”工作流，该应用毫不犹豫的接受对英雄的任何修改，不作任何校验。

  In the real world, we might have to accumulate the users changes.
  We might have to validate across fields. We might have to validate on the server.
  We might have to hold changes in a pending state until the user confirms them *as a group* or
  cancels and reverts all changes.

  在现实世界中，我们得先把用户的改动积累起来。
  我们可能不得不进行跨字段的校验，可能要找服务器进行校验，可能得把这些改动保存成一种待定状态，直到用户或者把这些改动*作为一组*进行确认或撤销所有改动。

  What do we do about unapproved, unsaved changes when the user navigates away?
  We can't just leave and risk losing the user's changes; that would be a terrible experience.

  当用户要导航到外面时，该怎么处理这些既没有审核通过又没有保存过的改动呢？
  我们不能马上离开，不在乎丢失这些改动的风险，那显然是一种糟糕的用户体验。

  We'd like to pause and let the user decide what to do.
  If the user cancels, we'll stay put and allow more changes.
  If the user approves, the app can save.

  我们应该暂停，并让用户决定该怎么做。如果用户选择了取消，我们就留下来，并允许更多改动。如果用户选择了确认，那就进行保存。

  We still might delay navigation until the save succeeds.
  If we let the user move to the next screen immediately and
  the save failed (perhaps the data are ruled invalid), we would have lost the context of the error.

  在保存成功之前，我们还可以继续推迟导航。如果我们让用户立即移到下一个界面，而保存却失败了（可能因为数据不符合有效性规则），我们就会丢失该错误的上下文环境。

  We can't block while waiting for the server &mdash; that's not possible in a browser.
  We need to stop the navigation while we wait, asynchronously, for the server
  to return with its answer.

  在等待服务器的答复时，我们没法阻塞它 —— 这在浏览器中是不可能的。
  我们只能用异步的方式在等待服务器答复之前先停止导航。

  We need the `CanDeactivate` guard.

  我们需要`CanDeactivate`守卫。

  ### Cancel and Save

  ### 取消与保存

  Our sample application doesn't talk to a server.
  Fortunately, we have another way to demonstrate an asynchronous router hook.

  我们的范例应用不会与服务器通讯。
  幸运的是，我们有另一种方式来演示异步的路由器钩子。

  Users update crisis information in the `CrisisDetailComponent`.
  Unlike the `HeroDetailComponent`, the user changes do not update the
  crisis entity immediately. We update the entity when the user presses the *Save* button.
  We discard the changes if the user presses he *Cancel* button.

  用户在`CrisisDetailComponent`中更新危机信息。
  与`HeroDetailComponent`不同，用户的改动不会立即更新危机的实体对象。当用户按下了*Save*按钮时，我们就更新这个实体对象；如果按了*Cancel*按钮，那就放弃这些更改。

  Both buttons navigate back to the crisis list after save or cancel.

  这两个按钮都会在保存或取消之后导航回危机列表。

+makeExample('router/ts/app/crisis-center/crisis-detail.component.1.ts', 'cancel-save', 'crisis-detail.component.ts (excerpt)')(format=".")

:marked
  What if the user tries to navigate away without saving or canceling?
  The user could push the browser back button or click the heroes link.
  Both actions trigger a navigation.
  Should the app save or cancel automatically?

  如果用户尝试不保存或撤销就导航到外面该怎么办？
  用户可以按浏览器的后退按钮，或点击英雄的链接。
  这些操作都会触发导航。本应用应该自动保存或取消吗？

  We'll do neither. Instead we'll ask the user to make that choice explicitly
  in a confirmation dialog box that *waits asynchronously for the user's
  answer*.

  我们两个都不采取。我们应该弹出一个确认对话框来要求用户明确做出选择，该对话框会*用异步的方式等用户做出选择*。

.l-sub-section

  :marked
    We could wait for the user's answer with synchronous, blocking code.
    Our app will be more responsive ... and can do other work ...
    by waiting for the user's answer asynchronously. Waiting for the user asynchronously
    is like waiting for the server asynchronously.

    我们也能用同步的方式等用户的答复，阻塞代码。但如果能用异步的方式等待用户的答复，应用就会响应性更好，也能同时做别的事。异步等待用户的答复和等待服务器的答复是类似的。

:marked
  The `DialogService` (injected in the `AppComponent` for app-wide use) does the asking.

  `DialogService`（为了在应用级使用，已经注入到了`AppComponent`）就可以做到这些。

  It returns a [promise](http://exploringjs.com/es6/ch_promises.html) that
  *resolves* when the user eventually decides what to do: either
  to discard changes and navigate away (`true`) or to preserve the pending changes and stay in the crisis editor (`false`).

  它返回[promise](http://exploringjs.com/es6/ch_promises.html)，当用户最终决定了如何去做时，它就会被*解析* —— 或者决定放弃更改直接导航离开（`true`），或者保留未完成的修改，留在危机编辑器中（`false`）。

  We will take the result of that promise and convert it to an `Observable` for our guard to use.

  我们将取得那个承诺（Promise）的结果，并把它转换成一个`Observable`给我们的守卫用。

<a id="CanDeactivate"></a>

:marked
  We create a `Guard` that will check for the presence of a `canDeactivate` function in our component, in this
  case being `CrisisDetailComponent`. We don't need to know the details of how our `CrisisDetailComponent` confirms deactivateion.
  This makes our guard reusable, which is an easy win for us.

  我们创建了一个`Guard`，它将检查这个组件中`canDeactivate`函数的工作现场，在这里，它就是`CrisisDetailComponent`。我们并不需要知道`CrisisDetailComponent`确认退出激活状态的详情。这让我们的守卫可以被复用，这是一次轻而易举的胜利。

+makeExample('router/ts/app/interfaces.ts', '', 'interfaces.ts')

:marked
  Looking at our `CrisisDetailComponent`, we have implemented our confirmation workflow for unsaved changes.

  看看`CrisisDetailComponent`组件，我们已经实现了对未保存的更改进行确认的工作流。

+makeExample('router/ts/app/crisis-center/crisis-detail.component.1.ts', 'cancel-save-only', 'crisis-detail.component.ts (excerpt)')

:marked
  Notice that the `canDeactivate` method *can* return synchronously;
  it returns `true` immediately if there is no crisis or there are no pending changes.
  But it can also return a promise or an `Observable` and the router will wait for that
  to resolve to truthy (navigate) or falsey (stay put).

  注意，`canDeactivate`方法*可以*同步返回，如果没有危机，或者没有未定的修改，它就立即返回`true`。但是他也可以返回一个承诺（`Promise`）或可观察对象（`Observable`），路由器将等待它们被解析为真值（继续导航）或假值（留下）。

:marked
  We add the `Guard` to our crisis detail route in `crisis-center.routes.ts` using the `canDeactivate` array.

  我们往`crisis-center.routes.ts`的危机详情路由中用`canDeactivate`数组添加一个`Guard`（守卫）。

+makeExample('router/ts/app/crisis-center/crisis-center.routes.4.ts', '', 'crisis-center.routes.ts')

:marked
  We also need to add the `Guard` to our main `APP_ROUTER_PROVIDERS` so the `Router` can inject it during the navigation process.

  我们还要把这个`Guard`添加到主文件的`APP_ROUTER_PROVIDERS`中去，以便`Router`可以在导航过程中注入它。

+makeExample('router/ts/app/app.routes.ts', '', 'app.routes.ts')

:marked
  Now we have given our user a safeguard against unsaved changes.

  现在，我们已经给了用户一个能保护未保存更改的安全守卫。

  **Two critical points**

  **两个关键点**

  1. The router interface is optional. We don't inherit from a base class. We simply implement the interface method or not.

  1. 路由器接口是可选的。我们不必从基类中继承它，只需要实现这个接口方法或不实现。

  1. We rely on the router to call the guard. We don't worry about all the ways that the user
  could navigate away. That's the router's job.
  We simply write this class and let the router take it from there.

  1. 我们依赖路由器调用此守卫。不必关心用户用哪种方式导航离开，这是路由器的工作。我们只要写出这个类，等路由器从那里取出它就可以了。

  The relevant *Crisis Center* code for this milestone is

  本里程碑中与*危机中心*有关的代码如下：

+makeTabs(
   `router/ts/app/app.component.ts,
   router/ts/app/auth.guard.ts,
   router/ts/app/crisis-center/crisis-center.component.ts,
   router/ts/app/crisis-center/crisis-center.routes.ts,
   router/ts/app/crisis-center/crisis-list.component.1.ts,
   router/ts/app/crisis-center/crisis-detail.component.1.ts,
   router/ts/app/crisis-center/crisis.service.ts,
   router/ts/app/interfaces.ts
  `,
  null,
   `app.component.ts,
   auth.guard.ts,
   crisis-center.component.ts,
   crisis-center.routes.ts,
   crisis-list.component.ts,
   crisis-detail.component.ts,
   crisis.service.ts,
   interfaces.ts
  `)


<a id="query-parameters"></a>
<a id="query-parameter"></a>

.l-main-section

:marked
  ## Milestone #4: Query Parameters

  ## 里程碑#4：查询参数

  We use [*route parameters*](#route-parameters) to specify a *required* parameterized value *within* the route URL
  as we do when navigating to the `HeroDetailComponent` in order to view-and-edit the hero with *id:15*.

  我们使用[*路由参数*](#route-parameters)在路由的URL中指定*必须的*参数值，就像我们曾在英雄查看与编辑界面中使用*id:15*导航到`HeroDetailComponent`中做过的那样。

code-example(format="." language="bash").
  localhost:3000/hero/15

:marked
  Sometimes we wish to add *optional* information to a route request.
  For example, the `HeroListComponent` doesn't need help to display a list of heroes.
  But it might be nice if the previously-viewed hero were pre-selected when returning from the `HeroDetailComponent`.

  有时我们希望在路由请求中添加*可选的*信息。例如，`HeroListComponent`不需要帮助就能显示英雄列表。但如果在从`HeroDetailComponent`中返回时能自动选中刚刚查看的英雄，不是更好吗？

figure.image-display
  img(src='/resources/images/devguide/router/selected-hero.png' alt="Selected hero")

:marked
  That becomes possible if we can include hero Magneta's `id` in the URL when we
  return from the `HeroDetailComponent`, a scenario we'll pursue in a moment.

  如果我们在从`HeroDetailComponent`中返回时，能把英雄Magneta的`id`包含在URL中，就可以做到了。我们一会儿就会遇到这个场景。

  Optional information takes other forms. Search criteria are often loosely structured, e.g., `name='wind*'`.
  Multiple values are common &mdash; `after='12/31/2015' & before='1/1/2017'` &mdash; in no particular order &mdash;
   `before='1/1/2017' & after='12/31/2015'` &mdash; in a variety of formats &mdash; `during='currentYear'` .

  可选的信息使用其它形式表示。搜索标准通常是结构松散的，例如`name='wind*'`；多个值的情况是普遍存在的（如`after='12/31/2015' & before='1/1/2017'`）；也没有特定的顺序（如`before='1/1/2017' & after='12/31/2015'`）；有多种多样的格式（如`during='currentYear'`）。

  These kinds of parameters don't fit easily in a URL *path*. Even if we could define a suitable URL token scheme,
  doing so greatly complicates the pattern matching required to translate an incoming URL to a named route.

  这些类型的参数不适合用在URL*路径*中。即使我们能定义一个合适的URL令牌方案，它也会让从输入URL翻译成命名路由所需要的模式匹配算法变得非常复杂。

  The **URL query string** is the ideal vehicle for conveying arbitrarily complex information during navigation.
  The query string isn't involved in pattern matching and affords enormous flexiblity of expression.
  Almost anything serializable can appear in a query string.

  **URL查询字符串**是在导航时表达复杂信息的理想工具。查询字符串不参与模式匹配，还能让表达式有巨大的弹性 —— 几乎任何可以序列化的东西都能出现在查询字符串中。

  The Component Router supports navigation with query strings as well as route parameters.
  We define query string parameters in the *route parameters object* just like we do with route parameters.

  像路由参数一样，组件路由器也支持使用查询字符串进行导航。同样，我们也在*路由参数对象*中定义查询字符串参数。

  <a id="route-or-query-parameter"></a>

  ### Route Parameters or Query Parameters?

  ### 该用路由参数还是查询参数？

  There is no hard-and-fast rule. In general,

  有一些确定无疑的规则，通常来说：

  *prefer a route parameter when*

  *下列情况下优先用路由参数：*

  * the value is required.

  * 这个值是必须的。

  * the value is necessary to distinguish one route path from another.

  * 这个值对于把一个路由路径与另一个区分开是有必要的。

  *prefer a query parameter when*

  *下列情况下优先使用查询参数：*

  * the value is optional.

  * 这个值是可选的。

  * the value is complex and/or multi-variate.

  * 这个值是复杂的和/或有多种形态。

  <a id="route-parameters-object"></a>

  ### Route parameter

  ### 路由参数

  When navigating to the `HeroDetailComponent` we specified the `id` of the hero-to-edit in the
  *route parameter* and made it the second item of the [*link parameters array*](#link-parameters-array).

  当导航到`HeroDetailComponent`组件时，我们在*路由参数*中指定要编辑的英雄的`id`，并用[*链接参数数组*](#link-parameters-array)作为它的第二个条目。

+makeExample('router/ts/app/heroes/hero-list.component.1.ts','link-parameters-array')(format=".")

:marked
  The router embedded the `id` value in the navigation URL because we had defined it
  as a route parameter with an  `:id` placeholder token in the route `path`:

  路由器把`id`的值嵌入到导航的URL中，因为我们已经通过该路由`path`属性中的`:id`占位符，把它定义成了一个路由参数：

+makeExample('router/ts/app/heroes/heroes.routes.ts','hero-detail-route')(format=".")

:marked
  When the user clicks the back button, the `HeroDetailComponent` constructs another *link parameters array*
  which it uses to navigate back to the `HeroListComponent`.

  当用户点击后退按钮时，`HeroDetailComponent`会构造出另一个*链接参数数组*，它可以被用来导航回`HeroListComponent`。

+makeExample('router/ts/app/heroes/hero-detail.component.1.ts','gotoHeroes')(format=".")

:marked
  This array lacks a route parameter because we had no reason to send information to the `HeroListComponent`.

  这个数组中没有使用路由参数，因为并没有什么理由要给`HeroListComponent`发送信息。

  Now we have a reason. We'd like to send the id of the current hero with the navigation request so that the
  `HeroListComponent` can highlight that hero in its list.

  现在，我们“终于”找到了一个理由。我们希望让导航请求中带上当前英雄的id，以便让`HeroListComponent`组件可以在它的列表中把该英雄高亮显示。

  We do that with a `NavigationExtras` object with `queryParams`.
  We also defined a junk parameter (`foo`) that the `HeroListComponent` should ignore.
  Here's the revised navigation statement:

  我们通过一个带`queryParams`的`NavigationExtras`对象来做到这一点。

+makeExample('router/ts/app/heroes/hero-detail.component.ts','gotoHeroes-navigate')(format=".")

:marked
  The application still works. Clicking "back" returns to the hero list view.

  该应用仍然能工作。点击“返回”来回到英雄列表视图。

  Look at the browser address bar.

  看看浏览器的地址栏。

.l-sub-section
  img(src='/resources/images/devguide/plunker-separate-window-button.png' alt="pop out the window" align="right" style="margin-right:-20px")

  :marked
    When running in plunker, pop out the preview window by clicking the blue 'X' button in the upper right corner.

    在plunker中运行时，请点击右上角的蓝色'X'按钮来弹出预览窗口。

:marked
 It should look something like this, depending on where you run it:

 你看到的东西应该类似这样，具体取决于你在哪里运行它：

code-example(format="." language="bash").
  localhost:3000/heroes?id=15&foo=foo

:marked
  The `id` value appears in the query string (`?id=15&foo=foo`), not in the URL path.
  The path for the "Heroes" route doesn't have an `:id` token.

  `id`值出现在查询字符串中（`?id=15&foo=foo`）而不是URL路径中。“英雄”路由的路径中并没有出现`:id`令牌。

.alert.is-helpful

  :marked
    The router replaces route path tokens with corresponding values from the route parameters object.
    **Every parameter _not_ consumed by a route path goes in the query string.**

    路由器把路由的路径替换成了路由参数对象中相应的值。**路由参数对象中每个没有被路由路径用到的参数都会出现在查询字符串中。**

:marked
  ### Query parameters in the *ActivatedRoute* service

  ### *ActivatedRoute*服务中的查询字符串

  The list of heroes is unchanged. No hero row is highlighted.

  英雄列表没有变化，也没有哪个英雄所在的行被高亮显示。

.l-sub-section

  :marked
    The [live example](/resources/live-examples/router/ts/plnkr.html) *does* highlight the selected
    row because it demonstrates the final state of the application which includes the steps we're *about* to cover.
    At the moment we're describing the state of affairs *prior* to those steps.

    [在线例子](/resources/live-examples/router/ts/plnkr.html)*会*高亮显示选中的行，因为它显示的是应用中的最终状态，它包括一些我们*即将*涉及的步骤。接下来，我们就来讲讲这些中间步骤。

:marked
  The `HeroListComponent` isn't expecting any parameters at all and wouldn't know what to do with them.
  Let's change that.

  `HeroListComponent`完全不期望接收任何参数，也不知道该怎么处理这些参数。我们这就改变这一点。

  When navigating from the `HeroListComponent` to the `HeroDetailComponent`
  we subscribed the route params `Observable` and made it available to the `HeroDetailComponent`
  in the `ActivatedRoute` service. We injected that service in the constructor of the `HeroDetailComponent`.

  当从`HeroListComponent`导航到`HeroDetailComponent`时，我们讲过`ActivatedRoute`服务中的路由参数`Observable`，并让它可以在`HeroDetailComponent`中使用。我们把该服务注入到了`HeroDetailComponent`的构造函数中。

  This time we'll be navigating in the opposite direction, from the `HeroDetailComponent` to the `HeroListComponent`.
  This time we'll inject the `Router` service in the constructor of the `HeroListComponent`.

  现在就要进行反向导航了 —— 从`HeroDetailComponent`到`HeroListComponent`。
  这次我们把`Router`服务注入到`HeroListComponent`的构造函数中。

  First we extend the router import statement to include the `ActivatedRoute` service symbol;

  首先我们扩展路由器的导入语句，使其包含`ActivatedRoute`服务：

+makeExample('router/ts/app/heroes/hero-list.component.ts','import-router', 'hero-list.component.ts (import)')(format=".")

:marked
  Then we use the `routerState` to access the globally available query parameters `Observable` so we can subscribe
  and extract the `id` parameter as the `selectedId`:

  然后，使用`routerState`来访问全局可用的查询参数`Observable`，以便我们能订阅，并把`id`参数提取为`selectedId`属性：

+makeExample('router/ts/app/heroes/hero-list.component.ts','ctor', 'hero-list.component.ts (constructor)')(format=".")

.l-sub-section

  :marked
    All route/query parameters are strings.
    The (+) in front of the `params['id']` expression is a JavaScript trick to convert the string to an integer.

    所有路由参数/查询参数都是字符串。`params['id']`表达式前的(+)是一个JavaScript技巧，用于把字符串转换成整数。

:marked
  We add an `isSelected` method that returns true when a hero's id matches the selected id.

  我们添加了一个`isSelected`方法，当某个英雄的id匹配选中的id时，它就返回`true`。

+makeExample('router/ts/app/heroes/hero-list.component.ts','isSelected', 'hero-list.component.ts (constructor)')(format=".")

:marked
  Finally, we update our template with a [Class Binding](template-syntax.html#class-binding) to that `isSelected` method.
  The binding adds the `selected` CSS class when the method returns `true` and removes it when `false`.
  Look for it within the repeated `<li>` tag as shown here:

  最后，我们修改模板，用一个[CSS类绑定](template-syntax.html#class-binding)绑定到`isSelected`方法。该绑定会在该方法返回`true`时添加CSS类`selected`，在返回`false`时移除它。在被重复出的`<li>`标签中查找它，就像这样：

+makeExample('router/ts/app/heroes/hero-list.component.ts','template', 'hero-list.component.ts (template)')(format=".")

:marked
  When the user navigates from the heroes list to the "Magneta" hero and back, "Magneta" appears selected:

  当用户从英雄列表导航到英雄“Magneta”再返回列表时，“Magneta”被显示成了选中状态：

figure.image-display
  img(src='/resources/images/devguide/router/selected-hero.png' alt="Selected List" )

:marked
  The `foo` query string parameter is harmless and continues to be ignored.

  `foo`查询字符串参数没带来任何麻烦，并且仍旧被忽略了。

  ### Child Routers and Query Parameters

  ### 子路由与查询参数

  We can define query parameters for child routers too.

  我们还能为子路由定义查询参数。

  The technique is precisely the same.
  In fact, we made exactly the same changes to the *Crisis Center* feature.
  Confirm the similarities in these *Hero* and *CrisisCenter* components,
  arranged side-by-side for easy comparison:

  这项技巧和“英雄”特性区用过的完全一样。
  事实上，我们对*危机中心*特性区所做的修改也完全一样。
  为了确认这些*英雄*和*危机中心*组件的相似之处，我们把它们进行逐项对比：

+makeTabs(
    `router/ts/app/heroes/hero-list.component.ts,
    router/ts/app/crisis-center/crisis-list.component.ts,
    router/ts/app/heroes/hero-detail.component.ts,
    router/ts/app/crisis-center/crisis-detail.component.ts
    `,
    null,
    `hero-list.component.ts,
    crisis-list.component.ts,
    hero-detail.component.ts,
    crisis-detail.component.ts
    `)

:marked
  When we navigate back from a `CrisisDetailComponent` that is showing the *Asteroid* crisis,
  we see that crisis properly selected in the list like this:

  当我们从`CrisisDetailComponent`中导航回来时，它正在显示的是*小行星*危机，我们也确实看到在列表中此项危机被正确的选中了，就像这样：

figure.image-display
  img(src='/resources/images/devguide/router/selected-crisis.png' alt="Selected crisis" )

:marked
  **Look at the browser address bar again**. It's *different*. It looks something like this:

  **再次看看浏览器的地址栏**。它*不一样了*，它看上去是这样的：

code-example(format="." language="bash").
  localhost:3000/crisis-center/;id=3;foo=foo

:marked
  The query string parameters are no longer separated by "?" and "&".
  They are **separated by semicolons (;)**
  This is *matrix URL* notation &mdash; something we may not have seen before.

  这些查询字符串参数不再使用“？”和“&”进行分隔了。
  它们被**用分号（;）分隔开了**，这叫做*矩阵URL*标记法 —— 我们以前从未见过。

.l-sub-section

  :marked
    *Matrix URL* notation is an idea first floated
    in a [1996 proposal](http://www.w3.org/DesignIssues/MatrixURIs.html) by the founder of the web, Tim Berners-Lee.

    *矩阵URL*标记法的概念首先出现在[1996年的提案](http://www.w3.org/DesignIssues/MatrixURIs.html)中，提出者是Web的奠基人Tim Berners-Lee。

    Although matrix notation never made it into the HTML standard, it is legal and
    it became popular among browser routing systems as a way to isolate parameters
    belonging to parent and child routes. The Angular Component Router is such a system.

    虽然矩阵标记法从未成为HTML标准的一部分，但它是合法的，并成了各种“浏览器路由系统”中用来隔离父子路由参数时的一种理想方式。Angular的组件路由器就是其中之一。

    The syntax may seem strange to us but users are unlikely to notice or care
    as long as the URL can be emailed and pasted into a browser address bar
    as this one can.

    对我们来说，这种语法看起来可能有点奇怪。但是只要这种URL能被邮件出去或传到浏览器地址栏，用户不大可能注意到或关心这一点，这种方法恰巧可以。

<a id="final-app"></a>

.l-main-section

:marked
  ## Wrap Up

  ## 总结

  We've covered a lot of ground in this chapter and the application is too big to reprint here.
  Please visit the [live example](/resources/live-examples/router/ts/plnkr.html) and
  where you can download the final source code.

  本章中涉及到了很多背景知识，而且本应用程序也太大了，所以没法在这里显示。请访问[在线例子](/resources/live-examples/router/ts/plnkr.html)，在那里你可以下载最终的源码。

.l-main-section

:marked
  ## Appendices

  ## 附录

  The balance of this chapter is a set of appendices that
  elaborate some of the points we covered quickly above.

  本章剩下的部分是一组附件，它详尽阐述了我们以前匆匆带过的一些知识点。

  The appendix material isn't essential. Continued reading is for the curious.

  该附件中的内容不是必须的，感兴趣的人才需要阅读它。


.l-main-section

<a id="link-parameters-array"></a>

:marked
  ## Appendix: Link Parameters Array

  ## 附录：链接参数数组

  We've mentioned the *Link Parameters Array* several times. We've used it several times.

  我们曾多次提到*链接参数数组*，并多次用过。

  We've bound the `RouterLink` directive to such an array like this:

  我们把`RouterLink`指令绑定到这样一个数组，就像这样：

+makeExample('router/ts/app/app.component.3.ts', 'h-anchor')(format=".")

:marked
  We've written a two element array when specifying a route parameter like this

  在指定路由参数时，我们写过一个双元素的数组，就像这样：

+makeExample('router/ts/app/heroes/hero-list.component.1.ts', 'nav-to-detail')(format=".")

:marked
  These two examples cover our needs for an app with one level routing.
  The moment we add a child router, such as the *Crisis Center*, we create new link array possibilities.

  这两个例子覆盖了我们在单级路由的应用中所需的一切。在添加一个像*危机中心*一样的子路由时，我们创建新链接数组组合。

  Recall that we specified a default child route for *Crisis Center* so this simple `RouterLink` is fine.

  回忆一下，我们曾为*危机中心*指定过一个默认的子路由，以便能使用这种简单的`RouterLink`。

+makeExample('router/ts/app/app.component.3.ts', 'cc-anchor-w-default')(format=".")

:marked
  Let's parse it out.

  让我们把它分解出来：

  * The first item in the array identifies the parent route ('/crisis-center').

  * 数组中的第一个条目标记出了父路由('/crisis-center')。

  * There are no parameters for this parent route so we're done with it.

  * 这个父路由没有参数，因此这步已经完成了。

  * There is no default for the child route so we need to pick one.

  * 没有默认的子路由，因此我们得选取一个。

  * We decide to go to the `CrisisListComponent` whose route path is '/' but we don't need to explicitly add it

  * 我们决定跳转到`CrisisListComponent`，它的路由路径是'/'，但我们不用显式的添加它。

  * Voila! `['/crisis-center']`.

  * 哇！`['/crisis-center']`。

  Let's take it a step further.
  This time we'll build a link parameters array that navigates from the root of the application
  down to the "Dragon Crisis".

  在下一步，我们会用到它。这次，我们要构建一个从根组件往下导航到“巨龙危机”时的链接参数数组：

  * The first item in the array identifies the parent route ('/crisis-center').

  * 数组中的第一个条目用来标记出父路由('/crisis-center')。

  * There are no parameters for this parent route so we're done with it.

  * 这个父路由没有参数，因此这步已经完成了。

  * The second item identifies the child route for details about a particular crisis ('/:id').

  * 数组中的第二个条目（'/:id'）用来标记出到指定危机的详情页的子路由。

  * The details child route requires an `id` route parameter

  * 详细的子路由需要一个`id`路由参数。

  * We add `id` of the *Dragon Crisis* as the third item in the array (`1`)

  * 我们把*巨龙危机*的`id`添加为该数组中的第三个条目（`1`）。

  It looks like this!

  看起来是这样的：

+makeExample('router/ts/app/app.component.3.ts', 'Dragon-anchor')(format=".")

:marked
  If we wanted to, we could redefine our `AppComponent` template with *Crisis Center* routes exclusively:

  如果想，我们还能单独使用*危机中心*的路由来重定义`AppComponent`的模板。

+makeExample('router/ts/app/app.component.3.ts', 'template')(format=".")

:marked
  In sum, we can write applications with one, two or more levels of routing.
  The link parameters array affords the flexibility to represent any routing depth and
  any legal sequence of route paths, (required) router parameters and (optional) route parameter objects.

  总结：我们可以用一级、两级或多级路由来写应用程序。
  链接参数数组提供了用来表示任意深度路由的链接参数数组以及任意合法的路由参数序列、必须的路由器参数以及可选的路由参数对象。

<a id="onInit"></a>

.l-main-section

:marked
  ## Appendix: Why use an *ngOnInit* method

  ## 附件，为什么要使用*ngOnInit*方法

  We implemented an `ngOnInit` method in many of our Component classes.
  We did so, for example, in the [HeroDetailComponent](#hero-detail-ctor).
  We might have put the `ngOnInit` logic inside the constructor instead. We didn't for a reason. The reason is *testability*.

  我们在很多组件类中实现了`ngOnInit`方法。比如在[HeroDetailComponent](#hero-detail-ctor)中就这么用过。也可以把`ngOnInit`中的逻辑放在构造函数中，但为了一个理由而没那么做，这个理由就是*可测试性*。

  A constructor that has major side-effects can be difficult to test because it starts doing things as soon as
  we create a test instance. In this case, it might have made a request to a remote server, something it shouldn't
  do under test. It may even be impossible to reach the server in the test environment.

  有显著副作用的构造函数很难测试，因为它在创建测试实例时就开始做事了。这种情况下，它可能已经向远程服务器发起了请求，但有些事情在测试时没法做。可能在测试环境下无法访问服务器。

  The better practice is to limit what the constructor can do. Mostly it should stash parameters in
  local variables and perform simple instance configuration.

  更好地实践是限制一下构造函数能做什么。通常它会把参数保存到局部变量中，以及执行简单的实例配置工作。

  Yet we want an instance of this class to get the hero data from the `HeroService` soon after it is created.
  How do we ensure that happens if not in the constructor?

  然而我们还是需要该类的实例在创建完之后尽快从`HeroService`中获取英雄数据。如果不能放在构造函数中又该怎么办？

  Angular detects when a component has certain lifecycle methods like
  [ngOnInit](../api/core/index/OnInit-class.html) and
  [ngOnDestroy](../api/core/index/OnDestroy-class.html) and calls
  them
  at the appropriate moment.

  Angular会负责检测组件是否具有特定的生命周期方法，比如[ngOnInit](../api/core/OnInit-interface.html)和
  [ngOnDestroy](../api/core/OnDestroy-interface.html)，并在合适的时机调用它们。

  Angular will call `ngOnInit` when we navigate to the `HeroDetailComponent`, we'll get the `id` from the `ActivatedRoute`
  params and ask the server for the hero with that `id`.

  Angular会在我们导航到`HeroDetailComponent`时调用`ngOnInit`，我们将从`ActivatedRoute`的路由参数中取得`id`，并向服务器请求具有这个`id`的英雄。

  We too can call that `ngOnInit` method in our tests if we wish ... after taking control of the injected
  `HeroService` and (perhaps) mocking it.

  在获得了已注入的`HeroService`实例并（可能）做好模拟（Mock）之后，我们可以随时在测试中调用`ngOnInit`方法。

<a name="browser-url-styles"></a>
<a id="location-strategy"></a>

.l-main-section

:marked
  ## Appendix: *LocationStrategy* and browser URL styles

  ## 附录：*LocationStrategy*以及浏览器URL样式

  When the router navigates to a new component view, it updates the browser's location and history
  with a URL for that view.
  This is a strictly local URL. The browser shouldn't send this URL to the server
  and should not reload the page.

  当路由器导航到一个新的组件视图时，它会用该视图的URL来更新浏览器的当前地址以及历史。
  严格来说，这个URL其实是本地的，浏览器不会把该URL发给服务器，并且不会重新加载此页面。

  Modern HTML 5 browsers support
  [history.pushState](https://developer.mozilla.org/en-US/docs/Web/API/History_API#Adding_and_modifying_history_entries),
  a technique that changes a browser's location and history without triggering a server page request.
  The router can compose a "natural" URL that is indistinguishable from
  one that would otherwise require a page load.

  现代HTML 5浏览器支持[history.pushState](https://developer.mozilla.org/en-US/docs/Web/API/History_API#Adding_and_modifying_history_entries) API，
  这是一项可以改变浏览器的当前地址和历史，却又不会触发服务端页面请求的技术。
  路由器可以合成出一个“自然的”URL，它看起来和那些需要进行页面加载的URL没什么区别。

  Here's the *Crisis Center* URL in this "HTML 5 pushState" style:

  下面是*危机中心*的URL在“HTML 5 pushState”风格下的样子：

code-example(format=".", language="bash").
  localhost:3002/crisis-center/

:marked
  Older browsers send page requests to the server when the location URL changes ...
  unless the change occurs after a "#" (called the "hash").
  Routers can take advantage of this exception by composing in-application route
  URLs with hashes.  Here's a "hash URL" that routes to the *Crisis Center*

  老旧的浏览器在当前地址的URL变化时总会往服务器发送页面请求……唯一的例外规则是：当这些变化位于“#”（被称为“hash”）后面时不会发送。通过把应用内的路由URL拼接在`#`之后，路由器可以获得这条“例外规则”带来的优点。下面是到*危机中心*路由的“hash URL”：

code-example(format=".", language="bash").
  localhost:3002/src/#/crisis-center/

:marked
  The Angular Component Router supports both styles with two `LocationStrategy` providers:

  Angular组件路由器通过两种`LocationStrategy`供应商来支持所有这些风格：

  1. `PathLocationStrategy` - the default "HTML 5 pushState" style.

  1. `PathLocationStrategy` - 默认的策略，支持“HTML 5 pushState”风格。

  1. `HashLocationStrategy` - the "hash URL" style.

  1. `HashLocationStrategy` - 支持“hash URL”风格。

  The router's `provideRouter` function sets the `LocationStrategy` to the `PathLocationStrategy`,
  making it the default strategy.
  We can switch to the `HashLocationStrategy` with an override during the bootstrapping process if we prefer it.

  路由器的`provideRouter`函数把`LocationStrategy`设置成了`PathLocationStrategy`，使其成为了默认策略。
  我们可以在启动过程中改写（override）它，来切换到`HashLocationStrategy`风格 —— 如果我们更喜欢这种。

.l-sub-section

  :marked
    Learn about "providers" and the bootstrap process in the
    [Dependency Injection chapter](dependency-injection#bootstrap)

    要学习关于“供应商”和启动过程的更多知识，参见[依赖注入](dependency-injection#bootstrap)一章。

:marked
  ### Which Strategy is Best?

  ### 哪种策略更好？

  We must choose a strategy and we need to make the right call early in the project.
  It won't be easy to change later once the application is in production
  and there are lots of application URL references in the wild.

  我们必须选择一种策略，并且在项目的早期就这么干。一旦该应用进入了生产阶段，要改起来可就不容易了，因为外面已经有了大量对应用URL的引用。

  Almost all Angular 2 projects should use the default HTML 5 style.
  It produces URLs that are easier for users to understand.
  And it preserves the option to do **server-side rendering** later.

  几乎所有的Angular 2项目都会使用默认的HTML 5风格。它生成的URL更易于被用户理解，它也为将来做**服务端渲染**预留了空间。

  Rendering critical pages on the server is a technique that can greatly improve
  perceived responsiveness when the app first loads.
  An app that would otherwise take ten or more seconds to start
  could be rendered on the server and delivered to the user's device
  in less than a second.

  在服务器端渲染指定的页面，是一项可以在该应用首次加载时大幅提升响应速度的技术。那些原本需要十秒甚至更长时间加载的应用，可以预先在服务端渲染好，并在少于一秒的时间内完整呈现在用户的设备上。

  This option is only available if application URLs look like normal web URLs
  without hashes (#) in the middle.

  只有当应用的URL看起来像是标准的Web URL，中间没有hash（#）时，这个选项才能生效。

  Stick with the default unless you have a compelling reason to
  resort to hash routes.

  除非你有强烈的理由不得不使用hash路由，否则就应该坚决使用默认的HTML 5路由风格。

  ### HTML 5 URLs and the  *&lt;base href>*

  ### HTML 5 URL与*&lt;base href>*

  While the router uses the "[HTML 5 pushState](https://developer.mozilla.org/en-US/docs/Web/API/History_API#Adding_and_modifying_history_entries)"
  style by default, we *must* configure that strategy with a **base href**

  由于路由器默认使用“[HTML 5 pushState](https://developer.mozilla.org/en-US/docs/Web/API/History_API#Adding_and_modifying_history_entries)”风格，所以我们*必须*用一个**base href**来配置该策略（Strategy）。

  The preferred way to configure the strategy is to add a
  [&lt;base href> element](https://developer.mozilla.org/en-US/docs/Web/HTML/Element/base) tag
  in the `<head>` of the `index.html`.

  配置该策略的首选方式是往`index.html`的`<head>`中添加一个[&lt;base href> element](https://developer.mozilla.org/en-US/docs/Web/HTML/Element/base)标签。

+makeExample('router/ts/index.1.html','base-href')(format=".")

:marked
  Without that tag, the browser may not be able to load resources
  (images, css, scripts) when "deep linking" into the app.
  Bad things could happen when someone pastes an application link into the
  browser's address bar or clicks such a link in an email link.

  如果没有此标签，当通过“深链接”进入该应用时，浏览器就不能加载资源（图片、CSS、脚本）。如果有人把应用的链接粘贴进浏览器的地址栏或从邮件中点击应用的链接时，这种问题就发生。

  Some developers may not be able to add the `<base>` element, perhaps because they don't have
  access to `<head>` or the `index.html`.

  有些开发人员可能无法添加`<base>`元素，这可能是因为他们没有访问`<head>`或`index.html`的权限。

  Those developers may still use HTML 5 URLs by taking two remedial steps:

  他们仍然可以使用HTML 5格式的URL，但要采取两个步骤进行补救：

  1. Provide the router with an appropriate `APP_BASE_HREF` value.

  1. 用适当的`APP_BASE_HREF`值提供（provide）路由器。

  1. Use **absolute URLs** for all web resources: css, images, scripts, and template html files.

  1. 对所有Web资源使用**绝对地址**：CSS、图片、脚本、模板HTML。

.l-sub-section

  :marked
    Learn about the [APP_BASE_HREF](../api/common/index/APP_BASE_HREF-let.html)
    in the API Guide.

    你可以到API指南中学习关于[APP_BASE_HREF](../api/router/APP_BASE_HREF-let.html)的更多知识。

:marked
  ### *HashLocationStrategy*

  ### *HashLocationStrategy*

  We can go old-school with the `HashLocationStrategy` by
  providing it as the router's `LocationStrategy` during application bootstrapping.

  我们可以在应用启动期间把`HashLocationStrategy`配置成路由器的`LocationStrategy`，以回到老方式。

  First, import the `provide` symbol for Dependency Injection and the
  `Location` and `HashLocationStrategy` symbols from the router.

  首先，要为依赖注入系统导入`provide`符号，并从路由器库中导入`Location`和`HashLocationStrategy`符号。

  Then *override* the default strategy defined in `provideRouter` by
  providing the `HashLocationStrategy` later in the `AppComponent` providers array argument:

  然后，通过在`AppComponent`后面的`providers`数组参数中提供`HashLocationStrategy`，*改写*在`provideRouter`中定义过的默认策略。

+makeExample('router/ts/app/main.2.ts','', 'main.ts (hash URL strategy)')<|MERGE_RESOLUTION|>--- conflicted
+++ resolved
@@ -1888,30 +1888,18 @@
   That doesn't match any of our configured routes which means that our application won't display any component when it's launched.
   The user must click one of the navigation links to trigger a navigation and display something.
 
-<<<<<<< HEAD
   它无法匹配上我们配置过的任何路由，这意味着在应用启动的时候它将不会显示任何组件。
   用户必须点击一个导航链接来触发导航并显示点什么。
 
-  We want the application to display the list of crises as it would if we pasted `localhost:3000/crisis-center/` into the address bar.
-  This is our intended default route.
-
-  我们希望该应用显示一个危机列表，就像在地址栏输入`localhost:3000/crisis-center/`时一样。这就是默认路由。
-
-  We can arrange for that behavior in several ways.
-  One way is to use a `redirect` to transparently navigate from one route to another.
-
-  我们可以用多种方式实现此行为。其一是使用`redirect`来从一个路由透明的导航到另一个。
-
-  In our example, we'll add a route to match our initial URL and redirect to our `crisis-center` route:
-
-  在这个例子中，我们将添加一个路由来匹配最初的URL，并重定向到`crisis-center`路由：
-
-=======
   We prefer that the application display the list of crises as it would if the user clicked the "Crisis Center" link or pasted `localhost:3000/crisis-center/` into the address bar.
   This is our intended default route.
+  
+  当用户点击了“Crisis Center”链接或者在地址栏粘贴`localhost:3000/crisis-center/`时，我们更希望该应用能直接显示危机列表。这就是默认路由。
 
   The preferred solution is to add a `redirect` route that transparently translates from the initial URL (`''`) to the preferred default path (`/crisis-center`):
->>>>>>> f3da5c8a
+  
+  首选的解决方案是添加一个`redirect`路由，它会透明的把初始URL（`''`）翻译成默认路径(`/crisis-center`)。
+  
 +makeExample('router/ts/app/crisis-center/crisis-center.routes.2.ts', 'redirect', 'app/crisis-center/crisis-center.routes.ts (redirect route)' )(format='.')
 
 :marked
