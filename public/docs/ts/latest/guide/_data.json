--- conflicted
+++ resolved
@@ -106,14 +106,9 @@
   },
 
   "router": {
-<<<<<<< HEAD
     "title": "路由与导航",
     "intro": "揭示通过Angular 2路由在屏幕上导航的基本原理。"
-=======
-    "title": "Routing & Navigation",
-    "intro": "Discover the basics of screen navigation with the Angular 2 Component Router.",
     "hide": true
->>>>>>> 31fe01e0
   },
 
   "structural-directives": {
