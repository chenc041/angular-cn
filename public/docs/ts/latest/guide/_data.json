{
  "index": {
<<<<<<< HEAD
    "title": "文档概览",
    "navTitle": "概览",
    "intro": "如何阅读本文档",
=======
    "title": "Documentation Overview",
    "navTitle": "Overview",
    "intro": "How to read and use this documentation.",
>>>>>>> f1345962
    "nextable": true,
    "basics": true
  },

  "setup": {
<<<<<<< HEAD
    "title": "搭建本地开发环境",
    "navTitle": "开发环境",
    "intro": "安装 Angular 《快速起步》种子，更快更有效地在本地开发应用",
=======
    "title": "Setup for local development",
    "navTitle": "Setup",
    "intro": "Install the Angular QuickStart seed for faster, more efficient development on your machine.",
>>>>>>> f1345962
    "nextable": true,
    "hideNextPage": true,
    "basics": true
  },

  "learning-angular": {
<<<<<<< HEAD
    "title": "学习 Angular",
    "navTitle": "学习 Angular",
    "intro": "Angular 初学者的推荐学习路径",
=======
    "title": "Learning Angular",
    "navTitle": "Learning Angular",
    "intro": "A suggested path through the documentation for Angular newcomers.",
>>>>>>> f1345962
    "nextable": true,
    "hideNextPage": true,
    "basics": true
  },

  "architecture": {
<<<<<<< HEAD
    "title": "架构概览",
    "navTitle": "架构",
    "intro": "Angular 应用的基本构造块",
=======
    "title": "Architecture Overview",
    "navTitle": "Architecture",
    "intro": "The basic building blocks of Angular applications.",
>>>>>>> f1345962
    "nextable": true,
    "basics": true
  },

  "appmodule": {
    "title": "AppModule: 根模块",
    "navTitle": "根模块",
    "intro": "如何在根 \"AppModule\" 中构建和启动应用。",
    "nextable": true,
    "basics": true
  },

  "displaying-data": {
    "title": "显示数据",
    "intro": "属性绑定机制把数据显示到用户界面上。",
    "nextable": true,
    "basics": true
  },

  "user-input": {
    "title": "用户输入",
    "intro": "用户输入触发 DOM 事件。我们通过事件绑定来监听它们，把更新过的数据导入回我们的组件和 model。",
    "nextable": true,
    "basics": true
  },

  "forms": {
    "title": "表单",
    "intro": "表单创建一个有机、有效、引人注目的数据输入体验。Angular 表单协调一组数据绑定控件，跟踪变更，验证输入的有效性，并且显示错误信息。",
    "nextable": true,
    "basics": true
  },

  "dependency-injection": {
    "title": "依赖注入",
    "intro": "Angular 的依赖注入系统能够即时地创建和交付所依赖的服务。",
    "nextable": true,
    "basics": true
  },

  "template-syntax": {
    "title": "模板语法",
    "intro": "学习如何写模板来显示数据，以及在数据绑定的帮助下响应用户事件。",
    "nextable": true,
    "basics": true
  },

  "cheatsheet": {
    "title": "速查表",
    "subtitle": "TypeScript",
    "nextable": true,
    "basics": true
  },

  "style-guide": {
    "title": "风格指南",
    "intro": "如何写 Angular 风格的程序",
    "basics": true
  },

  "glossary": {
<<<<<<< HEAD
    "title": "词汇表",
    "intro": "Angular 中最重要的词汇的简要定义",
=======
    "title": "Glossary",
    "intro": "Brief definitions of the most important words in the Angular vocabulary.",
>>>>>>> f1345962
    "basics": true
  },

  "change-log": {
    "title": "更新记录",
    "intro": "最新文档更新历史记录。",
    "basics": true
  },

<<<<<<< HEAD
  "ngmodule": {
    "title": "Angular模块 (NgModule)",
    "intro": "用 @NgModule 定义应用中的模块"
  },

=======
>>>>>>> f1345962
  "animations": {
    "title": "动画",
    "intro": "Angular 动画系统指南。"
  },

  "attribute-directives": {
    "title": "属性型指令",
    "intro": "属性型指令把行为添加到现有元素上。"
  },

  "browser-support": {
    "title": "浏览器支持",
    "intro": "浏览器支持与填充 (Polyfill) 指南"
  },

  "component-styles": {
    "title": "组件样式",
    "intro": "学习如何给组件应用 CSS 样式。"
  },

  "deployment": {
    "title": "Deployment",
    "intro": "Learn how to deploy your Angular app."
  },

  "hierarchical-dependency-injection": {
    "title": "多级依赖注入器",
    "navTitle": "多级注入器",
    "intro": "Angular 的多级依赖注入系统支持与组件树并行的嵌套式注入器。"
  },

  "reactive-forms": {
    "title": "Reactive Forms",
    "intro": "Create a reactive form using FormBuilder, groups, and arrays."
  },

  "server-communication": {
    "title": "HTTP 客户端",
    "intro": "通过 HTTP 客户端与远程服务器对话。"
  },

  "lifecycle-hooks": {
    "title": "生命周期钩子",
    "intro": "Angular 调用指令和组件的生命周期钩子函数，包括它的创建、变更和销毁时。"
  },

  "ngmodule": {
    "title": "NgModules",
    "intro": "Define application modules with @NgModule."
  },

  "npm-packages": {
<<<<<<< HEAD
    "title": "npm 包",
    "intro": "推荐的 npm 包以及如何指定所依赖的包"
=======
    "title": "Npm Packages",
    "intro": "Recommended npm packages, and how to specify package dependencies."
>>>>>>> f1345962
  },

  "pipes": {
    "title": "管道",
    "intro": "管道可以在模板中转换显示的内容。"
  },

  "router": {
    "title": "路由与导航",
    "intro": "揭示如何通过 Angular 路由进行基本的屏幕导航。"
  },

  "security": {
<<<<<<< HEAD
    "title": "安全",
    "intro": "开发内容安全的 Angular 应用。"
  },

  "setup-systemjs-anatomy": {
    "title": "搭建剖析",
    "intro": "解析 SystemJS 本地开发环境"
=======
    "title": "Security",
    "intro": "Developing for content security in Angular applications."
  },

  "setup-systemjs-anatomy": {
    "title": "Setup Anatomy",
    "intro": "Inside the local development environment for SystemJS."
>>>>>>> f1345962
  },

  "structural-directives": {
    "title": "结构型指令",
    "intro": "Angular 有一个强力的模板引擎，它能让你轻松维护元素的DOM树结构。"
  },

  "testing": {
<<<<<<< HEAD
    "title": "测试",
    "intro": "Angular 应用的测试技术与实践。"
  },

  "typescript-configuration": {
    "title": "TypeScript 配置",
    "intro": "Angular 开发者的 TypeScript 配置"
=======
    "title": "Testing",
    "intro": "Techniques and practices for testing an Angular app."
  },

  "typescript-configuration": {
    "title": "TypeScript Configuration",
    "intro": "TypeScript configuration for Angular developers."
>>>>>>> f1345962
  },

  "upgrade": {
    "title": "从 AngularJS 升级",
    "intro": "AngularJS 应用可以逐步升级到 Angular。"
  },

  "webpack": {
<<<<<<< HEAD
    "title": "Webpack 简介",
    "intro": "使用基于 Webpack 的工具创建 Angular 应用"
=======
    "title": "Webpack: an introduction",
    "intro": "Create Angular applications with a Webpack based tooling."
  },

  "universal": {
    "title": "Angular Universal",
    "intro": "How to use Angular Universal."
>>>>>>> f1345962
  }
}<|MERGE_RESOLUTION|>--- conflicted
+++ resolved
@@ -1,58 +1,34 @@
 {
   "index": {
-<<<<<<< HEAD
     "title": "文档概览",
     "navTitle": "概览",
     "intro": "如何阅读本文档",
-=======
-    "title": "Documentation Overview",
-    "navTitle": "Overview",
-    "intro": "How to read and use this documentation.",
->>>>>>> f1345962
     "nextable": true,
     "basics": true
   },
 
   "setup": {
-<<<<<<< HEAD
     "title": "搭建本地开发环境",
     "navTitle": "开发环境",
     "intro": "安装 Angular 《快速起步》种子，更快更有效地在本地开发应用",
-=======
-    "title": "Setup for local development",
-    "navTitle": "Setup",
-    "intro": "Install the Angular QuickStart seed for faster, more efficient development on your machine.",
->>>>>>> f1345962
     "nextable": true,
     "hideNextPage": true,
     "basics": true
   },
 
   "learning-angular": {
-<<<<<<< HEAD
     "title": "学习 Angular",
     "navTitle": "学习 Angular",
     "intro": "Angular 初学者的推荐学习路径",
-=======
-    "title": "Learning Angular",
-    "navTitle": "Learning Angular",
-    "intro": "A suggested path through the documentation for Angular newcomers.",
->>>>>>> f1345962
     "nextable": true,
     "hideNextPage": true,
     "basics": true
   },
 
   "architecture": {
-<<<<<<< HEAD
     "title": "架构概览",
     "navTitle": "架构",
     "intro": "Angular 应用的基本构造块",
-=======
-    "title": "Architecture Overview",
-    "navTitle": "Architecture",
-    "intro": "The basic building blocks of Angular applications.",
->>>>>>> f1345962
     "nextable": true,
     "basics": true
   },
@@ -114,13 +90,8 @@
   },
 
   "glossary": {
-<<<<<<< HEAD
     "title": "词汇表",
     "intro": "Angular 中最重要的词汇的简要定义",
-=======
-    "title": "Glossary",
-    "intro": "Brief definitions of the most important words in the Angular vocabulary.",
->>>>>>> f1345962
     "basics": true
   },
 
@@ -130,14 +101,11 @@
     "basics": true
   },
 
-<<<<<<< HEAD
   "ngmodule": {
     "title": "Angular模块 (NgModule)",
     "intro": "用 @NgModule 定义应用中的模块"
   },
 
-=======
->>>>>>> f1345962
   "animations": {
     "title": "动画",
     "intro": "Angular 动画系统指南。"
@@ -185,18 +153,13 @@
   },
 
   "ngmodule": {
-    "title": "NgModules",
-    "intro": "Define application modules with @NgModule."
+    "title": "Ng模块",
+    "intro": "用@NgModule定义应用模块。"
   },
 
   "npm-packages": {
-<<<<<<< HEAD
     "title": "npm 包",
     "intro": "推荐的 npm 包以及如何指定所依赖的包"
-=======
-    "title": "Npm Packages",
-    "intro": "Recommended npm packages, and how to specify package dependencies."
->>>>>>> f1345962
   },
 
   "pipes": {
@@ -210,7 +173,6 @@
   },
 
   "security": {
-<<<<<<< HEAD
     "title": "安全",
     "intro": "开发内容安全的 Angular 应用。"
   },
@@ -218,15 +180,6 @@
   "setup-systemjs-anatomy": {
     "title": "搭建剖析",
     "intro": "解析 SystemJS 本地开发环境"
-=======
-    "title": "Security",
-    "intro": "Developing for content security in Angular applications."
-  },
-
-  "setup-systemjs-anatomy": {
-    "title": "Setup Anatomy",
-    "intro": "Inside the local development environment for SystemJS."
->>>>>>> f1345962
   },
 
   "structural-directives": {
@@ -235,7 +188,6 @@
   },
 
   "testing": {
-<<<<<<< HEAD
     "title": "测试",
     "intro": "Angular 应用的测试技术与实践。"
   },
@@ -243,15 +195,6 @@
   "typescript-configuration": {
     "title": "TypeScript 配置",
     "intro": "Angular 开发者的 TypeScript 配置"
-=======
-    "title": "Testing",
-    "intro": "Techniques and practices for testing an Angular app."
-  },
-
-  "typescript-configuration": {
-    "title": "TypeScript Configuration",
-    "intro": "TypeScript configuration for Angular developers."
->>>>>>> f1345962
   },
 
   "upgrade": {
@@ -260,17 +203,12 @@
   },
 
   "webpack": {
-<<<<<<< HEAD
     "title": "Webpack 简介",
     "intro": "使用基于 Webpack 的工具创建 Angular 应用"
-=======
-    "title": "Webpack: an introduction",
-    "intro": "Create Angular applications with a Webpack based tooling."
   },
 
   "universal": {
-    "title": "Angular Universal",
-    "intro": "How to use Angular Universal."
->>>>>>> f1345962
+    "title": "Angular统一平台（Universal）",
+    "intro": "如何使用Angular统一平台"
   }
 }