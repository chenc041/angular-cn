{
  "index": {
    "title": "文档概览",
    "navTitle": "概览",
    "intro": "如何阅读本文档",
    "nextable": true,
    "basics": true
  },

  "setup": {
    "title": "搭建本地开发环境",
    "navTitle": "开发环境",
    "intro": "安装 Angular 《快速起步》种子，更快更有效地在本地开发应用",
    "nextable": true,
    "hideNextPage": true,
    "basics": true
  },

  "learning-angular": {
    "title": "学习 Angular",
    "navTitle": "学习 Angular",
    "intro": "Angular 初学者的推荐学习路径",
    "nextable": true,
    "hideNextPage": true,
    "basics": true
  },

  "architecture": {
    "title": "架构概览",
    "navTitle": "架构",
    "intro": "Angular 应用的基本构造块",
    "nextable": true,
    "basics": true
  },

  "appmodule": {
    "title": "AppModule: 根模块",
    "navTitle": "根模块",
    "intro": "如何在根 \"AppModule\" 中构建和启动应用。",
    "nextable": true,
    "basics": true
  },

  "displaying-data": {
    "title": "显示数据",
    "intro": "属性绑定机制把数据显示到用户界面上。",
    "nextable": true,
    "basics": true
  },

  "user-input": {
    "title": "用户输入",
    "intro": "用户输入触发 DOM 事件。我们通过事件绑定来监听它们，把更新过的数据导入回我们的组件和 model。",
    "nextable": true,
    "basics": true
  },

  "forms": {
    "title": "表单",
    "intro": "表单创建一个有机、有效、引人注目的数据输入体验。Angular 表单协调一组数据绑定控件，跟踪变更，验证输入的有效性，并且显示错误信息。",
    "nextable": true,
    "basics": true
  },

  "dependency-injection": {
    "title": "依赖注入",
    "intro": "Angular 的依赖注入系统能够即时地创建和交付所依赖的服务。",
    "nextable": true,
    "basics": true
  },

  "template-syntax": {
    "title": "模板语法",
    "intro": "学习如何写模板来显示数据，以及在数据绑定的帮助下响应用户事件。",
    "nextable": true,
    "basics": true
  },

  "cheatsheet": {
<<<<<<< HEAD
    "title": "Angular 速查表",
    "intro": "一份 Angular 语法的快速指南",
=======
    "title": "Cheat Sheet",
    "subtitle": "TypeScript",
>>>>>>> 747807e2
    "nextable": true,
    "basics": true
  },

  "style-guide": {
    "title": "风格指南",
    "intro": "如何写 Angular 风格的程序",
    "basics": true
  },

  "glossary": {
    "title": "词汇表",
    "intro": "Angular 中最重要的词汇的简要定义",
    "basics": true
  },

  "change-log": {
    "title": "更新记录",
    "intro": "最新文档更新历史记录。",
    "basics": true
  },

  "ngmodule": {
    "title": "Angular模块 (NgModule)",
    "intro": "用 @NgModule 定义应用中的模块"
  },

  "animations": {
    "title": "动画",
    "intro": "Angular 动画系统指南。"
  },

  "attribute-directives": {
    "title": "属性型指令",
    "intro": "属性型指令把行为添加到现有元素上。"
  },

  "browser-support": {
    "title": "浏览器支持",
    "intro": "浏览器支持与填充 (Polyfill) 指南"
  },

  "component-styles": {
    "title": "组件样式",
    "intro": "学习如何给组件应用 CSS 样式。"
  },

  "deployment": {
    "title": "Deployment",
    "intro": "Learn how to deploy your Angular app."
  },

  "hierarchical-dependency-injection": {
    "title": "多级依赖注入器",
    "navTitle": "多级注入器",
    "intro": "Angular 的多级依赖注入系统支持与组件树并行的嵌套式注入器。"
  },

  "reactive-forms": {
    "title": "Reactive Forms",
    "intro": "Create a reactive form using FormBuilder, groups, and arrays."
  },

  "server-communication": {
    "title": "HTTP 客户端",
    "intro": "通过 HTTP 客户端与远程服务器对话。"
  },

  "lifecycle-hooks": {
    "title": "生命周期钩子",
    "intro": "Angular 调用指令和组件的生命周期钩子函数，包括它的创建、变更和销毁时。"
  },

  "npm-packages": {
    "title": "npm 包",
    "intro": "推荐的 npm 包以及如何指定所依赖的包"
  },

  "pipes": {
    "title": "管道",
    "intro": "管道可以在模板中转换显示的内容。"
  },

  "router": {
    "title": "路由与导航",
    "intro": "揭示如何通过 Angular 路由进行基本的屏幕导航。"
  },

  "security": {
    "title": "安全",
    "intro": "开发内容安全的 Angular 应用。"
  },

  "setup-systemjs-anatomy": {
    "title": "搭建剖析",
    "intro": "解析 SystemJS 本地开发环境"
  },

  "structural-directives": {
    "title": "结构型指令",
    "intro": "Angular 有一个强力的模板引擎，它能让你轻松维护元素的DOM树结构。"
  },

  "testing": {
    "title": "测试",
    "intro": "Angular 应用的测试技术与实践。"
  },

  "typescript-configuration": {
    "title": "TypeScript 配置",
    "intro": "Angular 开发者的 TypeScript 配置"
  },

  "upgrade": {
<<<<<<< HEAD
    "title": "从 1.x 升级",
    "intro": "Angular 1 应用可以逐步升级到 Angular 2。"
=======
    "title": "Upgrading from AngularJS",
    "intro": "Incrementally upgrade an AngularJS application to Angular."
>>>>>>> 747807e2
  },

  "webpack": {
    "title": "Webpack 简介",
    "intro": "使用基于 Webpack 的工具创建 Angular 应用"
  }
}<|MERGE_RESOLUTION|>--- conflicted
+++ resolved
@@ -77,13 +77,8 @@
   },
 
   "cheatsheet": {
-<<<<<<< HEAD
-    "title": "Angular 速查表",
-    "intro": "一份 Angular 语法的快速指南",
-=======
-    "title": "Cheat Sheet",
+    "title": "速查表",
     "subtitle": "TypeScript",
->>>>>>> 747807e2
     "nextable": true,
     "basics": true
   },
@@ -198,13 +193,8 @@
   },
 
   "upgrade": {
-<<<<<<< HEAD
-    "title": "从 1.x 升级",
-    "intro": "Angular 1 应用可以逐步升级到 Angular 2。"
-=======
-    "title": "Upgrading from AngularJS",
-    "intro": "Incrementally upgrade an AngularJS application to Angular."
->>>>>>> 747807e2
+    "title": "从 AngularJS 升级",
+    "intro": "AngularJS 应用可以逐步升级到 Angular。"
   },
 
   "webpack": {
