--- conflicted
+++ resolved
@@ -1,15 +1,9 @@
 {
   "index": {
     "icon": "home",
-<<<<<<< HEAD
     "title": "Angular中文文档",
     "menuTitle": "文档首页",
-    "banner": "欢迎来到<b>Angular in TypeScript</b>! 当前的Angular 2版本是<b>rc.5</b>。请参考<a href='https://github.com/angular/angular/blob/master/CHANGELOG.md' target='_blank'>变更记录</a>了解最新的增强、修复和破坏性变更。"
-=======
-    "title": "Angular Docs",
-    "menuTitle": "Docs Home",
-    "banner": "Welcome to <b>Angular in TypeScript</b>! The current Angular 2 release is <b>rc.6</b>. Please consult the <a href='https://github.com/angular/angular/blob/master/CHANGELOG.md' target='_blank'>  Change Log</a> about recent enhancements, fixes, and breaking changes."
->>>>>>> 23ff8aac
+    "banner": "欢迎来到<b>Angular in TypeScript</b>! 当前的Angular 2版本是<b>rc.6</b>。请参考<a href='https://github.com/angular/angular/blob/master/CHANGELOG.md' target='_blank'>变更记录</a>了解最新的增强、修复和破坏性变更。"
   },
 
   "cli-quickstart": {
@@ -21,13 +15,8 @@
 
   "quickstart": {
     "icon": "query-builder",
-<<<<<<< HEAD
-    "title": "五分钟“快速起步”",
+    "title": "快速起步",
     "description": "Angular 2快速起步"
-=======
-    "title": "Quickstart",
-    "description": "Get up and running with Angular 2"
->>>>>>> 23ff8aac
   },
 
   "tutorial": {
