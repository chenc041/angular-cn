{
  "index": {
<<<<<<< HEAD
    "title": "资源库",
    "subtitle": "Angular 2的资源库"
=======
    "title": "Explore Angular Resources"
>>>>>>> 3c42db3b
  }
}<|MERGE_RESOLUTION|>--- conflicted
+++ resolved
@@ -1,10 +1,5 @@
 {
   "index": {
-<<<<<<< HEAD
-    "title": "资源库",
-    "subtitle": "Angular 2的资源库"
-=======
-    "title": "Explore Angular Resources"
->>>>>>> 3c42db3b
+    "title": "浏览Angular的资源库"
   }
 }